--- conflicted
+++ resolved
@@ -20,15 +20,9 @@
 from libs.equipments.doors import place_doors, door_plot
 from libs.version import VERSION as OPTIMIZER_VERSION
 from libs.scoring.scoring import final_scoring, radar_chart
-<<<<<<< HEAD
-import libs.io.plot
-import matplotlib.pyplot as plt
-
-=======
 from libs.space_planner.solution import spec_adaptation
 import libs.io.plot
 import matplotlib.pyplot as plt
->>>>>>> 9c4ae850
 
 class LocalContext:
     """Local execution context"""
@@ -95,12 +89,10 @@
 
         refiner_params = {"ngen": 80, "mu": 80, "cxpb": 0.9, "max_tries": 10, "elite": 0.1,
                           "processes": 8}
-        space_planner_params = {"space_planner_type": "standard_space_planner", "processes": 8}
 
         self.grid_type = params.get('grid_type', '002')
         self.seeder_type = params.get('seeder_type', 'directional_seeder')
-        # self.space_planner_type = params.get('space_planner_type', 'standard_space_planner')
-        self.space_planner_params = params.get('space_planner_params', space_planner_params)
+        self.space_planner_type = params.get('space_planner_type', 'standard_space_planner')
         self.do_plot = params.get('do_plot', False)
         self.save_ll_bp = params.get('save_ll_bp', False)
         self.max_nb_solutions = params.get('max_nb_solutions', 3)
@@ -110,7 +102,6 @@
         self.refiner_type = params.get('refiner_type', 'space_nsga')
         self.refiner_params = params.get('refiner_params', refiner_params)
         self.do_door = params.get('do_door', False)
-        self.do_final_scoring = params.get('do_final_scoring', False)
         self.ref_plan_url = params.get('ref_plan_url', None)
         self.do_final_scoring = params.get('do_final_scoring', False)
 
@@ -235,14 +226,8 @@
         # space planner
         logging.info("Space planner")
         t0_space_planner = time.process_time()
-<<<<<<< HEAD
-        space_planner = SPACE_PLANNERS[params.space_planner_params['space_planner_type']]
-        best_solutions = space_planner.apply_to(setup_spec, params.max_nb_solutions,
-                                                params.space_planner_params['processes'])
-=======
         space_planner = SPACE_PLANNERS[params.space_planner_type]
         best_solutions = space_planner.apply_to(setup_spec, params.max_nb_solutions)
->>>>>>> 9c4ae850
         logging.debug(best_solutions)
         elapsed_times["space planner"] = time.process_time() - t0_space_planner
         logging.info("Space planner achieved in %f", elapsed_times["space planner"])
@@ -255,14 +240,10 @@
                 for i, sol in enumerate(best_solutions):
                     corridor_building_rule = CORRIDOR_BUILDING_RULES[params.corridor_type]
                     Corridor(corridor_rules=corridor_building_rule["corridor_rules"],
-<<<<<<< HEAD
-                             growth_method=corridor_building_rule["growth_method"]).apply_to(sol)
-=======
                              growth_method=corridor_building_rule["growth_method"]).apply_to(sol,
                                                         space_planner.solutions_collector.spec_with_circulation)
                     # specification update
                     spec_adaptation(sol, space_planner.solutions_collector)
->>>>>>> 9c4ae850
                     if params.do_plot:
                         sol.spec.plan.plot(name=f"corridor sol {i+1}")
                     if params.save_ll_bp:
@@ -276,15 +257,6 @@
         if params.do_refiner:
             logging.info("Refiner")
             if best_solutions:
-<<<<<<< HEAD
-                sol.plan = REFINERS[params.refiner_type].apply_to(sol,
-                                                                  params.refiner_params)
-                if params.do_plot:
-                    sol.spec.plan.plot(name=f"refiner sol {i+1}")
-                if params.save_ll_bp:
-                    save_plan_as_json(sol.spec.plan.serialize(), f"refiner sol {i+1}",
-                                      libs.io.plot.output_path)
-=======
                     REFINERS[params.refiner_type].apply_to(sol,params.refiner_params)
                     # specification update
                     spec_adaptation(sol, space_planner.solutions_collector)
@@ -293,7 +265,6 @@
                     if params.save_ll_bp:
                         save_plan_as_json(sol.spec.plan.serialize(), f"refiner sol {i+1}",
                                           libs.io.plot.output_path)
->>>>>>> 9c4ae850
         elapsed_times["refiner"] = time.process_time() - t0_refiner
         logging.info("Refiner achieved in %f", elapsed_times["refiner"])
 
@@ -319,10 +290,7 @@
                 sol.final_score_components = final_score_components
                 sol.spec.plan.plot()
             plt.close()
-<<<<<<< HEAD
-=======
-
->>>>>>> 9c4ae850
+
         # output
         t0_output = time.process_time()
         logging.info("Output")
@@ -351,30 +319,17 @@
         logging.getLogger().setLevel(logging.INFO)
         executor = Optimizer()
         response = executor.run_from_file_names(
-<<<<<<< HEAD
             "039.json",
             "039_setup0.json",
-=======
-            "001.json",
-            "001_setup0.json",
->>>>>>> 9c4ae850
             {
                 "grid_type": "002",
                 "seeder_type": "directional_seeder",
                 "do_plot": True,
-<<<<<<< HEAD
                 "do_corridor": False,
-                "do_refiner": False,
-                "max_nb_solutions": 3,
-                "do_door": False,
-                "do_final_scoring": False
-=======
-                "do_corridor": True,
                 "do_refiner":True,
                 "max_nb_solutions": 3,
                 "do_door": True,
                 "do_final_scoring": True
->>>>>>> 9c4ae850
             }
         )
         logging.info("Time: %i", int(response.elapsed_times["total"]))
