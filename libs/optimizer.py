#!/usr/bin/env python3
# coding=utf-8
"""
module used to run optimizer
"""

import logging
from typing import List, Dict, Optional, Any
import time
import mimetypes
import os

from libs.io import reader
from libs.io.writer import generate_output_dict, save_plan_as_json
from libs.modelers.grid import GRIDS
from libs.modelers.seed import SEEDERS
from libs.modelers.corridor import Corridor, CORRIDOR_BUILDING_RULES
from libs.equipments.furniture import GARNISHERS
from libs.refiner.refiner import REFINERS
from libs.space_planner.space_planner import SPACE_PLANNERS
from libs.equipments.doors import place_doors, door_plot
from libs.utils.features import Features
from libs.version import VERSION as OPTIMIZER_VERSION
from libs.scoring.scoring import final_scoring
from libs.space_planner.solution import spec_adaptation, reference_plan_solution
import libs.io.plot
import matplotlib.pyplot as plt
import urllib
import json

from libs.worker.mqproto import MQProto


class Response:
    """
    Response of an optimizer run. Contains solutions and all run data.
    """

    def __init__(self,
                 solutions: List[dict],
                 elapsed_times: Dict[str, float],
                 files: Dict[str, dict] = None,
                 ref_plan_score: Optional[float] = None,
                 ref_plan_score_components: Optional[dict] = None,
                 ):
        self.solutions = solutions
        self.elapsed_times = elapsed_times
        self.files = files
        self.ref_plan_score = ref_plan_score
        self.ref_plan_score_components = ref_plan_score_components

    def to_json(self, status: str = "ok") -> Dict[str, Any]:
        j = {
            'status': status,
            'solutions': self.solutions,
            'times': self.elapsed_times,
            'files': self.files,
        }

        if self.ref_plan_score is not None:
            j['refPlanScore'] = self.ref_plan_score

        # APP-5870: Adding refPlanScoreComponents
        if self.ref_plan_score_components is not None:
            j['refPlanScoreComponents'] = self.ref_plan_score_components

        return j


class LocalContext:
    """Local execution context"""

    def __init__(self):
        self.files: Dict[str, dict] = {}
        self.output_dir: Optional[str] = None
        self.mq: Optional['Exchanger'] = None
        self.td: Optional['TaskDefinition'] = None

    def add_file(
            self,
            name: str,
            ftype: Optional[str] = '?',
            title: Optional[str] = None,
            mime: str = None
    ):
        if not title:
            title = name
        self.files[name] = {
            'type': ftype,
            'title': title,
            'mime': mime,
        }

    def send_in_progress_result(self, resp: Response, status: str = 'in-progress') -> None:
        self.mq.send_result(MQProto.format_full_response(resp, self.td, status))

    def prepare_mq(self, mq: 'Exchanger', td: 'TaskDefinition'):
        self.mq = mq
        self.td = td


class ExecParams:
    """
    Dict wrapper, mostly useful for auto-completion

         TODO : the params structure does not seem generic enough.
                The structure should be the same for each step of the pipe.
                For example, we could do something nicer such as :
                params = {
                           'grid': {'name': 'optimal_grid', 'params': {}},
                           'seeder': {'name': 'simple_seeder, 'params': {}},
                           'space_planner': {'name': 'default_space_planner', 'params': {}},
                           'refiner': {'name': 'simple', 'params': {'mu': 28, 'ngen': 100 ...},
                                       'run': True}
                          }
                To use as follow:
                if self.params.shuffle['run']:
                    (SHUFFLES[self.params.shuffle['name']]
                        .apply_to(plan, params=self.params.shuffle['params']))

    """

    def __init__(self, params):
        if params is None:
            params = {}

        refiner_params = {"ngen": 100, "mu": 80, "cxpb": 0.5, "max_tries": 10, "elite": 0.1,
                          "processes": 8}

        self.grid_type = params.get('grid_type', '002')
        self.seeder_type = params.get('seeder_type', 'directional_seeder')
        self.space_planner_type = params.get('space_planner_type', 'standard_space_planner')
        self.do_plot = params.get('do_plot', False)
        self.save_ll_bp = params.get('save_ll_bp', False)
        self.max_nb_solutions = params.get('max_nb_solutions', 3)
        self.do_corridor = params.get('do_corridor', True)
        self.corridor_type = params.get('corridor_params', 'no_cut')
        self.do_refiner = params.get('do_refiner', True)
        self.refiner_type = params.get('refiner_type', 'space_nsga')
        self.refiner_params = params.get('refiner_params', refiner_params)
        self.do_garnisher = params.get('do_garnisher', False)
        self.garnisher_type = params.get('garnisher_type', 'default')
        self.do_door = params.get('do_door', False)
        self.ref_plan_url: str = params.get('ref_plan_url', None)
        self.do_final_scoring: bool = params.get('do_final_scoring', False)
<<<<<<< HEAD
        self.intermediate_transmission: bool = params.get(
            'intermediate_transmission',
            Features.intermediate_transmission()
        )
=======
        self.intermediate_transmission: bool = params.get('intermediate_transmission', True)
        self.two_steps_processing: bool = params.get('two_steps_processing', Features.two_steps_processing())

        # This is a simplification rule
        if self.two_steps_processing:
            self.intermediate_transmission = True
            self.do_refiner = True
            self.do_corridor = True
>>>>>>> 842d8a1e


class Optimizer:
    """
    Class used to run Optimizer with defined parameters.
    TODO: why are we using a Class here? We could just use functions and the module namespace.
    """

    VERSION = OPTIMIZER_VERSION
    """Current version"""

    def run_from_file_names(self,
                            lot_file_name: str = "011.json",
                            setup_file_name: str = "011_setup0.json",
                            params: dict = None,
                            local_context: dict = None) -> Response:
        """
        Run Optimizer from file names.
        :param lot_file_name: name of lot file, file has to be in resources/blueprints
        :param setup_file_name: name of setup file, file has to be in resources/specifications
        :param params: Execution parameters
        :param local_context: Local execution parameters
        :return: optimizer response
        """
        lot = reader.get_json_from_file(lot_file_name)
        setup = reader.get_json_from_file(setup_file_name,
                                          reader.DEFAULT_SPECIFICATION_INPUT_FOLDER)

        return self.run(lot, setup, params, local_context)

    @staticmethod
    def get_generated_files(output_dir) -> Dict[str, Dict]:
        mimetypes.init()
        files: Dict[str, Dict] = {}
        for file in os.listdir(output_dir):
            extension = os.path.splitext(file)[-1].lower()
            if (extension in (".tif", ".tiff",
                              ".jpeg", ".jpg", ".jif", ".jfif",
                              ".jp2", ".jpx", ".j2k", ".j2c",
                              ".gif", ".svg", ".fpx", ".pcd", ".png", ".pdf")
                    or extension == ".json"):
                files[file] = {
                    'type': os.path.splitext(file)[0],
                    'title': os.path.splitext(file)[0].capitalize(),
                    'mime': mimetypes.types_map[extension],
                }
        return files

    def run(self,
            lot: dict,
            setup: dict,
            params_dict: dict = None,
            local_context: LocalContext = None) -> Response:
        """
        Run Optimizer
        :param lot: lot data
        :param setup: setup data
        :param params_dict: execution parameters
        :param local_context: local context parameters
        :return: optimizer response
        """
        assert "v2" in lot.keys(), "lot must contain v2 data"

        # OPT-119: If we don't have a local_context, we create one
        assert local_context, "Local context is required"

        params = ExecParams(params_dict)

        # output dir
        if local_context is not None and local_context.output_dir:
            libs.io.plot.output_path = local_context.output_dir
            if not os.path.exists(libs.io.plot.output_path):
                os.makedirs(libs.io.plot.output_path)

        # times
        elapsed_times = {}
        t0_total = time.process_time()
        t0_total_real = time.time()

        # reading lot
        logging.info("Read lot")
        t0_reader = time.process_time()
        plan = reader.create_plan_from_data(lot)
        elapsed_times["reader"] = time.process_time() - t0_reader
        logging.info("Lot read in %f", elapsed_times["reader"])

        # reading setup
        logging.info("Read setup")
        t0_setup = time.process_time()
        setup_spec = reader.create_specification_from_data(setup)
        logging.debug(setup_spec)
        setup_spec.plan = plan
        setup_spec.plan.remove_null_spaces()
        area_matching = setup_spec.area_checker()
        elapsed_times["setup"] = time.process_time() - t0_setup
        logging.info("Setup read in %f", elapsed_times["setup"])
        # If plan area and specification area incompatibility early exit:
        if not area_matching:
            elapsed_times["total"] = time.process_time() - t0_total
            elapsed_times["totalReal"] = time.time() - t0_total_real
            return Response([], elapsed_times, files=local_context.files)

        # grid
        logging.info("Grid")
        t0_grid = time.process_time()
        GRIDS[params.grid_type].apply_to(plan)
        if params.do_plot:
            plan.plot(name="grid")
        if params.save_ll_bp:
            save_plan_as_json(plan.serialize(), "grid", libs.io.plot.output_path)
        elapsed_times["grid"] = time.process_time() - t0_grid
        logging.info("Grid achieved in %f", elapsed_times["grid"])

        # seeder
        logging.info("Seeder")
        t0_seeder = time.process_time()
        SEEDERS[params.seeder_type].apply_to(plan)
        if params.do_plot:
            plan.plot(name="seeder")
        if params.save_ll_bp:
            save_plan_as_json(plan.serialize(), "seeder", libs.io.plot.output_path)
        elapsed_times["seeder"] = time.process_time() - t0_seeder
        logging.info("Seeder achieved in %f", elapsed_times["seeder"])

        # space planner
        logging.info("Space planner")
        t0_space_planner = time.process_time()
        space_planner = SPACE_PLANNERS[params.space_planner_type]
        best_solutions = space_planner.apply_to(setup_spec, params.max_nb_solutions)
        logging.debug(best_solutions)
        elapsed_times["space planner"] = time.process_time() - t0_space_planner
        logging.info("Space planner achieved in %f", elapsed_times["space planner"])

        if params.intermediate_transmission:
            response = Response(
                [generate_output_dict(lot, sol) for sol in best_solutions],
                elapsed_times,
                files=local_context.files,
            )
            local_context.send_in_progress_result(response, 'in-progress')

        # corridor
        t0_corridor = time.process_time()
        if params.do_corridor:
            logging.info("Corridor")
            if best_solutions:
                for i, sol in enumerate(best_solutions):
                    corridor_building_rule = CORRIDOR_BUILDING_RULES[params.corridor_type]
                    Corridor(corridor_rules=corridor_building_rule["corridor_rules"],
                             growth_method=corridor_building_rule["growth_method"]).apply_to(sol)
                    # specification update
                    spec_adaptation(sol, space_planner.solutions_collector)
                    if params.do_plot:
                        sol.spec.plan.plot(name=f"corridor sol {i + 1}")
                    if params.save_ll_bp:
                        save_plan_as_json(sol.spec.plan.serialize(), f"corridor sol {i + 1}",
                                          libs.io.plot.output_path)
        elapsed_times["corridor"] = time.process_time() - t0_corridor
        logging.info("Corridor achieved in %f", elapsed_times["corridor"])

        # refiner
        t0_refiner = time.process_time()
        if params.do_refiner:
            logging.info("Refiner")
            if best_solutions:
                for i, sol in enumerate(best_solutions):
                    REFINERS[params.refiner_type].apply_to(sol, params.refiner_params)
                    spec_adaptation(sol, space_planner.solutions_collector)
                    if params.do_plot:
                        sol.spec.plan.plot(name=f"refiner sol {i + 1}")
                    if params.save_ll_bp:
                        save_plan_as_json(sol.spec.plan.serialize(), f"refiner sol {i + 1}",
                                          libs.io.plot.output_path)
        elapsed_times["refiner"] = time.process_time() - t0_refiner
        logging.info("Refiner achieved in %f", elapsed_times["refiner"])

        # placing doors
        t0_door = time.process_time()
        if params.do_door:
            logging.info("Door")
            if best_solutions:
                for sol in best_solutions:
                    place_doors(sol.spec.plan)
                    if params.do_plot:
                        door_plot(sol.spec.plan)
        elapsed_times["door"] = time.process_time() - t0_door
        logging.info("Door placement achieved in %f", elapsed_times["door"])

        # garnisher
        t0_garnisher = time.process_time()
        if params.do_garnisher:
            logging.info("Garnisher")
            if best_solutions and space_planner:
                for i, sol in enumerate(best_solutions):
                    GARNISHERS[params.garnisher_type].apply_to(sol)
                    if params.do_plot:
                        sol.spec.plan.plot(name=f"garnisher sol {i+1}")
                    if params.save_ll_bp:
                        save_plan_as_json(sol.spec.plan.serialize(), f"garnisher sol {i+1}",
                                          libs.io.plot.output_path)
        elapsed_times["garnisher"] = time.process_time() - t0_garnisher
        logging.info("Garnisher achieved in %f", elapsed_times["garnisher"])

        # scoring
        ref_final_score = None
        ref_final_score_components = None
        if params.do_final_scoring:
            # reference plan scoring
            if params.ref_plan_url is not None:
                with urllib.request.urlopen(params.ref_plan_url) as url:
                    data = json.loads(url.read().decode())
                    ref_plan = reader.create_plan_from_data(data)
                    if params.do_plot:
                        ref_plan.plot()
                    ref_solution = reference_plan_solution(ref_plan, setup_spec)
                    ref_final_score, ref_final_score_components = final_scoring(ref_solution)

            # solution scoring
            if best_solutions:
                for sol in best_solutions:
                    final_score, final_score_components = final_scoring(sol)
                    sol.final_score = final_score
                    sol.final_score_components = final_score_components
                    if params.do_plot:
                        sol.spec.plan.plot()
                plt.close()

        # output
        t0_output = time.process_time()
        logging.info("Output")
        solutions = [generate_output_dict(lot, sol) for sol in best_solutions]
        elapsed_times["output"] = time.process_time() - t0_output
        logging.info("Output written in %f", elapsed_times["output"])

        elapsed_times["total"] = time.process_time() - t0_total
        elapsed_times["totalReal"] = time.time() - t0_total_real
        logging.info("Run complete in %f (process time), %f (real time)",
                     elapsed_times["total"],
                     elapsed_times["totalReal"])

        # OPT-114: This is how we will transmit the generated files
        local_context.files = Optimizer.get_generated_files(libs.io.plot.output_path)

        return Response(
            solutions,
            elapsed_times,
            local_context.files,
            ref_final_score,
            ref_final_score_components
        )


if __name__ == '__main__':
    def main():
        """
        Useful simple main
        """
        logging.getLogger().setLevel(logging.INFO)
        executor = Optimizer()
        response = executor.run_from_file_names(
            "045.json",
            "045_setup0.json",
            {
                "grid_type": "002",
                "seeder_type": "directional_seeder",
                "do_plot": True,
                "do_corridor": True,
                "do_refiner": True,
                "max_nb_solutions": 3,
                "do_door": False,
                "do_final_scoring": True
            }
        )
        logging.info("Time: %i", int(response.elapsed_times["total"]))
        logging.info("Nb solutions: %i", len(response.solutions))


    main()<|MERGE_RESOLUTION|>--- conflicted
+++ resolved
@@ -143,21 +143,10 @@
         self.do_door = params.get('do_door', False)
         self.ref_plan_url: str = params.get('ref_plan_url', None)
         self.do_final_scoring: bool = params.get('do_final_scoring', False)
-<<<<<<< HEAD
         self.intermediate_transmission: bool = params.get(
             'intermediate_transmission',
             Features.intermediate_transmission()
         )
-=======
-        self.intermediate_transmission: bool = params.get('intermediate_transmission', True)
-        self.two_steps_processing: bool = params.get('two_steps_processing', Features.two_steps_processing())
-
-        # This is a simplification rule
-        if self.two_steps_processing:
-            self.intermediate_transmission = True
-            self.do_refiner = True
-            self.do_corridor = True
->>>>>>> 842d8a1e
 
 
 class Optimizer:
