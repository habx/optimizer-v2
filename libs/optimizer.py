--- conflicted
+++ resolved
@@ -245,15 +245,9 @@
                     # specification update
                     spec_adaptation(sol, space_planner.solutions_collector)
                     if params.do_plot:
-<<<<<<< HEAD
-                        sol.plan.plot(name=f"corridor sol {i + 1}")
+                        sol.spec.plan.plot(name=f"corridor sol {i + 1}")
                     if params.save_ll_bp:
-                        save_plan_as_json(sol.plan.serialize(), f"corridor sol {i + 1}",
-=======
-                        sol.spec.plan.plot(name=f"corridor sol {i+1}")
-                    if params.save_ll_bp:
-                        save_plan_as_json(sol.spec.plan.serialize(), f"corridor sol {i+1}",
->>>>>>> 9c4ae850
+                        save_plan_as_json(sol.spec.plan.serialize(), f"corridor sol {i + 1}",
                                           libs.io.plot.output_path)
         elapsed_times["corridor"] = time.process_time() - t0_corridor
         logging.info("Corridor achieved in %f", elapsed_times["corridor"])
@@ -267,15 +261,9 @@
                     # specification update
                     spec_adaptation(sol, space_planner.solutions_collector)
                     if params.do_plot:
-<<<<<<< HEAD
-                        sol.plan.plot(name=f"refiner sol {i + 1}")
+                        sol.spec.plan.plot(name=f"refiner sol {i + 1}")
                     if params.save_ll_bp:
-                        save_plan_as_json(sol.plan.serialize(), f"refiner sol {i + 1}",
-=======
-                        sol.spec.plan.plot(name=f"refiner sol {i+1}")
-                    if params.save_ll_bp:
-                        save_plan_as_json(sol.spec.plan.serialize(), f"refiner sol {i+1}",
->>>>>>> 9c4ae850
+                        save_plan_as_json(sol.spec.plan.serialize(), f"refiner sol {i + 1}",
                                           libs.io.plot.output_path)
         elapsed_times["refiner"] = time.process_time() - t0_refiner
         logging.info("Refiner achieved in %f", elapsed_times["refiner"])
@@ -331,13 +319,8 @@
         logging.getLogger().setLevel(logging.INFO)
         executor = Optimizer()
         response = executor.run_from_file_names(
-<<<<<<< HEAD
-            "009.json",
-            "009_setup0.json",
-=======
             "001.json",
             "001_setup0.json",
->>>>>>> 9c4ae850
             {
                 "grid_type": "002",
                 "seeder_type": "directional_seeder",
