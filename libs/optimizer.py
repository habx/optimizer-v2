#!/usr/bin/env python3
# coding=utf-8
"""
module used to run optimizer
"""

import logging
from typing import List, Dict, Optional
import time
import mimetypes
import os

from libs.inout import reader
from libs.inout.plot import DEFAULT_PLOTS_OUTPUT_FOLDER
from libs.inout.writer import generate_output_dict, save_plan_as_json
from libs.modelers.grid import GRIDS
from libs.modelers.seed import SEEDERS
from libs.modelers.corridor import Corridor, CORRIDOR_BUILDING_RULES
from libs.refiner.refiner import REFINERS
from libs.space_planner.space_planner import SPACE_PLANNERS
from libs.equipments.doors import place_doors
from libs.version import VERSION as OPTIMIZER_VERSION


class LocalContext:
    """Local execution context"""

    def __init__(self):
        self.files: Dict[str, Dict] = {}
        self.output_dir: str = None

    def add_file(
            self,
            name: str,
            ftype: Optional[str] = '?',
            title: Optional[str] = None,
            mime: str = None
    ):
        """
        Adds a file to a local context
        :param name:
        :param ftype:
        :param title:
        :param mime:
        :return:
        """
        if not title:
            title = name
        self.files[name] = {
            'type': ftype,
            'title': title,
            'mime': mime,
        }


class Response:
    """
    Response of an optimizer run. Contains solutions and all run data.
    """

    def __init__(self,
                 solutions: List[dict],
                 elapsed_times: Dict[str, float],
                 ref_plan_scoring: Optional[dict] = None
                 ):
        self.solutions = solutions
        self.elapsed_times = elapsed_times
        self.ref_plan_score = ref_plan_scoring


class ExecParams:
    """
    Dict wrapper, mostly useful for auto-completion

         TODO : the params structure does not seem generic enough.
                The structure should be the same for each step of the pipe.
                For example, we could do something nicer such as :
                params = {
                           'grid': {'name': 'optimal_grid', 'params': {}},
                           'seeder': {'name': 'simple_seeder, 'params': {}},
                           'space_planner': {'name': 'default_space_planner', 'params': {}},
                           'refiner': {'name': 'simple', 'params': {'mu': 28, 'ngen': 100 ...},
                                       'run': True}
                          }
                To use as follow:
                if self.params.shuffle['run']:
                    (SHUFFLES[self.params.shuffle['name']]
                        .apply_to(plan, params=self.params.shuffle['params']))

    """

    def __init__(self, params):
        if params is None:
            params = {}

        refiner_params = {"ngen": 80, "mu": 80, "cxpb": 0.9, "max_tries": 10, "elite": 0.1,
                          "processes": 8}

        self.grid_type = params.get('grid_type', '002')
        self.seeder_type = params.get('seeder_type', 'directional_seeder')
        self.space_planner_type = params.get('space_planner_type', 'standard_space_planner')
        self.do_plot = params.get('do_plot', False)
        self.save_ll_bp = params.get('save_ll_bp', False)
        self.max_nb_solutions = params.get('max_nb_solutions', 3)
        self.do_corridor = params.get('do_corridor', False)
        self.corridor_type = params.get('corridor_params', 'no_cut')
        self.do_refiner = params.get('do_refiner', False)
        self.refiner_type = params.get('refiner_type', 'space_nsga')
        self.refiner_params = params.get('refiner_params', refiner_params)
        self.do_door = params.get('do_door', False)
        self.ref_plan_url = params.get('ref_plan_url', None)


class Optimizer:
    """
    Class used to run Optimizer with defined parameters.
    TODO: why are we using a Class here? We could just use functions and the module namespace.
    """

    VERSION = OPTIMIZER_VERSION
    """Current version"""

    def run_from_file_names(self,
                            lot_file_name: str = "011.json",
                            setup_file_name: str = "011_setup0.json",
                            params: dict = None,
                            local_context: dict = None) -> Response:
        """
        Run Optimizer from file names.
        :param lot_file_name: name of lot file, file has to be in resources/blueprints
        :param setup_file_name: name of setup file, file has to be in resources/specifications
        :param params: Execution parameters
        :param local_context: Local execution parameters
        :return: optimizer response
        """
        lot = reader.get_json_from_file(lot_file_name)
        setup = reader.get_json_from_file(setup_file_name,
                                          reader.DEFAULT_SPECIFICATION_INPUT_FOLDER)

        return self.run(lot, setup, params, local_context)

    @staticmethod
    def get_generated_files(output_dir) -> Dict[str, Dict]:
        mimetypes.init()
        files: Dict[str, Dict] = {}
        for file in os.listdir(output_dir):
            extension = os.path.splitext(file)[-1].lower()
            if (extension in (".tif", ".tiff",
                              ".jpeg", ".jpg", ".jif", ".jfif",
                              ".jp2", ".jpx", ".j2k", ".j2c",
                              ".gif", ".svg", ".fpx", ".pcd", ".png", ".pdf")
                    or extension == ".json"):
                files[file] = {
                    'type': os.path.splitext(file)[0],
                    'title': os.path.splitext(file)[0].capitalize(),
                    'mime': mimetypes.types_map[extension],
                }
        return files

    def run(self,
            lot: dict,
            setup: dict,
            params_dict: dict = None,
            local_context: LocalContext = None) -> Response:
        """
        Run Optimizer
        :param lot: lot data
        :param setup: setup data
        :param params_dict: execution parameters
        :param local_context: local context parameters
        :return: optimizer response
        """
        assert "v2" in lot.keys(), "lot must contain v2 data"

        # OPT-119: If we don't have a local_context, we create one
        if not local_context:
            local_context = LocalContext()

        params = ExecParams(params_dict)

        # times
        elapsed_times = {}
        t0_total = time.process_time()
        t0_total_real = time.time()

        # reading lot
        logging.info("Read lot")
        t0_reader = time.process_time()
        plan = reader.create_plan_from_data(lot)
        elapsed_times["reader"] = time.process_time() - t0_reader
        logging.info("Lot read in %f", elapsed_times["reader"])

        # grid
        logging.info("Grid")
        t0_grid = time.process_time()
        GRIDS[params.grid_type].apply_to(plan)
        # if params.do_plot:
        #    plan.plot(name="grid")
        if params.save_ll_bp:
            save_plan_as_json(plan.serialize(), "grid", DEFAULT_PLOTS_OUTPUT_FOLDER)
        elapsed_times["grid"] = time.process_time() - t0_grid
        logging.info("Grid achieved in %f", elapsed_times["grid"])

        # seeder
        logging.info("Seeder")
        t0_seeder = time.process_time()
        SEEDERS[params.seeder_type].apply_to(plan)
        # if params.do_plot:
        #    plan.plot(name="seeder")
        if params.save_ll_bp:
            save_plan_as_json(plan.serialize(), "seeder", DEFAULT_PLOTS_OUTPUT_FOLDER)
        elapsed_times["seeder"] = time.process_time() - t0_seeder
        logging.info("Seeder achieved in %f", elapsed_times["seeder"])

        # reading setup
        logging.info("Read setup")
        t0_setup = time.process_time()
        spec = reader.create_specification_from_data(setup)
        logging.debug(spec)
        spec.plan = plan
        spec.plan.remove_null_spaces()
        elapsed_times["setup"] = time.process_time() - t0_setup
        logging.info("Setup read in %f", elapsed_times["setup"])

        # space planner
        logging.info("Space planner")
        t0_space_planner = time.process_time()
        space_planner = SPACE_PLANNERS[params.space_planner_type]
        best_solutions = space_planner.apply_to(spec, params.max_nb_solutions)
        logging.debug(best_solutions)
        elapsed_times["space planner"] = time.process_time() - t0_space_planner
        logging.info("Space planner achieved in %f", elapsed_times["space planner"])

        # corridor
        t0_corridor = time.process_time()
        if params.do_corridor:
            logging.info("Corridor")
            if best_solutions and space_planner:
                spec = space_planner.spec
                for i, sol in enumerate(best_solutions):
                    spec.plan = sol.plan
                    corridor_building_rule = CORRIDOR_BUILDING_RULES[params.corridor_type]
                    Corridor(corridor_rules=corridor_building_rule["corridor_rules"],
                             growth_method=corridor_building_rule["growth_method"]).apply_to(
                        sol.plan, spec)
                    # if params.do_plot:
                    #    sol.plan.plot(name=f"corridor sol {i+1}")
                    if params.save_ll_bp:
                        save_plan_as_json(sol.plan.serialize(), f"corridor sol {i + 1}",
                                          DEFAULT_PLOTS_OUTPUT_FOLDER)
        elapsed_times["corridor"] = time.process_time() - t0_corridor
        logging.info("Corridor achieved in %f", elapsed_times["corridor"])

        # refiner
        t0_refiner = time.process_time()
        if params.do_refiner:
            logging.info("Refiner")
            if best_solutions and space_planner:
                spec = space_planner.spec
                for i, sol in enumerate(best_solutions):
                    spec.plan = sol.plan
                    sol.plan = REFINERS[params.refiner_type].apply_to(sol.plan, spec,
                                                                      params.refiner_params)

        elapsed_times["refiner"] = time.process_time() - t0_refiner
        logging.info("Refiner achieved in %f", elapsed_times["refiner"])

        # placing doors
        t0_door = time.process_time()
        if params.do_door:
            logging.info("Door")
            if best_solutions and space_planner:
                for sol in best_solutions:
                    place_doors(sol.plan)
                    # if params.do_plot:
                    #    door_plot(sol.plan)
        elapsed_times["door"] = time.process_time() - t0_door
        logging.info("Door placement achieved in %f", elapsed_times["door"])

        # output
        t0_output = time.process_time()
        logging.info("Output")
        solutions = [generate_output_dict(lot, sol) for sol in best_solutions]
        elapsed_times["output"] = time.process_time() - t0_output
        logging.info("Output written in %f", elapsed_times["output"])

        elapsed_times["total"] = time.process_time() - t0_total
        elapsed_times["totalReal"] = time.time() - t0_total_real
        logging.info("Run complete in %f (process time), %f (real time)",
                     elapsed_times["total"],
                     elapsed_times["totalReal"])

        return Response(solutions, elapsed_times)


if __name__ == '__main__':
    def main():
        """
        Useful simple main
        """
        logging.getLogger().setLevel(logging.INFO)
        executor = Optimizer()
        response = executor.run_from_file_names(

<<<<<<< HEAD
            "009.json",
            "009_setup0.json",
=======
            "032.json",
            "032_setup0.json",
>>>>>>> 8fe3fd8f
            {
                "grid_type": "002",
                "seeder_type": "directional_seeder",
                "do_plot": False,
                "do_corridor": True,
                "do_refiner": True,
            }
        )
        logging.info("Time: %i", int(response.elapsed_times["total"]))
        logging.info("Nb solutions: %i", len(response.solutions))


    main()<|MERGE_RESOLUTION|>--- conflicted
+++ resolved
@@ -302,19 +302,15 @@
         executor = Optimizer()
         response = executor.run_from_file_names(
 
-<<<<<<< HEAD
             "009.json",
             "009_setup0.json",
-=======
-            "032.json",
-            "032_setup0.json",
->>>>>>> 8fe3fd8f
             {
                 "grid_type": "002",
                 "seeder_type": "directional_seeder",
                 "do_plot": False,
                 "do_corridor": True,
                 "do_refiner": True,
+                "do_door": True
             }
         )
         logging.info("Time: %i", int(response.elapsed_times["total"]))
