# coding=utf-8
"""
Grid module
"""

from typing import Tuple, Sequence, TYPE_CHECKING
import logging
import matplotlib.pyplot as plt

from libs import reader
from libs.mutation import MUTATIONS, MUTATION_FACTORIES
from libs.selector import SELECTORS, SELECTOR_FACTORIES

if TYPE_CHECKING:
    from libs.mutation import Mutation
    from libs.selector import Selector
    from libs.plan import Plan, Space, Edge


class Grid:
    """
    Creates a grid inside a plan.
    TODO : for clarity purpose we should probably replace the operator concept by an Action instance
    """

    def __init__(self, name: str, operators: Sequence[Tuple['Selector', 'Mutation', bool]]):
        self.name = name
        self.operators = operators or []
        self._seen: ['Edge'] = []  # use to modify an edge only once

    def clone(self, name: str = "") -> 'Grid':
        """
        Returns a shallow clone of the grid.
        :param name of the new grid
        :return:
        """
        name = name or self.name + "__copy"
        new_grid = Grid(name, self.operators[:])
        return new_grid

    def apply_to(self, plan: 'Plan') -> 'Plan':
        """
        Returns the modified plan with the created grid
        :param plan:
        :return: the plan with the created grid
        """
        logging.debug("Grid: Applying Grid %s to plan %s", self.name, plan)

        for operator in self.operators:
            self._seen = []
            self._apply_operator(plan, operator)
            # we simplify the mesh between each operator
            plan.mesh.simplify()
            plan.update_from_mesh()

        return plan

    def _apply_operator(self, plan: 'Plan', operator: Tuple['Selector', 'Mutation', bool]):
        """
        Apply operation to the empty spaces of the plan
        :param plan:
        :param operator:
        :return:
        """
        for empty_space in plan.empty_spaces:
            mesh_has_changed = self._select_and_slice(empty_space, operator)
            if mesh_has_changed:
                return self._apply_operator(plan, operator)
        return

    def _select_and_slice(self, space: 'Space',
                          operator: Tuple['Selector', 'Mutation', bool]) -> bool:
        """
        Selects the correct edges and applies the slice transformation to them
        :param space:
        :param operator:
        :return:
        """
        _selector, _mutation, apply_once = operator
        for edge in _selector.yield_from(space):
            if edge in self._seen:
                continue
            logging.debug("Grid: Applying cut %s to edge %s of space %s", _mutation, edge, space)
            mesh_has_changed = _mutation.apply_to(edge, space)
            if apply_once:
                self._seen.append(edge)
            if mesh_has_changed:
                return True
        return False

    def extend(self, name: str = "", *operators: Tuple['Selector', 'Mutation', bool]) -> 'Grid':
        """
        Adds one or several operators to the grid, returns a new grid.
        Can be used to extend grids for example.
        :param name: name of the new grid
        :param operators:
        :return: a new grid
        """
        new_grid = self.clone(name)
        for operator in operators:
            new_grid.operators.append(operator)
        return new_grid

    def __add__(self, other: 'Grid') -> 'Grid':
        """
        Returns a grid that is the concatenation of the two grids
        :param other: the other grid
        :return: a new grid
        """
        new_grid = self.clone("{} + {}".format(self.name, other.name))
        for operator in other.operators:
            new_grid.operators.append(operator)
        return new_grid


# grid
simple_grid = Grid("simple_grid", [
    (
        SELECTOR_FACTORIES["edges_length"]([], [[100]]),
        MUTATION_FACTORIES["barycenter_cut"](0.5), False
    )
])

sequence_grid = Grid('sequence_grid', [
    (
        SELECTORS["previous_angle_salient_non_ortho"],
        MUTATIONS['ortho_projection_cut'], False
    ),
    (
        SELECTORS["next_angle_salient_non_ortho"],
        MUTATIONS['ortho_projection_cut'], False
    ),
    (
        SELECTORS["previous_angle_convex_non_ortho"],
        MUTATIONS['ortho_projection_cut'], False
    ),
    (
        SELECTORS["next_angle_convex_non_ortho"],
        MUTATIONS['ortho_projection_cut'], False
    ),
    (
        SELECTORS["previous_angle_salient_ortho"],
        MUTATIONS['ortho_projection_cut'], False
    ),
    (
        SELECTORS["close_to_window"],
        MUTATIONS['remove_edge'], False
    ),
    (
        SELECTORS["between_windows"],
        MUTATION_FACTORIES['barycenter_cut'](0.5), False
    ),
    (
        SELECTORS["between_edges_between_windows"],
        MUTATION_FACTORIES['barycenter_cut'](0.5), False
    ),
    (
        SELECTORS["aligned_edges"],
        MUTATION_FACTORIES['barycenter_cut'](1.0), False
    ),
    (
        SELECTORS["edge_min_150"],
        MUTATION_FACTORIES['barycenter_cut'](0.5), False
    ),
    (
        SELECTORS["close_to_window"],
<<<<<<< HEAD
        MUTATIONS['remove_edge'], False

    )
=======
        MUTATIONS['remove_edge']
    ),
>>>>>>> 664dcc37
])

# ortho_grid = Grid('ortho_grid', [
#     (
#         SELECTORS["previous_angle_salient_non_ortho"],
#         MUTATIONS['ortho_projection_cut']
#     ),
#     (
#         SELECTORS["next_angle_salient_non_ortho"],
#         MUTATIONS['ortho_projection_cut']
#     ),
#     (
#         SELECTORS["previous_angle_convex_non_ortho"],
#         MUTATIONS['ortho_projection_cut']
#     ),
#     (
#         SELECTORS["next_angle_convex_non_ortho"],
#         MUTATIONS['ortho_projection_cut']
#     ),
#     (
#         SELECTORS["previous_angle_salient_ortho"],
#         MUTATION_FACTORIES['barycenter_cut'](0)
#     ),
#     (
#         SELECTORS["next_angle_salient_ortho"],
#         MUTATION_FACTORIES['barycenter_cut'](1.0)
#     ),
#     (
#         SELECTORS["edge_min_500"],
#         MUTATION_FACTORIES['barycenter_cut'](0.5)
#     ),
#     (
#         SELECTORS["between_windows"],
#         MUTATION_FACTORIES['barycenter_cut'](0.5)
#     ),
#     (
#         SELECTORS["between_edges_between_windows"],
#         MUTATION_FACTORIES['barycenter_cut'](0.5)
#     ),
#     (
#         SELECTORS["edge_min_300"],
#         MUTATION_FACTORIES['barycenter_cut'](0.5)
#     ),
#     (
#         SELECTORS["aligned_edges"],
#         MUTATION_FACTORIES['barycenter_cut'](1.0)
#     )
# ])


# (
#     SELECTORS["after_corner"],
#     MUTATION_FACTORIES['absolute_cut'](100)
# ),

ortho_grid = Grid('ortho_grid', [
<<<<<<< HEAD
    (
        SELECTORS["previous_angle_salient_non_ortho"],
        MUTATIONS['ortho_projection_cut'], False
    ),
    (
        SELECTORS["next_angle_salient_non_ortho"],
        MUTATIONS['ortho_projection_cut'], False
    ),
    (
        SELECTORS["previous_angle_convex_non_ortho"],
        MUTATIONS['ortho_projection_cut'], False
    ),
    (
        SELECTORS["next_angle_convex_non_ortho"],
        MUTATIONS['ortho_projection_cut'], False
    ),
=======
    # (
    #     SELECTORS["previous_angle_salient_non_ortho"],
    #     MUTATIONS['ortho_projection_cut']
    # ),
    # (
    #     SELECTORS["next_angle_salient_non_ortho"],
    #     MUTATIONS['ortho_projection_cut']
    # ),
    # (
    #     SELECTORS["previous_angle_convex_non_ortho"],
    #     MUTATIONS['ortho_projection_cut']
    # ),
    # (
    #     SELECTORS["next_angle_convex_non_ortho"],
    #     MUTATIONS['ortho_projection_cut']
    # ),
>>>>>>> 664dcc37
    (
        SELECTORS["previous_angle_salient_ortho"],
        MUTATION_FACTORIES['barycenter_cut'](0), False
    ),
    (
        SELECTORS["next_angle_salient_ortho"],
        MUTATION_FACTORIES['barycenter_cut'](1.0), False
    ),
    (
        SELECTORS["edge_min_500"],
        MUTATION_FACTORIES['barycenter_cut'](0.5), False
    ),
    (
        SELECTORS["between_windows"],
        MUTATION_FACTORIES['barycenter_cut'](0.5), False
    ),
    (
        SELECTORS["between_edges_between_windows"],
        MUTATION_FACTORIES['barycenter_cut'](0.5), False
    ),
    (
        SELECTORS["edge_min_300"],
        MUTATION_FACTORIES['barycenter_cut'](0.5), False
    ),
    (
        SELECTORS["aligned_edges"],
        MUTATION_FACTORIES['barycenter_cut'](1.0), False
    )
])

finer_ortho_grid = ortho_grid.extend("finer_ortho_grid",
                                     (SELECTORS["edge_min_150"],
<<<<<<< HEAD
                                      MUTATION_FACTORIES['barycenter_cut'](0.5), False))

rectangle_grid = Grid("rectangle", [  # todo : cut long duct edge in half
    (SELECTORS["duct_edge_min_10"], MUTATION_FACTORIES["rectangle_cut"](180), True),
    (SELECTORS["duct_edge_min_10"], MUTATION_FACTORIES["rectangle_cut"](180, 180,
                                                                        relative_offset=1.0), True)
])

corner_grid = Grid("corner", [
    (SELECTORS["previous_angle_salient"], MUTATIONS['ortho_projection_cut'], True),
    (SELECTORS["next_angle_salient"], MUTATIONS['ortho_projection_cut'], True)
])

duct_grid = Grid("duct", [
    (SELECTORS["duct_edge_min_10"], MUTATION_FACTORIES["slice_cut"](180, padding=60), True),
    (SELECTORS["duct_edge_min_10"], MUTATION_FACTORIES["barycenter_cut"](0, traverse="no"), True),
    (SELECTORS["duct_edge_min_10"], MUTATION_FACTORIES["barycenter_cut"](1, traverse="no"), True),
    (SELECTORS["all_aligned_edges"], MUTATION_FACTORIES['barycenter_cut'](1.0), True)
])

load_bearing_wall_grid = Grid("load_bearing_wall", [
    (SELECTORS["adjacent_to_load_bearing_wall"],
     MUTATION_FACTORIES["barycenter_cut"](0, traverse="no"), True)
])

window_grid = Grid("window", [
    (SELECTORS["window_doorWindow"], MUTATION_FACTORIES["slice_cut"](300), True),
    (SELECTORS["between_windows"], MUTATION_FACTORIES['barycenter_cut'](0.5), True),
    (SELECTORS["between_edges_between_windows"], MUTATION_FACTORIES['barycenter_cut'](0.5), True)
])

cleanup_grid = Grid("small_faces", [
    (SELECTORS["close_to_window"], MUTATIONS["remove_edge"], False),
    (SELECTORS["cuts_linear"], MUTATIONS["remove_edge"], True),
    (SELECTOR_FACTORIES["min_depth"]([40]), MUTATIONS["remove_line"], False),
    (SELECTORS["close_to_external_wall"], MUTATIONS["remove_edge"], False),
    (SELECTORS["h_edge"], MUTATIONS["remove_edge"], True)
])
=======
                                      MUTATION_FACTORIES['barycenter_cut'](0.5)),
                                     (SELECTORS["cutting_linear"],
                                      MUTATIONS['remove_edge']))


finer_ortho_grid_2 = ortho_grid.extend("finer_ortho_grid_2",
                                       (SELECTORS["edge_min_150"],
                                        MUTATION_FACTORIES['barycenter_cut'](0.5)),
                                       (SELECTORS["cutting_linear"],
                                        MUTATIONS['remove_edge']))


finer_ortho_grid_finer = finer_ortho_grid.extend("finer_ortho_grid",
                                     (SELECTORS["edge_min_120"],
                                      MUTATION_FACTORIES['barycenter_cut'](0.5)),
                                     (SELECTORS["cutting_linear"],
                                      MUTATIONS['remove_edge']))
>>>>>>> 664dcc37

GRIDS = {
    "ortho_grid": ortho_grid,
    "sequence_grid": sequence_grid,
    "simple_grid": simple_grid,
    "finer_ortho_grid": finer_ortho_grid,
<<<<<<< HEAD
    "rectangle_grid": rectangle_grid,
    "duct": duct_grid,
    "test_grid": corner_grid + load_bearing_wall_grid + window_grid + duct_grid + cleanup_grid
=======
    "finer_ortho_grid_finer": finer_ortho_grid_finer,
    "finer_ortho_grid_2": finer_ortho_grid_2
>>>>>>> 664dcc37
}

if __name__ == '__main__':

    logging.getLogger().setLevel(logging.DEBUG)

    def create_a_grid():
        """
        Test
        :return:
        """
<<<<<<< HEAD
        plan = reader.create_plan_from_file("Antony_B14.json")
        new_plan = GRIDS["ortho_grid"].apply_to(plan)
=======
        plan = reader.create_plan_from_file("Antony_A22.json")
        new_plan = finer_ortho_grid.apply_to(plan)
>>>>>>> 664dcc37
        new_plan.check()
        new_plan.plot(save=False)
        plt.show()


    create_a_grid()<|MERGE_RESOLUTION|>--- conflicted
+++ resolved
@@ -164,71 +164,12 @@
     ),
     (
         SELECTORS["close_to_window"],
-<<<<<<< HEAD
         MUTATIONS['remove_edge'], False
 
     )
-=======
-        MUTATIONS['remove_edge']
-    ),
->>>>>>> 664dcc37
-])
-
-# ortho_grid = Grid('ortho_grid', [
-#     (
-#         SELECTORS["previous_angle_salient_non_ortho"],
-#         MUTATIONS['ortho_projection_cut']
-#     ),
-#     (
-#         SELECTORS["next_angle_salient_non_ortho"],
-#         MUTATIONS['ortho_projection_cut']
-#     ),
-#     (
-#         SELECTORS["previous_angle_convex_non_ortho"],
-#         MUTATIONS['ortho_projection_cut']
-#     ),
-#     (
-#         SELECTORS["next_angle_convex_non_ortho"],
-#         MUTATIONS['ortho_projection_cut']
-#     ),
-#     (
-#         SELECTORS["previous_angle_salient_ortho"],
-#         MUTATION_FACTORIES['barycenter_cut'](0)
-#     ),
-#     (
-#         SELECTORS["next_angle_salient_ortho"],
-#         MUTATION_FACTORIES['barycenter_cut'](1.0)
-#     ),
-#     (
-#         SELECTORS["edge_min_500"],
-#         MUTATION_FACTORIES['barycenter_cut'](0.5)
-#     ),
-#     (
-#         SELECTORS["between_windows"],
-#         MUTATION_FACTORIES['barycenter_cut'](0.5)
-#     ),
-#     (
-#         SELECTORS["between_edges_between_windows"],
-#         MUTATION_FACTORIES['barycenter_cut'](0.5)
-#     ),
-#     (
-#         SELECTORS["edge_min_300"],
-#         MUTATION_FACTORIES['barycenter_cut'](0.5)
-#     ),
-#     (
-#         SELECTORS["aligned_edges"],
-#         MUTATION_FACTORIES['barycenter_cut'](1.0)
-#     )
-# ])
-
-
-# (
-#     SELECTORS["after_corner"],
-#     MUTATION_FACTORIES['absolute_cut'](100)
-# ),
+])
 
 ortho_grid = Grid('ortho_grid', [
-<<<<<<< HEAD
     (
         SELECTORS["previous_angle_salient_non_ortho"],
         MUTATIONS['ortho_projection_cut'], False
@@ -245,24 +186,6 @@
         SELECTORS["next_angle_convex_non_ortho"],
         MUTATIONS['ortho_projection_cut'], False
     ),
-=======
-    # (
-    #     SELECTORS["previous_angle_salient_non_ortho"],
-    #     MUTATIONS['ortho_projection_cut']
-    # ),
-    # (
-    #     SELECTORS["next_angle_salient_non_ortho"],
-    #     MUTATIONS['ortho_projection_cut']
-    # ),
-    # (
-    #     SELECTORS["previous_angle_convex_non_ortho"],
-    #     MUTATIONS['ortho_projection_cut']
-    # ),
-    # (
-    #     SELECTORS["next_angle_convex_non_ortho"],
-    #     MUTATIONS['ortho_projection_cut']
-    # ),
->>>>>>> 664dcc37
     (
         SELECTORS["previous_angle_salient_ortho"],
         MUTATION_FACTORIES['barycenter_cut'](0), False
@@ -295,7 +218,6 @@
 
 finer_ortho_grid = ortho_grid.extend("finer_ortho_grid",
                                      (SELECTORS["edge_min_150"],
-<<<<<<< HEAD
                                       MUTATION_FACTORIES['barycenter_cut'](0.5), False))
 
 rectangle_grid = Grid("rectangle", [  # todo : cut long duct edge in half
@@ -334,39 +256,15 @@
     (SELECTORS["close_to_external_wall"], MUTATIONS["remove_edge"], False),
     (SELECTORS["h_edge"], MUTATIONS["remove_edge"], True)
 ])
-=======
-                                      MUTATION_FACTORIES['barycenter_cut'](0.5)),
-                                     (SELECTORS["cutting_linear"],
-                                      MUTATIONS['remove_edge']))
-
-
-finer_ortho_grid_2 = ortho_grid.extend("finer_ortho_grid_2",
-                                       (SELECTORS["edge_min_150"],
-                                        MUTATION_FACTORIES['barycenter_cut'](0.5)),
-                                       (SELECTORS["cutting_linear"],
-                                        MUTATIONS['remove_edge']))
-
-
-finer_ortho_grid_finer = finer_ortho_grid.extend("finer_ortho_grid",
-                                     (SELECTORS["edge_min_120"],
-                                      MUTATION_FACTORIES['barycenter_cut'](0.5)),
-                                     (SELECTORS["cutting_linear"],
-                                      MUTATIONS['remove_edge']))
->>>>>>> 664dcc37
 
 GRIDS = {
     "ortho_grid": ortho_grid,
     "sequence_grid": sequence_grid,
     "simple_grid": simple_grid,
     "finer_ortho_grid": finer_ortho_grid,
-<<<<<<< HEAD
     "rectangle_grid": rectangle_grid,
     "duct": duct_grid,
     "test_grid": corner_grid + load_bearing_wall_grid + window_grid + duct_grid + cleanup_grid
-=======
-    "finer_ortho_grid_finer": finer_ortho_grid_finer,
-    "finer_ortho_grid_2": finer_ortho_grid_2
->>>>>>> 664dcc37
 }
 
 if __name__ == '__main__':
@@ -378,15 +276,92 @@
         Test
         :return:
         """
-<<<<<<< HEAD
         plan = reader.create_plan_from_file("Antony_B14.json")
         new_plan = GRIDS["ortho_grid"].apply_to(plan)
-=======
-        plan = reader.create_plan_from_file("Antony_A22.json")
-        new_plan = finer_ortho_grid.apply_to(plan)
->>>>>>> 664dcc37
         new_plan.check()
         new_plan.plot(save=False)
+        _selector, _mutation, apply_once = operator
+    def extend(self, name: str = "", *operators: Tuple['Selector', 'Mutation', bool]) -> 'Grid':
+        MUTATION_FACTORIES["barycenter_cut"](0.5), False
+        MUTATIONS['ortho_projection_cut'], False
+        MUTATIONS['ortho_projection_cut'], False
+        MUTATIONS['ortho_projection_cut'], False
+        MUTATIONS['ortho_projection_cut'], False
+        MUTATIONS['ortho_projection_cut'], False
+        MUTATIONS['remove_edge'], False
+        MUTATION_FACTORIES['barycenter_cut'](0.5), False
+        MUTATION_FACTORIES['barycenter_cut'](1.0), False
+        MUTATION_FACTORIES['barycenter_cut'](0.5), False
+        MUTATIONS['remove_edge'], False
+
+    )
+    (
+        SELECTORS["previous_angle_salient_non_ortho"],
+        MUTATIONS['ortho_projection_cut'], False
+    ),
+    (
+        SELECTORS["next_angle_salient_non_ortho"],
+        MUTATIONS['ortho_projection_cut'], False
+    ),
+    (
+        SELECTORS["previous_angle_convex_non_ortho"],
+        MUTATIONS['ortho_projection_cut'], False
+    ),
+    (
+        SELECTORS["next_angle_convex_non_ortho"],
+        MUTATIONS['ortho_projection_cut'], False
+    ),
+        MUTATION_FACTORIES['barycenter_cut'](0), False
+        MUTATION_FACTORIES['barycenter_cut'](1.0), False
+        MUTATION_FACTORIES['barycenter_cut'](0.5), False
+        MUTATION_FACTORIES['barycenter_cut'](0.5), False
+        MUTATION_FACTORIES['barycenter_cut'](0.5), False
+        MUTATION_FACTORIES['barycenter_cut'](0.5), False
+        MUTATION_FACTORIES['barycenter_cut'](1.0), False
+                                      MUTATION_FACTORIES['barycenter_cut'](0.5), False))
+
+rectangle_grid = Grid("rectangle", [  # todo : cut long duct edge in half
+    (SELECTORS["duct_edge_min_10"], MUTATION_FACTORIES["rectangle_cut"](180), True),
+    (SELECTORS["duct_edge_min_10"], MUTATION_FACTORIES["rectangle_cut"](180, 180,
+                                                                        relative_offset=1.0), True)
+])
+
+corner_grid = Grid("corner", [
+    (SELECTORS["previous_angle_salient"], MUTATIONS['ortho_projection_cut'], True),
+    (SELECTORS["next_angle_salient"], MUTATIONS['ortho_projection_cut'], True)
+])
+
+duct_grid = Grid("duct", [
+    (SELECTORS["duct_edge_min_10"], MUTATION_FACTORIES["slice_cut"](180, padding=60), True),
+    (SELECTORS["duct_edge_min_10"], MUTATION_FACTORIES["barycenter_cut"](0, traverse="no"), True),
+    (SELECTORS["duct_edge_min_10"], MUTATION_FACTORIES["barycenter_cut"](1, traverse="no"), True),
+    (SELECTORS["all_aligned_edges"], MUTATION_FACTORIES['barycenter_cut'](1.0), True)
+])
+
+load_bearing_wall_grid = Grid("load_bearing_wall", [
+    (SELECTORS["adjacent_to_load_bearing_wall"],
+     MUTATION_FACTORIES["barycenter_cut"](0, traverse="no"), True)
+])
+
+window_grid = Grid("window", [
+    (SELECTORS["window_doorWindow"], MUTATION_FACTORIES["slice_cut"](300), True),
+    (SELECTORS["between_windows"], MUTATION_FACTORIES['barycenter_cut'](0.5), True),
+    (SELECTORS["between_edges_between_windows"], MUTATION_FACTORIES['barycenter_cut'](0.5), True)
+])
+
+cleanup_grid = Grid("small_faces", [
+    (SELECTORS["close_to_window"], MUTATIONS["remove_edge"], False),
+    (SELECTORS["cuts_linear"], MUTATIONS["remove_edge"], True),
+    (SELECTOR_FACTORIES["min_depth"]([40]), MUTATIONS["remove_line"], False),
+    (SELECTORS["close_to_external_wall"], MUTATIONS["remove_edge"], False),
+    (SELECTORS["h_edge"], MUTATIONS["remove_edge"], True)
+])
+    "finer_ortho_grid": finer_ortho_grid,
+    "rectangle_grid": rectangle_grid,
+    "duct": duct_grid,
+    "test_grid": corner_grid + load_bearing_wall_grid + window_grid + duct_grid + cleanup_grid
+        plan = reader.create_plan_from_file("Antony_B14.json")
+        new_plan = GRIDS["ortho_grid"].apply_to(plan)
         plt.show()
 
 
