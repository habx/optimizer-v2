--- conflicted
+++ resolved
@@ -770,11 +770,6 @@
 
     Selector(boundary_unique_longest, [space_area(max_area=30000), mutable()], name='fuse_small_cell'),
 
-<<<<<<< HEAD
-    #Selector(homogeneous, (adjacent_empty_space,), name='homogeneous'),
-
-=======
->>>>>>> 4ec6e8d9
     Selector(homogeneous, name='homogeneous'),
 
     Selector(safe_boundary_edge, (adjacent_to_other_space, is_not(corner_stone)),
