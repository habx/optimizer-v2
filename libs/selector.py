# coding=utf-8
"""
Selector module

A selector takes a space (and other optional arguments) and return a Generator of edges :
• selector are made from edge queries
• an edge query is a function that take a space as argument and yield edges
• a query can be created from predicates.
A predicate takes an edge and a space and returns a boolean.

The module exports a catalog containing various selectors

example :
import selector

for edge in selector.catalog['boundary'].yield_from(space):
    do something with each edge (like a mutation for example)

"""
<<<<<<< HEAD
from typing import Sequence, Generator, Callable, Any, Optional, TYPE_CHECKING
import math
=======
from typing import Sequence, Generator, Callable, Any, Optional, TYPE_CHECKING, List
>>>>>>> 664dcc37

from libs.utils.geometry import ccw_angle, opposite_vector, pseudo_equal, barycenter, distance

if TYPE_CHECKING:
    from libs.mesh import Edge
    from libs.plan import Space, Plan
    from libs.seed import Seeder

EdgeQuery = Callable[['Space', Any], Generator['Edge', bool, None]]
EdgeQueryFactory = Callable[..., EdgeQuery]
Predicate = Callable[['Edge', 'Space'], bool]
PredicateFactory = Callable[..., Predicate]

EPSILON = 1.0
ANGLE_EPSILON = 5.0


class Selector:
    """
    Returns an iterator on a given plan space
    """

    def __init__(self,
                 query: EdgeQuery,
                 predicates: Optional[Sequence[Predicate]] = None,
                 name: str = ''):
        self.name = name or query.__name__
        self.query = query
        self.predicates = predicates or []

    def __repr__(self):
        return 'Selector: {0}'.format(self.name)

    def yield_from(self,
                   space: 'Space',
                   *args) -> Generator['Edge', bool, None]:
        """
        Runs the selector and returns a generator
        :param space:
        :return:
        """
        for edge in self.query(space, *args):
            filtered = True
            for predicate in self.predicates:
                filtered = filtered and predicate(edge, space)
                if not filtered:
                    break
            if filtered:
                yield edge


class SelectorFactory:
    """
    Selector factory class
    Note :
    """

    def __init__(self, edge_query_factory: EdgeQueryFactory,
                 predicates_factories: Optional[Sequence[PredicateFactory]] = None,
                 name: str = ''):
        self.edge_query_factory = edge_query_factory
        self.predicate_factories = predicates_factories or []
        self.name = name or edge_query_factory.__name__

    def __call__(self,
                 query_args: Sequence,
                 predicates_args: Optional[Sequence[Sequence]] = None) -> Selector:
        predicates_args = predicates_args or []
        if predicates_args and len(self.predicate_factories) != len(predicates_args):
            raise ValueError('Arguments must be provided for each predicate factory: ' +
                             '{0}'.format(predicates_args))
        name = self.name
        edge_query = self.edge_query_factory(*query_args)
        predicates = []
        for i in range(len(self.predicate_factories)):
            predicates_args = predicates_args[i] if i < len(predicates_args) else []
            predicates.append(self.predicate_factories[i](*predicates_args))
        return Selector(edge_query, predicates, name=name)


# Selector Catalog


# Queries
def boundary(space: 'Space', *_) -> Generator['Edge', bool, None]:
    """
    Returns the edges of the face
    :param space:
    :return:
    """
    if space.edge:
        yield from space.edges


<<<<<<< HEAD
def boundary_faces(space: 'Space', *_) -> Generator['Edge', bool, None]:
=======
def any(space: 'Space', *_) -> Generator['Edge', bool, None]:
>>>>>>> 664dcc37
    """
    Returns the edges of the face
    :param space:
    :return:
    """
<<<<<<< HEAD
    for face in space.faces:
        yield from face.edges
=======
    if space.face:
        for face in space.faces:
            yield from face.edges
>>>>>>> 664dcc37


def boundary_unique(space: 'Space', *_) -> Generator['Edge', bool, None]:
    """
    Returns the edge reference face
    :param space:
    :return:
    """
    if space.edge:
        yield space.edge


def fixed_space_boundary(space: 'Space', *_) -> Generator['Edge', bool, None]:
    """
    Returns any face around the seed space. The list is fixed and won't be affected by
    changes to the space edges
    :param space:
    :return:
    """
    for edge in list(space.edges):
        yield edge


def other_seed_space_edge(space: 'Space', seeder: 'Seeder', *_) -> Generator['Edge', bool, None]:
    """
    Returns the edges of the seed space pointing to another seed space but not to a face
    attached to one of its component
    and not pointing to another seed
    """
    assert seeder, "The associated seed object must be provided"
    for edge in space.edges:
        face = edge.pair.face
        if face is None:
            continue
        other_space = space.plan.get_space_of_face(face)
        if not other_space:
            continue
        if other_space.category.name != "seed":
            continue
        seed = seeder.get_seed_from_space(other_space)
        if seed and seed.face_has_component(face):
            continue
        yield edge


def seed_component_boundary(space: 'Space', seeder: 'Seeder', *_) -> Generator['Edge', bool, None]:
    """
    Returns the edge of the space adjacent to a face adjacent to the component of the seed
    :param space:
    :param seeder:
    :return:
    """
    assert seeder, "The associated seeder object must be provided"

    seed = seeder.get_seed_from_space(space)
    component = seed.components[0]  # per convention we use the first component of the seed
    for edge in component.edges:
        face = edge.pair.face
        if (face is None or space.has_face(face)
                or space.plan.get_space_of_face(face).category.name != 'empty'):
            continue
        # find a shared edge with the space
        for face_edge in face.edges:
            if space.has_edge(face_edge.pair):
                break
        else:
            continue

        yield face_edge.pair


def boundary_unique_longest(space: 'Space', *_) -> Generator['Edge', bool, None]:
    """
    Returns the longest edge of the space that is not on the plan boundary
    :param space:
    :return:
    """
    space_edges_adjacent_to_seed = [
        edge for edge in space.edges if
        not edge.is_mesh_boundary
        and space.plan.get_space_of_edge(edge.pair).category.name == "seed"
    ]
    if space_edges_adjacent_to_seed:
        edge = max(space_edges_adjacent_to_seed, key=lambda edge: edge.length)
        yield edge
    else:
        return

#
# def boundary_unique_longest_alignment(space: 'Space', *_) -> Generator['Edge', bool, None]:
#     """
#     Returns the longest edge of the space that is not on the plan boundary
#     In case of equality, returns the one that induce better alignment in case of fusion with the
#      space_pair
#     :param space:
#     :return:
#     """
#     space_edges_adjacent_to_seed = [
#         edge for edge in space.edges if
#         not edge.is_mesh_boundary
#         and space.plan.get_space_of_edge(edge.pair).category.name == "seed"
#     ]
#
#     if space_edges_adjacent_to_seed:
#         longest_edge = max(space_edges_adjacent_to_seed, key=lambda edge: edge.length)
#     longest_edges=[edge for edge in space_edges_adjacent_to_seed if edge.length>longest_edge.length]
#
#     longest_selected=[]
#
#     for edge in longest_selected:
#
#
#     if space_edges_adjacent_to_seed:
#
#         yield edge
#     else:
#         return


def homogeneous(space: 'Space', *_) -> Generator['Edge', bool, None]:
    """
    Returns among all edges on the space border the one such as when the pair
     face is added the size ratio defined as depth/width is closer to one
    """

    biggest_shape_factor = None
    edge_homogeneous_growth = None

    for edge in space.edges:
        if edge.pair and edge.pair.face and space.plan.get_space_of_edge(
                edge.pair).category.name == 'empty':
            face_added = edge.pair.face
            space_contact = space.plan.get_space_of_face(face_added)
            if space_contact.corner_stone(face_added):
                continue
            space_contact.remove_face(face_added)
            space.add_face(face_added)
            size_ratio = space.size.depth / space.size.width
            space.remove_face(face_added)
            space_contact.add_face(face_added)
            current_shape_factor = max(size_ratio, 1 / size_ratio)
            if biggest_shape_factor is None or current_shape_factor <= biggest_shape_factor:
                biggest_shape_factor = current_shape_factor
                edge_homogeneous_growth = edge

    if edge_homogeneous_growth:
        yield edge_homogeneous_growth


def homogeneous_shape_factor(space: 'Space', *_) -> Generator['Edge', bool, None]:
    """
    Returns among all edges on the space border the one such as when the pair
     face is added the shape factor is smaller
    """

    ref_edge = space.edge
    biggest_shape_factor = None
    edge_homogeneous_growth = None

    if ref_edge and ref_edge.pair and ref_edge.pair.face and space.plan.get_space_of_face(
            ref_edge.pair.face).category.name == 'empty':
        face_added = ref_edge.pair.face

        space_contact = space.plan.get_space_of_face(face_added)
        space.add_face(face_added)
        biggest_shape_factor = space.perimeter / space.area
        space.remove_face(face_added)
        space_contact.add_face(face_added)

        edge_homogeneous_growth = ref_edge

    for edge in space.edges:
        if edge.pair and edge.pair.face and space.plan.get_space_of_edge(
                edge.pair).category.name == 'empty':
            face_added = edge.pair.face
            space_contact = space.plan.get_space_of_face(face_added)
            space.add_face(face_added)
            current_shape_factor = space.perimeter / space.area
            space.remove_face(face_added)
            space_contact.add_face(face_added)
            if biggest_shape_factor is None or current_shape_factor <= biggest_shape_factor:
                biggest_shape_factor = current_shape_factor
                edge_homogeneous_growth = edge

    if edge_homogeneous_growth:
        yield edge_homogeneous_growth


def seed_duct(space: 'Space', *_) -> Generator['Edge', bool, None]:
    """
    Returns the edge that can be seeded for a duct
    """
    if not space.category or space.category.name != 'duct':
        raise ValueError('You should provide a duct to the query seed_duct!')

    # case n°1 : duct is along a boundary, we only set two seed point
    edge_along_plan = None
    for edge in space.edges:
        if edge.pair.face is None:
            edge_along_plan = edge
            break

    if edge_along_plan:
        yield edge_along_plan.next_ortho().pair
        yield edge_along_plan.previous_ortho().pair
        yield edge_along_plan.next_ortho().next_ortho().pair
        #aligned = list(edge_along_plan.next_ortho().next_ortho().aligned_siblings)
        #yield from (edge.pair for edge in aligned if edge.length > 50)
        # yield edge_along_plan.next_ortho().next_ortho().pair
    else:
        for edge in space.edges:
            if edge.next_ortho() is edge.next:
                yield edge.pair


def adjacent_to_rectangular_duct(space: 'Space', *_) -> Generator['Edge', bool, None]:
    """
    Returns the pair edge of each duct that has a rectangular form
    :param space:
    :param _:
    :return:
    """
    plan = space.plan
    space.bounding_box()
    for duct in plan.get_spaces("duct"):
        box = duct.bounding_box()
        is_rectangular = math.fabs(box[0]*box[1] - duct.area) < EPSILON
        if is_rectangular:
            yield from (edge.pair for edge in duct.edges if space.has_edge(edge.pair))


def one_edge_adjacent_to_rectangular_duct(space: 'Space', *_) -> Generator['Edge', bool, None]:
    """
    Returns the pair edge of each duct that has a rectangular form
    :param space:
    :param _:
    :return:
    """
    plan = space.plan
    for duct in plan.get_spaces("duct"):
        for edge in duct.edges:
            if space.has_edge(edge.pair):
                yield edge.pair
                break

# Query factories


def farthest_edges_barycenter(coeff: float = 0) -> EdgeQuery:
    """
    Returns the two farthest edges of the space according to their barycenter
    :param coeff:
    :return:
    """

    def _query(space: 'Space', *_) -> Generator['Edge', bool, None]:
        """
        Returns for a given space the two edges that are most far from one another,
        based on their middle
        :return:
        """
        kept_edges = []
        d_max = 0
        seen = []

        for edge in space.edges:
            seen.append(edge)
            d_max_edge = 0
            edge_far = None
            for edge_sibling in space.siblings(edge):
                # to prevent to compute n**2 distances (but only 1/2*(n-1)**2)
                if edge_sibling in seen:
                    continue
                point_1 = barycenter(edge.start.coords, edge.end.coords, coeff)
                point_2 = barycenter(edge_sibling.start.coords, edge_sibling.end.coords, coeff)
                d_tmp = distance(point_1, point_2)
                if d_tmp > d_max_edge:
                    d_max_edge = d_tmp
                    edge_far = edge_sibling
            if d_max_edge > d_max:
                kept_edges = [edge, edge_far]
                d_max = d_max_edge

        for edge in kept_edges:
            yield edge

    return _query


def oriented_edges(direction: str, epsilon: float = 35.0) -> EdgeQuery:
    """
    EdgeQuery factory
    Returns an edge query that yields edges facing the direction or the normal
    of the reference edge of a face or a space
    (with epsilon error on angle)
    :param direction:
    :param epsilon:
    :return: an EdgeQuery
    """
    if direction not in ('horizontal', 'vertical'):
        raise ValueError('A direction can only be horizontal or vertical: {0}'.format(direction))

    def _selector(space: 'Space', *_) -> Generator['Edge', bool, None]:

        if not space.edge:
            return

        vectors = ((space.edge.unit_vector, opposite_vector(space.edge.unit_vector))
                   if direction == 'horizontal' else (space.edge.normal,))

        for vector in vectors:
            edges_list = [edge for edge in space.exterior_edges
                          if pseudo_equal(ccw_angle(edge.normal, vector), 180.0, epsilon)]
            for edge in edges_list:
                yield edge

    return _selector


def min_depth(depth: float) -> EdgeQuery:
    """
    Returns an edge from a space that has a width or a depth
    :param depth: the minimum depth of the edge
    :return: an EdgeQuery
    """

    def _selector(space: 'Space', *_) -> Generator['Edge', bool, None]:

        if not space.edge:
            return

        for face in space.faces:
            current_edge = None
            for edge in face.edges:
                if edge.depth < depth:
                    if edge.pair.depth < depth:
                        yield edge
                        break
                    current_edge = edge
            else:
                if current_edge:
                    yield current_edge

    return _selector

# predicates


def not_space_boundary(edge: 'Edge', space: 'Space') -> bool:
    """
    Predicate
    Returns True if the edge is not a space boundary
    :param edge:
    :param space:
    :return:
    """
    return not space.is_boundary(edge)


def adjacent_to_other_space(edge: 'Edge', space: 'Space') -> bool:
    """
        Predicate
        Returns True if the edge is adjacent to another space
        :param edge:
        :param space:
        :return:
        """
    space_pair = space.plan.get_space_of_face(edge.pair.face)
    return space_pair is not space and space.mutable


def adjacent_to_empty_space(edge: 'Edge', space: 'Space') -> bool:
    """
        Predicate
        Returns True if the edge is adjacent to another space
        :param edge:
        :param space:
        :return:
        """
    space_pair = space.plan.get_space_of_face(edge.pair.face)
    return space_pair is not space and space_pair is not None and space_pair.category.name is 'empty'


def not_adjacent_to_seed(edge: 'Edge', space: 'Space') -> bool:
    """
    return True if the edge.pair does not belong to a space of category seed
    :param edge:
    :param space:
    :return:
    """
    space_pair = space.plan.get_space_of_face(edge.pair.face)
    return space_pair is None or space_pair.category.name != 'seed'


def adjacent_empty_space(edge: 'Edge', space: 'Space') -> bool:
    """
    Return True if the edge pair belongs to a space of the 'empty' category
    :param edge:
    :param space:
    :return:
    """
    space_pair = space.plan.get_space_of_face(edge.pair.face)
    return space_pair and space_pair.category.name == 'empty'


def corner_stone(edge: 'Edge', space: 'Space') -> bool:
    """
    Returns True if the removal of the edge's face from the space
    will cut it in several spaces or is the only face
    TODO : add this as a method to space
    """
    face = edge.pair.face

    if not face:
        return False

    other_space = space.plan.get_space_of_face(face)

    if not other_space:
        return False

    return other_space.corner_stone(face)


def corner_edge(space: 'Space', *_) -> Generator['Edge', bool, None]:
    """
    Returns a corner edge of the space
    """
    edge_corner = None
    for edge in space.edges:
        if not space.next_is_aligned(edge):
            edge_corner = edge
            break
    yield edge_corner


<<<<<<< HEAD
def check_corner_edge(edge: 'Edge', space: 'Space') -> bool:
=======
def corner_edges_ortho(space: 'Space', *_) -> Generator['Edge', bool, None]:
>>>>>>> 664dcc37
    """
    Returns edges at orthogonal corners of the space
    """
    for edge in space.edges:
        if space.next_is_orho(edge) or space.previous_is_orho(edge):
            yield edge


def check_corner_edge(edge: 'Edges', space: 'Space', previous: bool = False):
    """
    Returns True if the edge is right after (or right before if previous) a corner
    """
    if previous:
        return not space.next_is_aligned(edge)

    return not space.next_is_aligned(space.previous_edge(edge))


<<<<<<< HEAD
def h_edge(edge: 'Edge', space: 'Space') -> bool:
    """
    an edge that is the middle of an H shape (linking two aligned edges on each side)
    :param edge:
    :param space:
    :return:
    """
    if space.is_boundary(edge):
        return False

    for _edge in (edge, edge.pair):
        if space.is_boundary(_edge.next):
            return False
        if not(_edge.next.pair.next_is_aligned and _edge.next.pair.next.pair.next is _edge.pair):
            return False

    return True
=======
def next_is_ortho(edge: 'Edges', space: 'Space'):
    return space.next_is_ortho(edge)


def previous_is_ortho(edge: 'Edges', space: 'Space'):
    previous_edge = space.previous_edge(edge)
    return space.next_is_orho(previous_edge)

>>>>>>> 664dcc37

# predicate factories


def factorize(*predicates: Predicate) -> Sequence[PredicateFactory]:
    """
    Returns the predicate (synthetic sugar)
    :param predicates:
    :return: predicateFactory
    """
    return [lambda: predicate for predicate in predicates]


def is_not(predicate: Predicate) -> Predicate:
    """
    Returns the opposite predicate
    :return:
    """

    def _predicate(edge: 'Edge', space: 'Space') -> bool:
        return not predicate(edge, space)

    return _predicate


def previous_has(predicate: Predicate) -> Predicate:
    """
    Applies the predicate to the previous edge
    :param predicate:
    :return:
    """

    def _predicate(edge: 'Edge', space: 'Space') -> bool:
        return predicate(edge.previous, space)

    return _predicate


def next_has(predicate: Predicate) -> Predicate:
    """
    Applies the predicate to the next edge
    :param predicate:
    :return:
    """

    def _predicate(edge: 'Edge', space: 'Space') -> bool:
        return predicate(edge.next, space)

    return _predicate


def edge_angle(min_angle: Optional[float] = None,
               max_angle: Optional[float] = None,
               previous: bool = False,
               space_boundary: bool = False) -> Predicate:
    """
    Predicate factory
    Returns a predicate indicating if an edge angle with its next edge
    is comprised between the two provided values. Only one of the value can be provided
    :param min_angle:
    :param max_angle:
    :param previous : whether to check for the angle to the next edge or to the previous edge
    :param space_boundary: whether to check for angle between to space siblings
    :return: boolean
    """
    if min_angle is None and max_angle is None:
        raise ValueError('A min or a max angle must be provided to the angle predicate factory')

    def _predicate(edge: 'Edge', space: 'Space') -> bool:

        # compute the angle
        if space_boundary:
            if not space.is_boundary(edge):
                return False
            _angle = space.next_angle(edge) if not previous else space.previous_angle(edge)
        else:
            _angle = edge.next_angle if not previous else edge.previous_angle

        # check the angle value
        if min_angle is not None and max_angle is not None:
            if min_angle != max_angle:
                return min_angle + ANGLE_EPSILON <= _angle <= max_angle - ANGLE_EPSILON
            else:
                # we check for pseudo equality
                return min_angle - ANGLE_EPSILON <= _angle <= max_angle + ANGLE_EPSILON
        if min_angle is not None:
            return _angle >= min_angle + ANGLE_EPSILON
        if max_angle is not None:
            return _angle <= max_angle - ANGLE_EPSILON
        return True

    return _predicate


def edge_length(min_length: float = None, max_length: float = None) -> Predicate:
    """
    Predicate factory
    Returns a predicate indicating if an edge has a length inferior or equal to the provided max
    length, or a superior length to the provided min_length or both
    :param min_length:
    :param max_length
    :return:
    """

    def _predicate(edge: 'Edge', _: 'Space') -> bool:
        if min_length is not None and max_length is not None:
            return min_length <= edge.length <= max_length
        if min_length is not None:
            return edge.length >= min_length
        if max_length is not None:
            return edge.length <= max_length

    return _predicate


def aligned_edges_length(min_length: float = None, max_length: float = None) -> Predicate:
    """
    Predicate factory
    Returns a predicate indicating if an edge an all following aligned edges have a total length
    inferior or equal to the provided max length, or a superior length to the provided min_length
    or both
    :param min_length:
    :param max_length
    :return:
    """

    def _predicate(edge: 'Edge', _: 'Space') -> bool:

        length = 0
        for aligned_edge in edge.aligned_siblings:
            length += aligned_edge.length

        if min_length is not None and max_length is not None:
            return min_length <= length <= max_length
        if min_length is not None:
            return length >= min_length
        if max_length is not None:
            return length <= max_length

    return _predicate


def is_linear(*category_names: str) -> Predicate:
    """
    Predicate Factory
    :param category_names:
    :return: a predicate
    """

    def _predicate(edge: 'Edge', space: 'Space') -> bool:
        linear = space.plan.get_linear(edge)
        return linear and linear.category.name in category_names

    return _predicate


def touches_linear(*category_names: str, position: str = 'before') -> Predicate:
    """
    Predicate factory
    Returns a predicate indicating if an edge is on, before, after
    or between two linears of the provided category
    :param category_names: tuple of linear category names
    :param position : where should the edge be : before, after, between, on
    :return:
    """

    position_valid_values = 'before', 'after', 'between', 'on'

    if position not in position_valid_values:
        raise ValueError('Wrong position value in predicate factory touches_linear:' +
                         ' {0}'.format(position))

    def _predicate(edge: 'Edge', space: 'Space') -> bool:
        if position == 'on':
            linear = space.plan.get_linear(edge)
            return linear and linear.category.name in category_names
        if position == 'before':
            next_linear = space.plan.get_linear(edge.next)
            return next_linear and next_linear.category.name in category_names
        if position == 'after':
            previous_linear = space.plan.get_linear(edge.previous)
            return previous_linear and previous_linear.category.name in category_names
        if position == 'between':
            next_linear = space.plan.get_linear(edge.next)
            previous_linear = space.plan.get_linear(edge.previous)
            if previous_linear and previous_linear.category.name in category_names:
                if next_linear and next_linear.category.name in category_names:
                    return True
            return False

    return _predicate


def close_to_linear(*category_names: str, min_distance: float = 50.0) -> Predicate:
    """
    Predicate factory
    Returns a predicate indicating if the edge is closer than
    the provided minimum distance to a linear of the provided category
    :param min_distance:
    :param category_names
    :return: function
    """

    def _predicate(edge: 'Edge', space: 'Space') -> bool:
        linear_edges = []
        for sibling in edge.siblings:
            linear = space.plan.get_linear(sibling)
            if linear and linear.category.name in category_names:
                linear_edges.append(sibling)

        if not linear_edges:
            return False

        for linear_edge in linear_edges:
            max_distance = linear_edge.max_distance(edge)
            if max_distance is not None and max_distance <= min_distance:
                return True

        return False

    return _predicate


def close_to_mesh_boundary(min_distance: float = 59.0, min_length: float = 19.0) -> Predicate:
    """
    Predicate factory
    Returns a predicate indicating if the edge is closer than
    the provided minimum distance to the mesh boundary
    :param min_distance:
    :param min_length
    :return: function
    """

    def _predicate(edge: 'Edge', _: 'Space') -> bool:
        external_edges = []
        for sibling in edge.siblings:
            if sibling.pair.face is None:
                external_edges.append(sibling)

        if not external_edges:
            return False

        for external_edge in external_edges:
            if external_edge.length < min_length:
                continue
            max_distance = external_edge.max_distance(edge)
            if max_distance is not None and max_distance <= min_distance:
                return True

        return False

    return _predicate


<<<<<<< HEAD
def cuts_linear(*category_names: str) -> Predicate:
    """
    Returns True if the edge cuts a linear
    :param category_names:
    :return:
    """
    def _predicate(edge: 'Edge', space: 'Space') -> bool:
        # per convention we return False for an edge that is on the border of a space
        if space.is_boundary(edge):
            return False

        plan = space.plan
        linear_found = {}
        for _edge in edge.end.edges:
            # check for the edge and its pair.
            for half_edge in (_edge, _edge.pair):
                linear = plan.get_linear(half_edge)
                if linear and linear.category.name in category_names:
                    # if we find two edges with the same linear return true
                    if linear.id in linear_found:
                        return True
                    linear_found[linear.id] = 1
        return False

    return _predicate


def adjacent_to_space(*category_names: str) -> Predicate:
    """
    Predicate factory
    Returns a predicate that returns True if the edge.pair belongs to a space of the
    specified category name
    :param category_names:
    :return: a predicate
    """

    def _predicate(edge: 'Edge', space: 'Space') -> bool:
        space = space.plan.get_space_of_edge(edge.pair)
        return space is not None and space.category.name in category_names
=======
def cutting_linear(*category_names: str) -> Predicate:
    """
    """

    def _predicate(edge: 'Edge', space: 'Space'):
        linear_edges = []

        for sibling in edge.siblings:
            linear = space.plan.get_linear(sibling)
            if linear and linear.category.name in category_names:
                linear_edges.append(sibling)

        if not linear_edges:
            return False

        for linear_edge in linear_edges:
            if edge.start.as_sp.buffer(1).crosses(linear_edge.as_sp_extended):
                # if edge.as_sp_extended.crosses(linear_edge.as_sp_extended):
                return True

        return False
>>>>>>> 664dcc37

    return _predicate


def space_area(min_area: float = None, max_area: float = None) -> Predicate:
    """
    Predicate factory
    Returns a predicate indicating if an edge belongs to a space with area in a range
    TODO : this is bad because we run this for every edge, it would be better as a query
    :param min_area:
    :param max_area
    :return:
    """

    def _predicate(_: 'Edge', space: 'Space') -> bool:
        if min_area is not None and max_area is not None:
            return min_area <= space.area <= max_area
        if min_area is not None:
            return space.area >= min_area
        if max_area is not None:
            return space.area <= max_area

    return _predicate


def cell_with_component(has_component: bool = False) -> Predicate:
    """
    Predicate factory
    Returns a predicate indicating if a space has components
    :param has_component:
    :return:
    """

    def _predicate(_: 'Edge', space: 'Space') -> bool:
        return len(space.components_category_associated()) == 0 if not has_component else True

    return _predicate


<<<<<<< HEAD
def longest_of_space() -> Predicate:
    """
    Predicate
    Returns True if the edge is the longest. With memoization included.
    :return:
    """
    cache = {}

    def _predicate(edge: 'Edge', space: 'Space') -> bool:
        cached_edge = cache.get(space.id, None)
        if cached_edge:
            return cached_edge == edge.id

        longest_edge = max(space.edges, key=lambda e: e.length)
        cache[space.id] = longest_edge.id
        return longest_edge is edge
=======
def has_pair() -> Predicate:
    """
    Predicate factory
    Returns a predicate indicating if an edge has a pair
    :return:
    """

    def _predicate(edge: 'Edge', _: 'Space') -> bool:
        return not edge.pair is None

    return _predicate
>>>>>>> 664dcc37

    return _predicate

def has_space_pair() -> Predicate:
    """
    Predicate factory
    Returns a predicate indicating if a space has a pair through a given edge
    :return:
    """

    def _predicate(edge: 'Edge', space: 'Space') -> bool:
        if not edge.pair:
            return False
        else:
            if space.plan.get_space_of_edge(edge.pair) is None:
                return False
        return True

    return _predicate


def has_window() -> Predicate:
    """
    Predicate factory
    Returns a predicate indicating if a space has windows
    :return:
    """

    def _predicate(_: 'Edge', space: 'Space') -> bool:
        if space.count_windows() > 0:
            return True
        return False

    return _predicate


def next_aligned_category(cat: str) -> Predicate:
    """
    Predicate factory
    Returns a predicate indicating if an edge has as next aligned siblings an edge that in a
    space with specified category
    :return:
    """

    def _predicate(edge: 'Edge', space: 'Space') -> bool:
        plan = space.plan
        if edge.next_is_aligned and plan.get_space_of_edge(
                edge.next) is not None and plan.get_space_of_edge(
            edge.next).category.name is cat:
            return True
        elif edge.next.pair.next_is_ortho and plan.get_space_of_edge(
                edge.next.pair.next) is not None and plan.get_space_of_edge(
            edge.next.pair.next).category.name is cat:
            return True
        else:
            return False

    return _predicate


# Catalog Selectors
SELECTORS = {
    "space_boundary": Selector(boundary),

    "seed_component_boundary": Selector(seed_component_boundary),

    "previous_angle_salient": Selector(
        boundary,
        [
            is_not(adjacent_to_space("duct")),
            edge_angle(180.0, 360.0, previous=True),
            aligned_edges_length(min_length=50.0),
            previous_has(aligned_edges_length(min_length=50.0))
        ]
    ),

    "next_angle_salient": Selector(
        boundary,
        [
            is_not(adjacent_to_space("duct")),
            edge_angle(180.0, 360.0),
            aligned_edges_length(min_length=50.0),
            next_has(aligned_edges_length(min_length=50.0))
        ]
    ),

    "previous_angle_salient_non_ortho": Selector(
        boundary,
        [
            is_not(adjacent_to_space("duct")),
            edge_angle(180.0, 360.0, previous=True),
            is_not(edge_angle(270, 270, previous=True)),
            aligned_edges_length(min_length=150.0),
            previous_has(aligned_edges_length(min_length=150.0))
        ]
    ),

    "after_corner": Selector(
        boundary,
        [
            check_corner_edge,
        ]
    ),

    "after_ortho_corner": Selector(
        boundary,
        [
            # check_corner_edge(previous=True),
            previous_is_ortho
        ]
    ),

    "before_ortho_corner": Selector(
        boundary,
        [
            # check_corner_edge,
            next_is_ortho
        ]
    ),

    "next_angle_salient_non_ortho": Selector(
        boundary,
        [
            is_not(adjacent_to_space("duct")),
            edge_angle(180.0, 360.0),
            is_not(edge_angle(270, 270)),
            aligned_edges_length(min_length=150.0),
            next_has(aligned_edges_length(min_length=150.0))
        ]
    ),

    "next_angle_convex_non_ortho": Selector(
        boundary,
        [
            edge_angle(90.0, 180.0),
            is_not(adjacent_to_space("duct")),
            aligned_edges_length(min_length=150.0),
            next_has(aligned_edges_length(min_length=150.0))
        ]
    ),

    "previous_angle_convex_non_ortho": Selector(
        boundary,
        [
            edge_angle(90.0, 180.0, previous=True),
            aligned_edges_length(min_length=150.0),
            previous_has(aligned_edges_length(min_length=150.0)),
            is_not(adjacent_to_space("duct"))
        ]
    ),

    "previous_angle_salient_ortho": Selector(
        boundary,
        [
            edge_angle(270.0, 270.0, previous=True, space_boundary=True),
            is_not(adjacent_to_space("duct"))
        ]
    ),
    "next_angle_salient_ortho": Selector(
        boundary,
        [
            edge_angle(270.0, 270.0, space_boundary=True),
            is_not(adjacent_to_space("duct"))
        ]
    ),

    "close_to_window": Selector(
        boundary_faces,
        [
            close_to_linear('window', 'doorWindow', min_distance=200.0),
            not_space_boundary
        ]
    ),

<<<<<<< HEAD
    "cuts_linear": Selector(boundary_faces, [cuts_linear("window", "doorWindow", "frontDoor")]),
=======
    "cutting_linear": Selector(
        any,
        [
            cutting_linear('window', 'doorWindow', 'frontDoor'),
            not_space_boundary
        ]
    ),
>>>>>>> 664dcc37

    "between_windows": Selector(
        boundary,
        [
            touches_linear('window', 'doorWindow', position='between')
        ]
    ),

    "between_edges_between_windows": Selector(
        boundary,
        [
            previous_has(touches_linear('window', 'doorWindow', position='after')),
            next_has(touches_linear('window', 'doorWindow'))
        ]
    ),

    "aligned_edges": Selector(
        boundary,
        [
            edge_angle(180.0, 180.0),
            is_not(touches_linear('window', 'doorWindow', 'frontDoor')),
            is_not(is_linear('window', 'doorWindow', 'frontDoor'))
        ]
    ),

<<<<<<< HEAD
    "all_aligned_edges": Selector(
        boundary_faces,
        [
            edge_angle(180.0, 180.0),
            is_not(touches_linear('window', 'doorWindow', 'frontDoor')),
            is_not(is_linear('window', 'doorWindow', 'frontDoor'))
        ]
    ),

    "adjacent_to_load_bearing_wall": Selector(
        boundary,
        [
            adjacent_to_space("loadBearingWall")
=======
    "edge_min_120": Selector(
        boundary,
        [
            edge_length(min_length=120.0)
>>>>>>> 664dcc37
        ]
    ),

    "edge_min_150": Selector(
        boundary,
        [
            edge_length(min_length=150.0)
        ]
    ),

    "edge_min_300": Selector(
        boundary,
        [
            edge_length(min_length=300.0)
        ]
    ),

    "edge_min_500": Selector(
        boundary,
        [
            edge_length(min_length=500.0)
        ]
    ),

    "boundary_other_empty_space": Selector(
        fixed_space_boundary, [
            adjacent_empty_space
        ]
    ),

    "seed_duct": Selector(seed_duct),

    "seed_empty_furthest_couple": Selector(farthest_edges_barycenter()),

    "farthest_couple_start_space_area_min_100000": Selector(
        farthest_edges_barycenter(),
        [
            space_area(min_area=100000)
        ]
    ),

    "farthest_couple_middle_space_area_min_100000": Selector(
        farthest_edges_barycenter(0.5),
        [
            space_area(min_area=100000)
        ]
    ),

    "farthest_couple_middle_space_area_min_50000": Selector(
        farthest_edges_barycenter(0.5),
        [
            space_area(min_area=50000)
        ]
    ),

    "area_max_100000": Selector(
        boundary_unique,
        [
            space_area(max_area=100000)
        ]
    ),

    "fuse_small_cell": Selector(
        boundary_unique_longest,
        [
            space_area(max_area=30000)
        ]
    ),

    "homogeneous": Selector(homogeneous, name='homogeneous'),

    "homogeneous_shape_factor": Selector(homogeneous_shape_factor, name='homogeneous'),

    "fuse_very_small_cell_mutable": Selector(
        boundary_unique_longest,
        [
            space_area(max_area=10000)
        ]
    ),

    "fuse_small_cell_without_components": Selector(
        boundary_unique_longest,
        [
<<<<<<< HEAD
            space_area(max_area=30000),
            cell_with_component()
=======
            space_area(max_area=15000),
            cell_with_component(has_component=False)
>>>>>>> 664dcc37
        ]
    ),

    # "fuse_small_cell_without_components_alignment": Selector(
    #     boundary_unique_longest_alignment,
    #     [
    #         space_area(max_area=2000),
    #         has_pair(),
    #         cell_with_component(has_component=False)
    #     ]
    # ),

    "other_seed_space": Selector(
        other_seed_space_edge,
        [
            adjacent_to_other_space,
            is_not(corner_stone)
        ]
    ),

    "corner_stone": Selector(
        boundary,
        [
            corner_stone
        ]
    ),
    "single_edge": Selector(boundary_unique),

    "corner_big_cell_area_90000": Selector(
        corner_edge,
        [
            space_area(min_area=90000),
        ]
    ),

    "swap_aligned": Selector(

        other_seed_space_edge,
        [
            adjacent_to_other_space,
            check_corner_edge,
            is_not(corner_stone)
        ]
    ),

<<<<<<< HEAD
    "duct_edge_min_10": Selector(
        adjacent_to_rectangular_duct,
        [
            edge_length(min_length=10)
        ]
    ),

    "one_edge_per_rectangular_duct": Selector(one_edge_adjacent_to_rectangular_duct),

    "window_doorWindow": Selector(boundary, [touches_linear("window", "doorWindow",
                                                            position="on")]),

    "close_to_external_wall": Selector(boundary_faces, [edge_length(min_length=20),
                                                        close_to_mesh_boundary(119)]),

    "h_edge": Selector(boundary_faces, [h_edge, edge_length(max_length=150)])

=======
    "add_aligned": Selector(

        boundary,
        [
            adjacent_to_empty_space,
            previous_is_ortho,
        ]
    ),
    "corner_edges_ortho": Selector(

        corner_edges_ortho,
        [
            has_space_pair(),
            # next_aligned_category('empty'),
        ]
    ),
    "corner_edges_ortho_with_window": Selector(

        corner_edges_ortho,
        [
            has_space_pair(),
            has_window(),
            # next_aligned_category('empty'),
        ]
    ),
    "corner_edges_ortho_without_window": Selector(

        corner_edges_ortho,
        [
            has_space_pair(),
            is_not(has_window()),
            # next_aligned_category('empty'),
        ]
    ),
>>>>>>> 664dcc37
}


SELECTOR_FACTORIES = {
    "oriented_edges": SelectorFactory(oriented_edges, factorize(adjacent_empty_space)),
    "edges_length": SelectorFactory(lambda: boundary, [edge_length]),
    "min_depth": SelectorFactory(min_depth)
}<|MERGE_RESOLUTION|>--- conflicted
+++ resolved
@@ -17,14 +17,12 @@
     do something with each edge (like a mutation for example)
 
 """
-<<<<<<< HEAD
-from typing import Sequence, Generator, Callable, Any, Optional, TYPE_CHECKING
+from typing import Sequence, Generator, Callable, Any, Optional, TYPE_CHECKING, List
 import math
-=======
-from typing import Sequence, Generator, Callable, Any, Optional, TYPE_CHECKING, List
->>>>>>> 664dcc37
 
 from libs.utils.geometry import ccw_angle, opposite_vector, pseudo_equal, barycenter, distance
+from libs.mesh import MIN_ANGLE
+from libs.mutation import MUTATIONS
 
 if TYPE_CHECKING:
     from libs.mesh import Edge
@@ -117,24 +115,25 @@
         yield from space.edges
 
 
-<<<<<<< HEAD
 def boundary_faces(space: 'Space', *_) -> Generator['Edge', bool, None]:
-=======
-def any(space: 'Space', *_) -> Generator['Edge', bool, None]:
->>>>>>> 664dcc37
     """
     Returns the edges of the face
     :param space:
     :return:
     """
-<<<<<<< HEAD
     for face in space.faces:
         yield from face.edges
-=======
+
+
+def any(space: 'Space', *_) -> Generator['Edge', bool, None]:
+    """
+    Returns the edges of the face
+    :param space:
+    :return:
+    """
     if space.face:
         for face in space.faces:
             yield from face.edges
->>>>>>> 664dcc37
 
 
 def boundary_unique(space: 'Space', *_) -> Generator['Edge', bool, None]:
@@ -340,10 +339,6 @@
     if edge_along_plan:
         yield edge_along_plan.next_ortho().pair
         yield edge_along_plan.previous_ortho().pair
-        yield edge_along_plan.next_ortho().next_ortho().pair
-        #aligned = list(edge_along_plan.next_ortho().next_ortho().aligned_siblings)
-        #yield from (edge.pair for edge in aligned if edge.length > 50)
-        # yield edge_along_plan.next_ortho().next_ortho().pair
     else:
         for edge in space.edges:
             if edge.next_ortho() is edge.next:
@@ -571,11 +566,7 @@
     yield edge_corner
 
 
-<<<<<<< HEAD
-def check_corner_edge(edge: 'Edge', space: 'Space') -> bool:
-=======
 def corner_edges_ortho(space: 'Space', *_) -> Generator['Edge', bool, None]:
->>>>>>> 664dcc37
     """
     Returns edges at orthogonal corners of the space
     """
@@ -593,8 +584,16 @@
 
     return not space.next_is_aligned(space.previous_edge(edge))
 
-
-<<<<<<< HEAD
+def next_is_ortho(edge: 'Edges', space: 'Space'):
+    return space.next_is_ortho(edge)
+
+
+def previous_is_ortho(edge: 'Edges', space: 'Space'):
+    previous_edge = space.previous_edge(edge)
+    return space.next_is_orho(previous_edge)
+
+
+
 def h_edge(edge: 'Edge', space: 'Space') -> bool:
     """
     an edge that is the middle of an H shape (linking two aligned edges on each side)
@@ -612,16 +611,6 @@
             return False
 
     return True
-=======
-def next_is_ortho(edge: 'Edges', space: 'Space'):
-    return space.next_is_ortho(edge)
-
-
-def previous_is_ortho(edge: 'Edges', space: 'Space'):
-    previous_edge = space.previous_edge(edge)
-    return space.next_is_orho(previous_edge)
-
->>>>>>> 664dcc37
 
 # predicate factories
 
@@ -876,7 +865,6 @@
     return _predicate
 
 
-<<<<<<< HEAD
 def cuts_linear(*category_names: str) -> Predicate:
     """
     Returns True if the edge cuts a linear
@@ -916,29 +904,6 @@
     def _predicate(edge: 'Edge', space: 'Space') -> bool:
         space = space.plan.get_space_of_edge(edge.pair)
         return space is not None and space.category.name in category_names
-=======
-def cutting_linear(*category_names: str) -> Predicate:
-    """
-    """
-
-    def _predicate(edge: 'Edge', space: 'Space'):
-        linear_edges = []
-
-        for sibling in edge.siblings:
-            linear = space.plan.get_linear(sibling)
-            if linear and linear.category.name in category_names:
-                linear_edges.append(sibling)
-
-        if not linear_edges:
-            return False
-
-        for linear_edge in linear_edges:
-            if edge.start.as_sp.buffer(1).crosses(linear_edge.as_sp_extended):
-                # if edge.as_sp_extended.crosses(linear_edge.as_sp_extended):
-                return True
-
-        return False
->>>>>>> 664dcc37
 
     return _predicate
 
@@ -978,7 +943,6 @@
     return _predicate
 
 
-<<<<<<< HEAD
 def longest_of_space() -> Predicate:
     """
     Predicate
@@ -991,11 +955,6 @@
         cached_edge = cache.get(space.id, None)
         if cached_edge:
             return cached_edge == edge.id
-
-        longest_edge = max(space.edges, key=lambda e: e.length)
-        cache[space.id] = longest_edge.id
-        return longest_edge is edge
-=======
 def has_pair() -> Predicate:
     """
     Predicate factory
@@ -1007,9 +966,7 @@
         return not edge.pair is None
 
     return _predicate
->>>>>>> 664dcc37
-
-    return _predicate
+
 
 def has_space_pair() -> Predicate:
     """
@@ -1051,6 +1008,7 @@
     space with specified category
     :return:
     """
+
 
     def _predicate(edge: 'Edge', space: 'Space') -> bool:
         plan = space.plan
@@ -1067,8 +1025,77 @@
 
     return _predicate
 
+def has_pair() -> Predicate:
+    """
+    Predicate factory
+    Returns a predicate indicating if an edge has a pair
+    :return:
+    """
+
+    def _predicate(edge: 'Edge', _: 'Space') -> bool:
+        return not edge.pair is None
+
+    return _predicate
+
+
+def has_space_pair() -> Predicate:
+    """
+    Predicate factory
+    Returns a predicate indicating if a space has a pair through a given edge
+    :return:
+    """
+
+    def _predicate(edge: 'Edge', space: 'Space') -> bool:
+        if not edge.pair:
+            return False
+        else:
+            if space.plan.get_space_of_edge(edge.pair) is None:
+                return False
+        return True
+
+    return _predicate
+
+
+def has_window() -> Predicate:
+    """
+    Predicate factory
+    Returns a predicate indicating if a space has windows
+    :return:
+    """
+
+    def _predicate(_: 'Edge', space: 'Space') -> bool:
+        if space.count_windows() > 0:
+            return True
+        return False
+
+    return _predicate
+
+
+def next_aligned_category(cat: str) -> Predicate:
+    """
+    Predicate factory
+    Returns a predicate indicating if an edge has as next aligned siblings an edge that in a
+    space with specified category
+    :return:
+    """
+
+    def _predicate(edge: 'Edge', space: 'Space') -> bool:
+        plan = space.plan
+        if edge.next_is_aligned and plan.get_space_of_edge(
+                edge.next) is not None and plan.get_space_of_edge(
+            edge.next).category.name is cat:
+            return True
+        elif edge.next.pair.next_is_ortho and plan.get_space_of_edge(
+                edge.next.pair.next) is not None and plan.get_space_of_edge(
+            edge.next.pair.next).category.name is cat:
+            return True
+        else:
+            return False
+
+    return _predicate
 
 # Catalog Selectors
+
 SELECTORS = {
     "space_boundary": Selector(boundary),
 
@@ -1182,17 +1209,7 @@
         ]
     ),
 
-<<<<<<< HEAD
     "cuts_linear": Selector(boundary_faces, [cuts_linear("window", "doorWindow", "frontDoor")]),
-=======
-    "cutting_linear": Selector(
-        any,
-        [
-            cutting_linear('window', 'doorWindow', 'frontDoor'),
-            not_space_boundary
-        ]
-    ),
->>>>>>> 664dcc37
 
     "between_windows": Selector(
         boundary,
@@ -1218,7 +1235,6 @@
         ]
     ),
 
-<<<<<<< HEAD
     "all_aligned_edges": Selector(
         boundary_faces,
         [
@@ -1232,12 +1248,13 @@
         boundary,
         [
             adjacent_to_space("loadBearingWall")
-=======
+        ]
+    ),
+
     "edge_min_120": Selector(
         boundary,
         [
             edge_length(min_length=120.0)
->>>>>>> 664dcc37
         ]
     ),
 
@@ -1321,13 +1338,8 @@
     "fuse_small_cell_without_components": Selector(
         boundary_unique_longest,
         [
-<<<<<<< HEAD
-            space_area(max_area=30000),
-            cell_with_component()
-=======
             space_area(max_area=15000),
             cell_with_component(has_component=False)
->>>>>>> 664dcc37
         ]
     ),
 
@@ -1356,10 +1368,10 @@
     ),
     "single_edge": Selector(boundary_unique),
 
-    "corner_big_cell_area_90000": Selector(
+    "corner_big_cell_area_70000": Selector(
         corner_edge,
         [
-            space_area(min_area=90000),
+            space_area(min_area=70000),
         ]
     ),
 
@@ -1373,7 +1385,6 @@
         ]
     ),
 
-<<<<<<< HEAD
     "duct_edge_min_10": Selector(
         adjacent_to_rectangular_duct,
         [
@@ -1391,7 +1402,7 @@
 
     "h_edge": Selector(boundary_faces, [h_edge, edge_length(max_length=150)])
 
-=======
+
     "add_aligned": Selector(
 
         boundary,
@@ -1426,7 +1437,6 @@
             # next_aligned_category('empty'),
         ]
     ),
->>>>>>> 664dcc37
 }
 
 
