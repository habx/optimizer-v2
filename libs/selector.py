--- conflicted
+++ resolved
@@ -1123,37 +1123,6 @@
     return _predicate
 
 
-<<<<<<< HEAD
-def cuts_linear(*category_names: str) -> Predicate:
-    """
-    Returns True if the edge cuts a linear
-    :param category_names:
-    :return:
-    """
-
-    def _predicate(edge: 'Edge', space: 'Space') -> bool:
-        # per convention we return False for an edge that is on the border of a space
-        if space.is_boundary(edge):
-            return False
-
-        plan = space.plan
-        linear_found = {}
-        for _edge in edge.end.edges:
-            # check for the edge and its pair.
-            for half_edge in (_edge, _edge.pair):
-                linear = plan.get_linear(half_edge)
-                if linear and linear.category.name in category_names:
-                    # if we find two edges with the same linear return true
-                    if linear.id in linear_found:
-                        return True
-                    linear_found[linear.id] = 1
-        return False
-
-    return _predicate
-
-
-=======
->>>>>>> a0bce32e
 def adjacent_to_space(*category_names: str) -> Predicate:
     """
     Predicate factory
@@ -1672,11 +1641,7 @@
 
     "adjacent_to_empty_space": Selector(space_boundary, [adjacent_to_space("empty")]),
 
-<<<<<<< HEAD
-    "h_edge": Selector(boundary_faces, [h_edge, edge_length(max_length=200)]),
-=======
-    "wrong_direction": Selector(touching_space_boundary, [wrong_direction])
->>>>>>> a0bce32e
+    "wrong_direction": Selector(touching_space_boundary, [wrong_direction]),
 
      "add_aligned": Selector(
         boundary,
