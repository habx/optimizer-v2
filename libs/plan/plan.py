--- conflicted
+++ resolved
@@ -1077,12 +1077,7 @@
                     self.edge = edge.pair
                     break
             else:
-<<<<<<< HEAD
-                raise Exception("This should never happen!!")
-=======
-                self.plan.plot()
                 raise Exception("This should never happen!! %s | %s", self, face)
->>>>>>> 5778ff5d
             self.remove_face_id(face.id)
             self._clean_hole_disappearance()
             return [self]
