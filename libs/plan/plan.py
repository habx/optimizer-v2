--- conflicted
+++ resolved
@@ -603,17 +603,11 @@
         Returns the length of the Space perimeter without duct adjacencies
         :return:
         """
-<<<<<<< HEAD
-        duct_space = [edge for space in self.plan.spaces if space.category.name == "duct"
-                      for edge in space.edges]
-        return sum(edge.length for edge in self.edges if edge.pair not in duct_space)
-=======
         output = 0
         for edge in self.edges:
             space = self.plan.get_space_of_edge(edge.pair)
             output += 0 if space and space.category.name == "duct" else edge.length
         return output
->>>>>>> 0faf6992
 
     @property
     def as_sp(self) -> Optional[Polygon]:
