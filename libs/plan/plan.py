# coding=utf-8
"""
Plan Module
Creates the following classes:
• Plan : contains the description of a blue print
• Space : a 2D space in an apartment blueprint : can be a room, or a pillar, or a duct.
• Linear : a 1D object in an apartment. For example : a window, a door or a wall.
TODO : remove infinity loops checks in production
TODO : replace raise ValueError with assertions
"""
from typing import (
    TYPE_CHECKING,
    Optional,
    List,
    Tuple,
    Sequence,
    Generator,
    Union,
    Dict,
    Any,
    Iterable
)
import logging
import uuid
from enum import Enum

from shapely.geometry import Polygon, LineString, LinearRing

from libs.mesh.mesh import Mesh, Face, Edge, Vertex, MeshOps, MeshComponentType
from libs.plan.category import LinearCategory, SpaceCategory, SPACE_CATEGORIES, LINEAR_CATEGORIES
import libs.mesh.transformation as transformation
from libs.specification.size import Size
from libs.utils.custom_types import Coords2d, TwoEdgesAndAFace, Vector2d
from libs.utils.custom_exceptions import OutsideFaceError, OutsideVertexError, SpaceShapeError
from libs.utils.decorator_timer import DecoratorTimer
from libs.utils.geometry import (
    dot_product,
    cross_product,
    normal_vector,
    opposite_vector,
    ccw_angle,
    pseudo_equal,
    unit_vector
)

if TYPE_CHECKING:
    from libs.mesh.mesh import MeshModification

ANGLE_EPSILON = 1.0  # value to check if an angle has a specific value


class PlanComponent:
    """
    A component of a plan. Can be a linear (1D) or a space (2D)
    """
    __slots__ = 'id', 'plan', 'category', 'floor'

    def __init__(self,
                 plan: 'Plan',
                 floor: 'Floor',
                 _id: Optional[int] = None):
        assert floor.id in plan.floors, "PlanComponent: The floor is not in the plan!"

        self.id = _id
        self.plan = plan
        self.category: Union[SpaceCategory, LinearCategory] = None
        self.floor = floor

        # add the component to the plan
        self.add()

    def __hash__(self):
        return self.id

    def __eq__(self, other):
        """
        Note: two spaces with same id but from two separate plans will be considered equal
        We are not comparing plan id for performance purpose
        """
        if other is None:
            return False
        return self.id == other.id

    def __ne__(self, other):
        return not (self == other)

    @property
    def edge(self) -> 'Edge':
        """
        Returns the reference edge of the plan component
        :return:
        """
        raise NotImplementedError

    @property
    def mesh(self) -> Optional['Mesh']:
        """
        Returns the mesh of the plan component
        :return:
        """
        return self.floor.mesh

    @property
    def edges(self) -> Generator['Edge', None, None]:
        """
        Returns the edges of the plan component
        :return:
        """
        raise NotImplementedError

    def remove(self):
        """
        remove from the plan
        :return:
        """
        self.plan.remove(self)
        self.plan = None

    def add(self):
        """
        Add the element to the plan
        :return:
        """
        self.plan.add(self)


class Space(PlanComponent):
    """
    Space Class
    A very simple data structure : a space is :
    • a list of tshe id of the faces composing the space
    • a list of the id of the reference edges of the space (an edge is a reference if is localised
    on the boundary of the space). We store one an only one reference edge per boundary.
    (ex. a space with no hole has one reference edge, a space with a hole has two reference edges :
    one for the exterior boundary, one for the hole boundary).
    Per convention, the first element of the edges id list is the reference edge of the exterior
    boundary.
    • a category
    • a ref to its parent plan
    """

    __slots__ = '_edges_id', 'faces_id', '_cached_immutable_components'

    def __init__(self,
                 plan: 'Plan',
                 floor: 'Floor',
                 edge: Optional['Edge'] = None,
                 category: SpaceCategory = SPACE_CATEGORIES['empty'],
                 _id: Optional[int] = None):
        super().__init__(plan, floor, _id=_id)
        self._edges_id = [edge.id] if edge else []
        self.faces_id = {edge.face.id} if edge and edge.face else set()
        self.category = category
        self._cached_immutable_components = []

    def serialize(self) -> Dict:
        """
        Returns a serialize version of the space
        :return:
        """
        output = {
            "id": self.id,
            "floor": str(self.floor.id),
            "edges": self._edges_id,
            "faces": list(self.faces_id),
            "category": self.category.name
        }

        return output

    def deserialize(self, value: Dict) -> 'Space':
        """
        Fills the space with the specified serialized data.
        The plan and floor data is already filled.
        :return:
        """
        self._edges_id = list(map(lambda x: int(x), value["edges"]))
        self.faces_id = set(map(lambda x: int(x), value["faces"]))
        self.category = SPACE_CATEGORIES[value["category"]]
        return self

    def __repr__(self):
        output = 'Space: {} - id:{}'.format(self.category.name if self.category else "No Category",
                                            self.id)
        return output

    def clone(self, plan: 'Plan') -> 'Space':
        """
        Creates a clone of the space
        The plan and the category are passed by reference
        the edges and faces id list are shallow copied (as they only contain id).
        :return:
        """
        new_floor = plan.floors[self.floor.id]
        new_space = type(self)(plan, new_floor, category=self.category, _id=self.id)
        new_space.faces_id = self.faces_id.copy()
        new_space._edges_id = self._edges_id[:]
        return new_space

    def copy(self, other_space: 'Space'):
        """
        Copies the properties of the other_space into the space
        :param other_space:
        :return:
        """
        self.faces_id = other_space.faces_id.copy()
        self._edges_id = other_space._edges_id[:]
        self.category = other_space.category
        self.floor = other_space.floor

    @property
    def face(self) -> Face:
        """
        property
        The face of the reference edge of the space
        :return:
        """
        return self.edge.face if self.edge else None

    @property
    def largest_face(self) -> Face:
        """
        property
        The face of the reference edge of the space
        :return:
        """
        return max(list(self.faces), key=lambda face: face.area)

    def has_face(self, face: 'Face') -> bool:
        """
        returns True if the face belongs to the space
        :param face:
        :return:
        """

        if face is None or face.mesh is None:
            return False

        return self.has_face_id(face.id, face.mesh.id)

    def has_face_id(self, face_id: int, mesh_id: uuid.UUID) -> bool:
        """
        returns True if the face_id belongs to the space
        :param face_id:
        :param mesh_id:
        :return:
        """
        return mesh_id == self.floor.mesh.id and face_id in self.faces_id

    def has_edge(self, edge: 'Edge') -> bool:
        """
        Returns True if the edge belongs to the space
        :param edge:
        :return:
        """
        return self.has_face(edge.face)

    def has_linear(self, linear: 'Linear') -> bool:
        """
        Returns True if the linear is on the space boundary
        :param linear:
        :return:
        """
        if linear.floor == self.floor:
            return linear.edge in self.edges
        else:
            return False

    @property
    def faces(self) -> Generator[Face, None, None]:
        """
        The faces included in the Space. Returns an iterator.
        :return:
        """
        return (self.mesh.get_face(face_id) for face_id in self.faces_id)

    @property
    def number_of_faces(self) -> int:
        """
        Returns the number of face of the space
        :return:
        """
        return len(self.faces_id)

    def add_face_id(self, *faces_id: int):
        """
        Adds a face_id if possible
        :param faces_id: id of faces to add to the space
        :return:
        """
        for face_id in faces_id:
            if face_id not in self.faces_id:
                self.faces_id.add(face_id)

    def remove_face_id(self, *faces_id: int):
        """
        Removes a face_id
        :param faces_id: id of faces to remove from the space
        :return:
        """
        for face_id in faces_id:
            self.faces_id.remove(face_id)

    @property
    def reference_edges(self) -> Generator['Edge', None, None]:
        """
        Yields the reference edge of the space
        :return:
        """
        for edge_id in self._edges_id:
            yield self.mesh.get_edge(edge_id)

    def has_reference(self, edge: 'Edge') -> bool:
        """
        Checks if an edge is a reference edge of the space
        :param edge:
        :return: True if the edge is a reference, False otherwise
        """
        if not edge or not edge.mesh:
            return False
        return self.has_reference_id(edge.id, edge.mesh.id)

    def has_reference_id(self, edge_id: int, mesh_id: 'uuid.UUID') -> bool:
        """
        Checks if an edge is a reference edge of the space
        :param edge_id:
        :param mesh_id:
        :return: True if the edge is a reference, False otherwise
        """
        return self.floor.mesh.id == mesh_id and edge_id in self._edges_id

    @property
    def edge(self) -> Optional['Edge']:
        """
        Returns the first reference edge.
        Per convention, the first reference edge is on the outside boundary of the space
        :return:
        """
        if len(self._edges_id) == 0:
            return None

        return self.mesh.get_edge(self._edges_id[0])

    @edge.setter
    def edge(self, value: 'Edge'):
        """
        Sets the first reference edge
        :param value:
        :return:
        """
        if not self._edges_id:
            self._edges_id = [value.id]
        self._edges_id[0] = value.id

    def add_edge(self, edge: 'Edge'):
        """
        Adds a reference edge
        :param edge:
        :return:
        """
        if edge.id in self._edges_id:
            return
        self._edges_id.append(edge.id)

    def remove_reference_edge(self, edge: 'Edge'):
        """
        Removes a reference edge
        :param edge:
        :return:
        """
        assert self._edges_id[0] != edge.id, "Cannot remove the exterior reference edge"
        self._edges_id.remove(edge.id)

    # noinspection PyUnreachableCode
    def next_edge(self, edge: 'Edge') -> 'Edge':
        """
        Returns the next boundary edge of the space
        :param edge:
        :return:
        """
        assert self.is_boundary(edge), ("The edge has to be a boundary "
                                        "edge: {0} of space: {1}".format(edge, self))

        next_edge = edge.next
        if __debug__:
            seen = []
        while not self.is_boundary(next_edge):
            if __debug__ and next_edge in seen:
                raise Exception("The mesh is badly formed for space: %s", self)
            if __debug__:
                seen.append(next_edge)
            next_edge = next_edge.cw

        return next_edge

    # noinspection PyUnreachableCode
    def previous_edge(self, edge: 'Edge') -> Edge:
        """
        Returns the previous boundary edge of the space
        :param edge:
        :return:
        """
        assert self.is_boundary(edge), "The edge has to be a boundary edge: {}".format(edge)
        previous_edge = edge.previous
        if __debug__:
            seen = []
        while not self.is_boundary(previous_edge):
            if __debug__:
                if previous_edge in seen:
                    raise Exception("The mesh is badly formed for space: %s", self)
                seen.append(previous_edge)
            previous_edge = previous_edge.pair.previous

        return previous_edge

    def next_angle(self, edge: 'Edge') -> float:
        """
        Returns the angle between the edge and the opposite next edge on the boundary
        Note : this means that two aligned edge will have a "next_angle" of 180.0
        and not 0.0 (this is more robust to test for alignment).
        :param edge:
        :return:
        """
        assert self.is_boundary(edge), "The edge has to be a boundary edge: {}".format(edge)
        return ccw_angle(self.next_edge(edge).vector, edge.opposite_vector)

    def previous_angle(self, edge: 'Edge') -> float:
        """
        Returns the angle between the edge and the prev
        :param edge:
        :return:
        """
        assert self.is_boundary(edge), "The edge has to be a boundary edge: {}".format(edge)
        return ccw_angle(edge.vector, self.previous_edge(edge).opposite_vector)

    def previous_is_aligned(self, edge: 'Edge', max_angle: float = ANGLE_EPSILON) -> bool:
        """
        Indicates if the previous edge is approximately aligned with this one,
        using a pseudo equality on the angle
        :return: boolean
        """
        if not self.is_boundary(edge):
            raise ValueError("Space: The edge must belong to the boundary %s", edge)

        is_aligned = pseudo_equal(self.previous_angle(edge), 180, max_angle)
        return is_aligned

    def next_is_aligned(self, edge: 'Edge', max_angle: float = ANGLE_EPSILON) -> bool:
        """
        Indicates if the next edge is approximately aligned with this one,
        using a pseudo equality on the angle
        :return: boolean
        """
        if not self.is_boundary(edge):
            raise ValueError("Space: The edge must belong to the boundary %s", edge)

        is_aligned = pseudo_equal(self.next_angle(edge), 180, max_angle)
        return is_aligned

    def next_aligned_siblings(self, edge: Edge,
                              max_angle: float = ANGLE_EPSILON) -> Generator['Edge', 'Edge', None]:
        """
        Returns the edges that are aligned with edge, follows it and contiguous
        Starts with the edge itself, then all the next ones
        :return:
        """
        if not self.is_boundary(edge):
            raise ValueError("Space: The edge must belong to the boundary %s", edge)

        yield edge
        # forward check

        aligned = True
        while aligned:
            if self.next_is_aligned(edge, max_angle):
                yield self.next_edge(edge)
                edge = self.next_edge(edge)
            else:
                aligned = False

    def aligned_siblings(self, edge: 'Edge',
                         max_angle: float = ANGLE_EPSILON) -> List['Edge']:
        """
        Returns all the edge on the space boundary that are aligned with the edge
        :param edge:
        :param max_angle: the maximum angle between to successive edge in order to consider
                          them aligned.
        :return: a list of edge in the correct order
        """
        if not self.is_boundary(edge):
            raise ValueError("Space: The edge must belong to the boundary %s", edge)

        aligned_edges = [edge]

        # forward check
        current = edge
        while self.next_is_aligned(current, max_angle):
            current = self.next_edge(current)
            aligned_edges.append(current)

        # backward check
        current = edge
        while self.previous_is_aligned(current, max_angle):
            current = self.previous_edge(current)
            aligned_edges.insert(0, current)

        return aligned_edges

    def line(self, edge: 'Edge', mesh_line: Optional[List['Edge']] = None) -> ['Edge']:
        """
        Returns the internal edges of the space that are aligned with the specified edge.
        :param edge:
        :param mesh_line: for performance purpose the already computed mesh line of the edge
        :return:
        """
        # retrieve all the edges of the mesh aligned with the edge
        # and search for the continuous segment of edges belonging to the space
        line = mesh_line or edge.line
        if not line:
            return
        temp_line = [line[0]]
        # we skip the first edge because it can be set on the boundary per convention
        for _edge in line[1::]:
            if self.is_outside(_edge) or self.is_boundary(_edge):
                if edge in temp_line:
                    return temp_line
                temp_line = []
            else:
                temp_line.append(_edge)
        return temp_line

    # noinspection PyUnreachableCode
    def siblings(self, edge: 'Edge') -> Generator[Edge, None, None]:
        """
        Returns the boundary edges linked to the specified edge
        :param edge:
        :return:
        """
        yield edge
        if __debug__:
            seen = [edge]
        current_edge = self.next_edge(edge)
        while current_edge is not edge:
            assert current_edge not in seen, ("A reference edge is wrong for space {} at edge {}"
                                              "".format(self, edge))
            yield current_edge
            if __debug__:
                seen.append(current_edge)
            current_edge = self.next_edge(current_edge)

    # noinspection PyUnreachableCode
    @property
    def edges(self) -> Generator[Edge, Edge, None]:
        """
        The boundary edges of the space
        :return: an iterator
        """
        if self.edge:
            if __debug__:
                seen = []
            for reference_edge in self.reference_edges:
                for edge in self.siblings(reference_edge):
                    if __debug__:
                        if edge in seen:
                            raise ValueError("The space reference edges are wrong: {}".format(self))
                        seen.append(edge)
                    yield edge

    @property
    def exterior_edges(self) -> Generator[Edge, None, None]:
        """
        Returns the exterior perimeter of the space
        :return:
        """
        if not self.edge:
            return
        yield from self.siblings(self.edge)

    @property
    def holes_reference_edge(self) -> Generator[Edge, None, None]:
        """
        Returns the internal reference edges
        :return:
        """
        return (self.mesh.get_edge(edge_id) for edge_id in self._edges_id[1:])

    @property
    def has_holes(self):
        """
        Returns True if the space has internal holes
        :return:
        """
        return len(self._edges_id) > 1

    def _external_axes(self, edges: Optional[Sequence['Edge']] = None) -> [float]:
        """
        Returns the external axes of the space.
        For every edge of the space adjacent to an external or null space we store
        the angle to the x axis (defined by the vector (1, 0) modulo 90.0 to account
        for both orthogonal directions.
        :param edges: the list of edges
        :return:
        """
        # retrieve all the edges of the space that are adjacent to the outside
        boundary_edges = []
        edges_to_search = edges if edges is not None else self.exterior_edges
        for _edge in edges_to_search:
            adjacent_space = self.plan.get_space_of_edge(_edge.pair)
            if adjacent_space is not self and (adjacent_space is None
                                               or adjacent_space.category.external):
                boundary_edges.append(_edge)

        if not boundary_edges:
            return []

        # check for the angle of each edge
        return self._axes(boundary_edges)

    def _axes(self, edges: Optional[Sequence['Edge']] = None) -> [float]:
        """
        Return the main axes of the space exterior edges
        :param edges: an optional list of edges to check
        :return:
        """
        output = {}
        edges = edges or self.exterior_edges
        # check for the angle of each edge
        for _edge in edges:
            # TODO : this should be coherent with ANGLE_EPSILON and not just an integer round
            angle = float(round(ccw_angle((1, 0), _edge.vector) % 90.0))

            if angle in output:
                output[angle] += _edge.length
            else:
                output[angle] = _edge.length

        return sorted(output.keys(), key=lambda k: output[k], reverse=True)

    def _directions(self, face: Optional['Face'] = None):
        if face is None and self.edge is None:
            return None
        edges = face.edges if face is not None else self.edges
        axes = self._external_axes(list(edges)) or self._axes(list(edges))
        x = unit_vector(axes[0])
        y = normal_vector(x)
        return x, y, opposite_vector(x), opposite_vector(y)

    @property
    def directions(self) -> Optional[Tuple[Vector2d, Vector2d, Vector2d, Vector2d]]:
        """
        Returns the 4 authorized directions for the given space
        :return:
        """
        return self._directions()

    def face_directions(self, face: 'Face') -> Optional[Tuple[Vector2d, Vector2d,
                                                              Vector2d, Vector2d]]:
        """
        Returns the main direction of a specific face of the space
        :param face:
        :return:
        """
        return self._directions(face)

    def best_direction(self, vector: Vector2d) -> Vector2d:
        """
        Returns the closest direction of the space to the specified vector
        :param vector:
        :return:
        """
        # if a space has no external walls (for example an internal bathroom)
        # then it will not have specific directions
        if not self.directions:
            logging.debug("Space: Best Directions, space has no external directions %s", self)
            return vector

        return max(self.directions, key=lambda d: dot_product(d, vector))

    @property
    def area(self) -> float:
        """
        Returns the area of the Space.
        :return:
        """
        return sum(map(lambda f: f.area, self.faces))

    def cached_area(self) -> float:
        """
        Returns the cached area of the space
        :return:
        """
        return sum(map(lambda f: f.cached_area, self.faces))

    @property
    def perimeter(self) -> float:
        """
        Returns the length of the Space perimeter
        Note: this will count the perimeter of each holes of the space
        :return:
        """
        return sum(map(lambda e: e.length, self.edges))

    @property
    def perimeter_without_duct(self) -> float:
        """
        Returns the length of the Space perimeter without duct adjacencies
        :return:
        """
        output = 0
        for edge in self.edges:
            space = self.plan.get_space_of_edge(edge.pair)
            output += 0 if space and space.category.name == "duct" else edge.length
        return output

    @property
    def as_sp(self) -> Optional[Polygon]:
        """
        Returns a shapely polygon
        :return:
        """
        if self.edge is None:
            return

        list_vertices = [edge.start.coords for edge in self.exterior_edges]
        list_vertices.append(list_vertices[0])

        holes = []
        for hole_edge in self.holes_reference_edge:
            _vertices = [edge.start.coords for edge in self.siblings(hole_edge)]
            _vertices.append(_vertices[0])
            holes.append(_vertices)

        return Polygon(list_vertices, holes)

    def boundary_polygon(self) -> List[Coords2d]:
        """
        Returns the polygon of the exterior boundary of the space (no holes)
        :return:
        """
        perimeter = []

        aligned_edges = self.aligned_siblings(self.edge)
        perimeter.append(aligned_edges[0].start.coords)
        initial_edge = aligned_edges[0]
        current_edge = self.next_edge(aligned_edges[len(aligned_edges) - 1])

        while current_edge is not initial_edge:
            aligned_edges = self.aligned_siblings(current_edge)
            perimeter.append(aligned_edges[0].start.coords)
            current_edge = self.next_edge(aligned_edges[len(aligned_edges) - 1])

        return perimeter

    def bounding_box(self, vector: Vector2d = None) -> Tuple[float, float]:
        """
        Returns the bounding rectangular box of the space according to the direction vector
        :param vector:
        :return:
        """
        if self.edge is None:
            return 0.0, 0.0

        vector = vector or self.edge.unit_vector
        total_x = 0
        max_x = 0
        min_x = 0
        total_y = 0
        max_y = 0
        min_y = 0

        for space_edge in self.exterior_edges:
            total_x += dot_product(space_edge.vector, vector)
            max_x = max(total_x, max_x)
            min_x = min(total_x, min_x)
            total_y += dot_product(space_edge.vector, normal_vector(vector))
            max_y = max(total_y, max_y)
            min_y = min(total_y, min_y)

        return max_x - min_x, max_y - min_y

    def minimum_rotated_rectangle(self) -> Optional[Tuple[Coords2d, Coords2d, Coords2d, Coords2d]]:
        """
        Returns the smallest minimum rotated rectangle
        We rely on shapely minimum_rotated_rectangle method
        :return:
        """
        if not self.edge:
            return None

        output = self.as_sp.minimum_rotated_rectangle.exterior.coords[:]
        output.pop()

        return output

    def distance_to(self, other: 'Space', kind: str = "max") -> float:
        """
        Returns the max or the min distance to the other space
        :param other:
        :param kind: whether to return the max or the min distance
        :return:
        """
        choices = {
            "min": min,
            "max": max
        }
        return choices[kind]((e1.start.distance_to(e2.start)
                              for e1 in self.exterior_edges for e2 in other.exterior_edges))

    def distance_to_linear(self, other: 'Linear', kind: str = "max") -> float:
        """
        Returns the max or the min distance to the linear
        :param other:
        :param kind: whether to return the max or the min distance
        :return:
        """
        choices = {
            "min": min,
            "max": max
        }
        return choices[kind]((e1.start.distance_to(e2.start)
                              for e1 in self.exterior_edges for e2 in other.edges))

    def adjacency_to(self, other: 'Space') -> float:
        """
        Returns the length of the boundary between two spaces
        :param other:
        :return:
        """
        shared_edges = (e for e in self.edges if other.has_edge(e.pair))
        return sum(map(lambda e: e.length, shared_edges))

    @property
    def size(self, edge: Optional[Edge] = None) -> Size:
        """
        Returns the size of the space
        Per convention the bounding box is used to estimate a width and a depth
        :return:
        """
        vector = edge.unit_vector if edge else None
        return Size(self.area, *self.bounding_box(vector))

    @property
    def mutable(self):
        """
        Returns True if the space can be modified
        :return:
        """
        return self.category.mutable

    def is_boundary(self, edge: Edge) -> bool:
        """
        Returns True if the edge is on the boundary of the space.
        :param edge:
        :return:
        """
        return (not self.is_outside(edge)) and self.is_outside(edge.pair)

    def is_internal(self, edge: Edge) -> bool:
        """
        Returns True if the edge is internal of the space
        :param edge:
        :return:
        """
        return not self.is_outside(edge) and not self.is_boundary(edge)

    def is_outside(self, edge: Edge) -> bool:
        """
        Return True if the edge is outside of the space (not on the boundary or inside)
        :param edge:
        :return:
        """
        # per convention
        if edge is None or edge.face is None:
            return True

        return not self.has_face(edge.face)

    def add_face(self, face: Face):
        """
        Adds a face to the space
        :param face: face to add to space

        Note: We have to check for the edge case where we create a hole in the space by adding
        a "U" shaped face
        +------------+
        |    Face    |
        +--+------+--+
        |  | Hole |  |
        |  +------+  |
        |    Space   |
        +------------+
        """
        logging.debug("Space: Adding a face %s, to space %s", face, self)

        # case 1: adding the first face
        if self.face is None:
            logging.debug('Space: Adding the first face of the Space: %s', self)
            self.edge = face.edge
            self.add_face_id(face.id)
            self.set_edges()  # needed in case the face has a hole !
            return

        # case 2: adding an enclosing face
        #     +-------------------+
        #     |                   |
        #     |       Face        |
        #     |                   |
        #     +----+---------+    |
        #     |    |         |    |
        #     |    |  Space  |    |
        #     |    |         |    |
        #     |    +---------+    |
        #     |                   |
        #     +-------------------+

        face_edges = list(face.edges)
        for edge in self.exterior_edges:
            if edge.pair not in face_edges:
                break
            face_edges.remove(edge.pair)
        else:
            logging.debug("Space: Adding a fully enclosing face")
            # make sure we are not selecting an internal edge
            for edge in face_edges:
                if edge.pair not in face_edges:
                    self.edge = edge
                    break
            else:
                raise Exception("This should never happen !")

            self.add_face_id(face.id)

        # case 3 : standard case
        # sadly we have to check if a hole has been created
        check_for_hole = False
        shared_edges = []
        boundary_edges = list(self.edges)
        for edge in face.edges:
            if edge.pair in boundary_edges:
                shared_edge = edge.pair
                if (shared_edges and
                        (self.next_edge(shared_edge) not in shared_edges
                         and self.next_edge(shared_edges[0]) is not shared_edge)):
                    logging.debug("Space: Found a discontinuity border")
                    check_for_hole = True
                    break
                shared_edges.append(shared_edge)

        # preserve edges references
        forbidden_edges = [edge.pair for edge in face.edges]
        self.change_reference_edges(forbidden_edges)
        self.add_face_id(face.id)

        if check_for_hole:
            self.set_edges()

    def _clean_hole_disappearance(self):
        """
        Check if the removal of a face has linked an internal hole with the exterior of the space.
        If it is the case : we must remove the corresponding edge reference
        Example of a case where a hole is removed from the initial space :
         +------------------------+
         |                        |
         |       +-------+        |
         |       |       +--------+
         | space | hole  |  face  | exterior
         |       |       +--------+
         |       +-------+        |
         |                        |
         |                        |
         +------------------------+

         or

        +-----------------------------------+
        |                SPACE              |
        |     +--------+       +-------+    |
        |     |        |       |       |    |
        |     |        +-------+       |    |
        |     | HOLE 1 | FACE  | HOLE 2|    |
        |     |        +-------+       |    |
        |     |        |       |       |    |
        |     +--------+       +-------+    |
        |                                   |
        +-----------------------------------+
        :return:
        """
        if not self.has_holes:
            return

        holes_reference_edge = list(self.holes_reference_edge)
        ref_edge = self.edge
        removed = []
        for hole_edge in holes_reference_edge:
            for edge in self.siblings(hole_edge):
                if edge is hole_edge:
                    continue
                if (edge in holes_reference_edge and edge not in removed) or edge is ref_edge:
                    removed.append(hole_edge)
                    self.remove_reference_edge(hole_edge)
                    break

    def _check_edges_references(self) -> bool:
        """
        Returns True if the edges are ok
        :return:
        """
        # check for duplicates
        if len(self._edges_id) != len(list(set(self._edges_id))):
            logging.warning("Space: Found duplicates in edges list: %s", self)
            return False

        # check for disconnectivity:
        for edge in self.holes_reference_edge:
            if edge in self.exterior_edges:
                logging.warning("Space: Found connected reference edges: %s", self)
                return False

    def remove_face(self, face: Face) -> List[Optional['Space']]:
        """
        Remove a face from the space

        Note : the biggest challenge of this method is to verify whether the removal
        of the specified face will split the space into several disconnected components.
        A new space must be created for each new disconnected component.

        We must also check that the removal of the face has linked internal holes of the space,
        thus creating a larger hole (in which case we must remove one of the reference edge).

        :param face: face to remove from space
        :returns the modified spaces (including the created spaces)
        """
        logging.debug("Space: Removing a face %s, from space %s", face, self)

        assert self.has_face(face), "Cannot remove a face not belonging to the space"

        # case 1 : the only face of the space
        if len(self.faces_id) == 1:
            self.remove_only_face(face)
            return [self]

        # case 2 : fully enclosed face which will create a hole
        #     +-------------------+
        #     |                   |
        #     |      Space        |
        #     |                   |
        #     +----+---------+    |
        #     |    |         |    |
        #     |    |  Face   |    |
        #     |    |         |    |
        #     |    +---------+    |
        #     |                   |
        #     +-------------------+
        face_edges = list(face.edges)
        for edge in face_edges:
            if self.is_outside(edge.pair):
                break
        else:
            logging.debug("Space: Removing a full enclosed face. A hole is created")
            self.remove_face_id(face.id)
            self.add_edge(face.edge.pair)
            self._clean_hole_disappearance()
            return [self]

        # case 3 : fully enclosing face
        #     +-------------------+
        #     |                   |
        #     |       Face        |
        #     |                   |
        #     +----+---------+    |
        #     |    |         |    |
        #     |    |  Space  |    |
        #     |    |         |    |
        #     |    +---------+    |
        #     |                   |
        #     +-------------------+
        # check if we are removing an enclosing face (this means that the removed face contains
        # all the edges boundary (this is no good)
        for edge in self.exterior_edges:
            if edge not in face_edges:
                break
            face_edges.remove(edge)
        else:
            logging.debug("Space: Removing a fully enclosing face")
            # make sure we are not selecting an internal edge
            for edge in face_edges:
                if edge.pair not in face_edges:
                    self.edge = edge.pair
                    break
            else:
                raise Exception("This should never happen!! %s | %s", self, face)
            self.remove_face_id(face.id)
            self._clean_hole_disappearance()
            return [self]

        # case 4 : standard case
        forbidden_edges = list(face.edges)
        self.change_reference_edges(forbidden_edges)

        # We must check if we are creating one or several
        # unconnected spaces
        adjacent_faces = list(self.adjacent_faces(face))

        # if there is only one adjacent face to the removed one
        # no need to check for connectivity
        if len(adjacent_faces) == 1:
            logging.debug("Space: Removing a face with only one adjacent edge")
            self.remove_face_id(face.id)
            self._clean_hole_disappearance()
            return [self]

        remaining_faces = adjacent_faces[:]
        space_connected_components = []
        created_spaces = [self]

        self.remove_face_id(face.id)

        # we must check to see if we split the space by removing the face
        # for each adjacent face inside the space check if they are still connected
        self_boundary_face = None

        while remaining_faces:

            adjacent_face = remaining_faces[0]
            connected_faces = [adjacent_face]

            for connected_face in self.connected_faces(adjacent_face):
                # try to reach the other adjacent faces
                if connected_face in remaining_faces:
                    remaining_faces.remove(connected_face)
                connected_faces.append(connected_face)

            remaining_faces.remove(adjacent_face)

            if len(remaining_faces) != 0:
                logging.debug("Space: Found a disconnected component")
                space_connected_components.append(connected_faces)
            else:
                self_boundary_face = adjacent_face
                break

        if len(space_connected_components) == 0:
            logging.debug("Space: Removing a face without splitting the space")
            self._clean_hole_disappearance()
            return created_spaces

        logging.debug("Space: The removal of a face split the space in disconnected components: %s",
                      self)

        # we must create a new space per newly created space components
        for component in space_connected_components:
            # create a new space with the disconnected faces and add it to the plan
            for _edge in component[0].edges:
                if _edge.pair.face is face:
                    boundary_edge = _edge
                    break
            else:
                raise Exception("Space: We should have found a boundary edge")

            new_space = Space(self.plan, self.floor, boundary_edge, self.category)
            # remove the disconnected faces from the initial space
            # and add them to the new space
            for component_face in component:
                self.remove_face_id(component_face.id)
                new_space.add_face_id(component_face.id)

            # transfer internal edge reference from self to new spaces
            for internal_reference_edge in self.holes_reference_edge:
                if new_space.has_edge(internal_reference_edge):
                    self.remove_reference_edge(internal_reference_edge)
                    new_space.add_edge(internal_reference_edge)

            new_space._clean_hole_disappearance()
            created_spaces.append(new_space)

        # preserve self edge reference
        if self.is_outside(self.edge):
            for _edge in self_boundary_face.edges:
                if _edge.pair.face is face:
                    boundary_edge = _edge
                    break
            else:
                raise Exception("We should have found a boundary edge")
            self.edge = boundary_edge

        self._clean_hole_disappearance()

        return created_spaces

    def remove_only_face(self, face: Face):
        """
        Removes the only face of the space.
        Note : this does not remove the space from the plan
        (to enable us to reverse the transformation)
        :param face:
        :return:
        """
        logging.debug("Space: Removing only face left in the Space: %s", self)

        self._edges_id = []
        self.remove_face_id(face.id)
        # self.remove()

    def set_edges(self):
        """
        Sets the reference edges of the space.
        We need one edge for the exterior boundary, and one edge per hole inside the space
        NOTE : Per convention the edge of the exterior is stored as the first element of the
        _edges_id array.
        """
        if self.number_of_faces == 0:
            self._edges_id = []
            return

        seen = []
        self._edges_id = []
        found_exterior_edge = False
        for face in self.faces:
            for edge in face.edges:
                if edge in seen:
                    continue
                if not self.is_boundary(edge):
                    seen.append(edge)
                    seen.append(edge.pair)
                    continue
                # in order to determine which edge is the exterior one we have to
                # calculate its rotation order (ccw or ccw).
                # we use the curve orientation algorithm
                siblings = list(self.siblings(edge))
                ref_edge = min(siblings, key=lambda e: e.start.coords)
                previous_edge = self.previous_edge(ref_edge)
                det = cross_product(previous_edge.opposite_vector, ref_edge.vector)
                if det < 0:  # counter clockwise
                    if found_exterior_edge:
                        # self.plan.plot()
                        raise SpaceShapeError("Space: The space has been split ! %s | %s", self,
                                              self.plan)
                    self._edges_id = [edge.id] + self._edges_id
                    found_exterior_edge = True
                else:  # clockwise
                    self.add_edge(edge)

                for sibling in siblings:
                    seen.append(sibling)
                    seen.append(sibling.pair)

        if not len(self._edges_id) or not found_exterior_edge:
            raise SpaceShapeError("The space is badly shaped: {}".format(self))

    def change_reference_edges(self, forbidden_edges: Sequence['Edge'],
                               boundary_edge: Optional['Edge'] = None):
        """
        Changes the edge references of the space
        If all the edges of the boundary are in the forbidden list, the reference is simply
        removed from the list of edges id. It means that a hole is filled.
        :param forbidden_edges: a list of edges that cannot be used as reference
        (typically because they will cease to be on the boundary of the space)
        :param boundary_edge
        """
        assert len(self._edges_id) == len(list(set(self._edges_id))), "Duplicate in edges !"

        first_edge = True
        for edge in list(self.reference_edges):
            if edge not in forbidden_edges:
                first_edge = False
                continue
            for other_edge in self.siblings(edge):
                if other_edge not in forbidden_edges:
                    assert other_edge.id not in self._edges_id, ("The edge cannot "
                                                                 "already be a reference")
                    # we replace the edge id in place to preserve the list order
                    if first_edge:
                        self._edges_id[0] = other_edge.id
                    else:
                        self.remove_reference_edge(edge)
                        self._edges_id.append(other_edge.id)
                    first_edge = False
                    break
            else:
                if first_edge:
                    logging.warning("Space: removing the first reference edge: %s", edge)
                    if not boundary_edge:
                        raise ValueError("Space: changing reference edges, you should have"
                                         "specified a boundary edge !")
                    self._edges_id[0] = boundary_edge.id
                self.remove_reference_edge(edge)
                first_edge = False

    def connected_faces(self, face: Face) -> Generator[Face, None, None]:
        """
        Returns the faces of the space connected to the provided face
        Note: the face provided must belong to the space
        :param face:
        :return:
        """
        assert self.has_face(face), "The face must belong to the space"

        def _propagate(current_face: Face) -> Generator[Face, None, None]:
            for adjacent_face in self.adjacent_faces(current_face):
                if adjacent_face not in seen:
                    seen.append(adjacent_face)
                    yield adjacent_face
                    yield from _propagate(adjacent_face)

        seen = [face]
        return _propagate(face)

    def adjacent_faces(self, face: Face) -> Generator[Face, None, None]:
        """
        Returns the adjacent faces in the space of the face
        :param face:
        :return:
        """
        assert self.has_face(face), "The face must belong to the space"

        seen = [face]
        for edge in face.edges:
            if self.has_face(edge.pair.face) and edge.pair.face not in seen:
                yield edge.pair.face
                seen.append(edge.pair.face)

    def face_is_adjacent(self, face: Face) -> bool:
        """
        Returns True if the face is adjacent to the space
        :param face:
        :return: bool
        """
        if [edge for edge in face.edges if self.has_edge(edge.pair)]:
            return True
        return False

    def corner_stone(self, *faces: 'Face', min_adjacency_length: Optional[float] = None) -> bool:
        """
        Checks if the removal of a list of connected faces will split the space.
        Per convention : we also return True if we try to remove all the faces from the space.
        NOTE : it is expected that the faces are all connected
        :param faces:
        :param min_adjacency_length
        :return:
        """
        # per convention if not faces are specified, we won't break the space
        if not faces:
            return False

        for f in faces:
            assert self.has_face(f), ("Space: Corner Stone, the faces "
                                      "provided must belong to the space: {}".format(f))

        remaining_faces = set(self.faces) - set(faces)
        if not bool(remaining_faces):
            return True
        return not Mesh.connected(list(remaining_faces), min_adjacency_length)

    def merge(self, *spaces: 'Space') -> 'Space':
        """
        Merge the space with all the other provided spaces.
        Returns the merged space.
        :param spaces:
        :return: self
        """
        for space in spaces:
            self._merge(space)
        return self

    def _merge(self, space: 'Space') -> 'Space':
        """
        Merges two spaces together and return the remaining space
        :param space:
        :return:
        """
        self.faces_id |= space.faces_id
        self._edges_id += space._edges_id[1:]  # preserve the holes
        space.faces_id = set()
        space._edges_id = []
        space.remove()
        self.set_edges()
        return self

    def insert_face(self, face: 'Face', container_face: Optional['Face'] = None):
        """
        Insert a face inside the space reference face
        :param face:
        :param container_face
        :return:
        """
        container_face = container_face or self.face
        created_faces = container_face.insert_face(face)
        self.add_face_id(face.id)
        # we need to add to the space the new faces eventually created by the insertion
        for face in created_faces:
            if face is container_face:
                continue
            self.add_face_id(face.id)
        # sometimes the container_face can be deleted by the insertion
        # so we need to check this and remove the deleted face from the space if needed
        if container_face not in created_faces:
            self.remove_face_id(container_face.id)
        # we must set the boundary in case the reference edge is no longer part of the space
        self.set_edges()

        # propagate the changes of the mesh
        self.plan.update_from_mesh()

    def insert_face_from_boundary(self, perimeter: Sequence[Coords2d]) -> 'Face':
        """
        Inserts a face inside the space reference face from the given coordinates
        :param perimeter:
        :return:
        """
        face_to_insert = self.mesh.new_face_from_boundary(perimeter)
        for face in self.faces:
            try:
                self.insert_face(face_to_insert, face)
                return face_to_insert
            except OutsideFaceError:
                continue

        self.mesh.remove_face_and_children(face_to_insert)
        raise OutsideFaceError

    def insert_space(self,
                     boundary: Sequence[Coords2d],
                     category: SpaceCategory = SPACE_CATEGORIES['empty']) -> 'Space':
        """
        Adds a new space inside the first face of the space
        Used to insert specific space such as duct or load bearing wall
        :param boundary:
        :param category:
        :return: the new space
        """
        face_of_space = self.insert_face_from_boundary(boundary)
        self.add_face_id(face_of_space.id)
        self.remove_face(face_of_space)
        # create the space and add it to the plan
        space = Space(self.plan, self.floor, face_of_space.edge, category=category)
        return space

    def insert_linear(self,
                      point_1: Coords2d,
                      point_2: Coords2d,
                      category: LinearCategory) -> 'Linear':
        """
        Inserts a linear inside the Space boundary given a
        :return: a linear
        """
        # TODO : we should not create vertices directly but go trough a face interface
        vertex_1 = Vertex(self.mesh, *point_1, mutable=False)
        vertex_2 = Vertex(self.mesh, *point_2, mutable=False)
        for face in self.faces:
            try:
                new_edge = face.insert_edge(vertex_1, vertex_2)
                new_linear = self.plan.__class__.LinearType(self.plan, self.floor, new_edge,
                                                            category)
                break
            except OutsideVertexError:
                continue
        else:
            raise OutsideVertexError
        return new_linear

    def cut(self,
            edge: Edge,
            vertex: Vertex,
            angle: float = 90.0,
            vector: Optional[Vector2d] = None,
            traverse: str = 'absolute',
            max_length: Optional[float] = None) -> TwoEdgesAndAFace:
        """
        Cuts the space at the corresponding edge
        Adjust the self.faces and self.edges list accordingly
        Returns True if the cut was successful
        :param edge:
        :param vertex:
        :param angle:
        :param vector:
        :param traverse:
        :param max_length
        :return:
        """
        assert not self.is_outside(edge), "The edge must belong to the space"

        def callback(new_edges: Optional[Tuple[Edge, Edge]]) -> bool:
            """
            Callback to insure space consistency
            Will stop the cut if it returns True
            :param new_edges: Tuple of the new edges created by the cut
            """
            start_edge, end_edge, new_face = new_edges
            # add the created face to the space
            if new_face is not None:
                self.add_face_id(new_face.id)
            if self.is_outside(end_edge.pair):
                return True
            return False

        return edge.recursive_cut(vertex, angle, vector=vector, traverse=traverse,
                                  callback=callback, max_length=max_length)

    def barycenter_cut(self,
                       edge: Optional[Edge] = None,
                       coeff: float = 0.5,
                       angle: float = 90.0,
                       vector: Optional[Vector2d] = None,
                       traverse: str = 'absolute',
                       max_length: Optional[float] = None) -> TwoEdgesAndAFace:
        """
        Convenience method
        :param edge:
        :param coeff:
        :param angle:
        :param vector:
        :param traverse:
        :param max_length:
        :return:
        """
        edge = edge or self.edge
        vertex = (transformation.get['barycenter']
                  .config(vertex=edge.end, coeff=coeff)
                  .apply_to(edge.start))

        cut_data = self.cut(edge, vertex, angle, vector, traverse, max_length)

        # clean vertex in mesh structure
        if not cut_data and vertex.edge is None and vertex.mesh:
            vertex.remove_from_mesh()

        return cut_data

    def ortho_cut(self, edge: 'Edge') -> bool:
        """
        Ortho cuts the specified edge and adds the created face to the space
        Returns True if the cut was successful
        :param edge:
        :return:
        """
        cut_data = edge.ortho_cut()

        if not cut_data:
            return False

        initial_edge, split_edge, new_face = cut_data

        if new_face is not None:
            self.add_face_id(new_face.id)
            return True

        return False

    def remove_internal_edge(self, edge: 'Edge') -> bool:
        """
        Removes an edge of the space
        :param edge:
        :return:
        """
        assert self.is_internal(edge), "The edge must an internal edge of the space"

        if not self.plan.is_mutable(edge):
            logging.debug("Space: Cannot remove an immutable edge: %s in space: %s", edge, self)
            return False
        # remove the edge and remove the deleted face from the space
        self.remove_face_id(edge.face.id)
        edge.remove()

        # we need to update the plan from the mesh because of cleanups
        self.plan.update_from_mesh()

        return True

    def check(self) -> bool:
        """
        Check consistency of space
        :return:
        """
        is_valid = True
        # check if edges are correct
        if ((self.edge is None) + (self.face is None)) == 1:
            is_valid = False
            logging.error('Space: Error in space: only one of edge or face is None: %s', self.edge)

        # check that they are not duplicates in the edges list id
        if len(self._edges_id) != len(list(self._edges_id)):
            logging.error("Space: Duplicate edges id in space %s", self)
            is_valid = False

        faces = list(self.faces)

        for edge in self.edges:
            if edge.face not in faces:
                logging.error('Space: boundary edge face not in space faces: %s - %s',
                              edge, edge.face)
                is_valid = False

        return is_valid

    def immutable_components(self) -> ['PlanComponent']:
        """
        Return the components associated to the space
        :return: [PlanComponent]
        """
        immutable_associated = []

        for linear in self.plan.linears:
            if self.has_linear(linear) and not linear.category.mutable:
                immutable_associated.append(linear)

        for space in self.plan.spaces:
            if not space.category.mutable and space.adjacent_to(self):
                immutable_associated.append(space)

        return immutable_associated

    @property
    def cached_immutable_components(self) -> ['PlanComponent']:
        """
        property
        Returns the cached components associated to the space
        :return:
        """
        if self._cached_immutable_components is None:
            self._cached_immutable_components = self.immutable_components()
        return self._cached_immutable_components

    def components_category_associated(self) -> [str]:
        """
        Return the name of the components associated to the space
        :return: [Plan Component name]
        """
        return [component.category.name for component in self.immutable_components()]

    def adjacent_to(self, other: 'Space', length: float = None) -> bool:
        """
        Check the adjacency with an other space or face
        with constraint of adjacency length.
        Note: the adjacency must be on connected edges
        :return:
        """
        # if no length is specified, we just check if the two spaces have a common edge
        if length is None:
            for edge in other.edges:
                if self.has_edge(edge.pair):
                    return True
            return False

        seen = []  # we check all consecutive edges at once
        for edge in self.exterior_edges:
            if edge in seen:
                continue
            if not other.has_edge(edge.pair):
                continue
            # forward check
            shared_length = edge.length
            if shared_length >= length:
                return True
            seen.append(edge)
            for e in self.siblings(edge):
                if e is edge:
                    continue
                if not other.has_edge(e.pair):
                    break
                shared_length += e.length
                if shared_length >= length:
                    return True
                seen.append(e)

            # backward check
            for e in other.siblings(edge.pair):
                if e is edge.pair:
                    continue
                if not self.has_edge(e.pair):
                    break
                shared_length += e.length
                if shared_length >= length:
                    return True
                seen.append(e.pair)

        return False

    def contact_length(self, space: 'Space') -> float:
        """
        Returns the border's length between two spaces
        Todo : this is wrong
        :return: float
        """
        border_length = 0
        for edge in self.edges:
            if space.has_edge(edge.pair):
                border_length += edge.length
        return border_length

    def count_t_edges(self) -> int:
        """
        Returns the number of T-edge of the space
        an edge is defined as a T-edge if the edge in continuity is not on the boundary of its space
        :return: float
        """

        def _is_t_edge(edge: 'Edge') -> bool:
            continuous_edge = edge.continuous_edge
            if continuous_edge:
                space_continuous = self.plan.get_space_of_edge(continuous_edge)
                if space_continuous and continuous_edge not in space_continuous.edges:
                    return True
            return False

        corner_min_angle = 20
        number_of_t_edge = 0

        list_corner_edges = [edge for edge in self.exterior_edges if
                             not edge.is_mesh_boundary and ccw_angle(edge.vector, self.next_edge(
                                 edge).vector) >= corner_min_angle]

        for edge in list_corner_edges:
            number_of_t_edge += _is_t_edge(edge)
            number_of_t_edge += _is_t_edge(self.next_edge(
                edge).pair)

        return number_of_t_edge

    def adjacent_spaces(self, length: int = None) -> List['Space']:
        """
        Gets the list of spaces adjacent to a given one
        :return: List['Space']
        """
        spaces_list = []
        for edge in self.edges:
            if edge.pair:
                adjacent_space = self.plan.get_space_of_edge(edge.pair)
                if (adjacent_space and adjacent_space not in spaces_list
                        and self.adjacent_to(adjacent_space, length)):
                    spaces_list.append(adjacent_space)
        return spaces_list

    def maximum_adjacency_length(self, other: Union['Space', 'Face']) -> float:
        """
        Returns the maximum adjacency length with an other space or face
        with constraint of adjacency length
        :return: float : length
        """
        adjacency_length = []
        previous_edge = False
        number_of_adjacencies = 0
        for edge in other.edges:
            if self.has_edge(edge.pair):
                if not previous_edge:
                    adjacency_length.append(edge.length)
                    number_of_adjacencies += 1
                    previous_edge = True
                else:
                    adjacency_length[number_of_adjacencies - 1] += edge.length
            else:
                previous_edge = False

        if adjacency_length:
            return max(adjacency_length)
        else:
            return 0

    def aspect_ratio(self, added_faces: Optional[Iterable['Face']] = None) -> float:
        """
        Returns the aspect ratio of the space, calculated as : perimeter ** 2 / area
        If a list of added faces is provided: returns the
        aspect ratio of the space with the added face.
        :param added_faces:
        :return:
        """
        area = self.area
        perimeter = self.perimeter
        added_faces = list(added_faces or [])
        faces_edges = [e for f in added_faces for e in f.edges]
        for face in added_faces:
            shared_edges = [e.length for e in face.edges
                            if self.is_boundary(e.pair) or e.pair in faces_edges]
            shared_perimeter = sum(shared_edges)
            area += face.area
            perimeter += face.perimeter - 2 * shared_perimeter

        return perimeter ** 2 / area

    def number_of_corners(self, other: Optional[Union['Space', 'Face']] = None) -> int:
        """
        Returns the number of corner of the space.
        If a space or a face is specified, returns the number of corner with the added face
        or space
        :param other:
        :return:
        """
        corner_min_angle = 20.0
        num_corners = 0
        for edge in self.exterior_edges:
            angle = ccw_angle(edge.opposite_vector, self.next_edge(edge).vector)
            if not pseudo_equal(angle, 180.0, corner_min_angle):
                num_corners += 1

        if not other:
            return num_corners

        num_corners += other.number_of_corners()

        # find an edge outside
        for edge in other.edges:
            if not self.is_boundary(edge.pair):
                outside_edge = edge
                break
        else:
            raise ValueError("Space: the face or space must be adjacent to the space but not"
                             "included inside it")

        outside = True
        entry_edges = []
        exit_edges = []
        shared_edges = []
        previous_edge = outside_edge
        if isinstance(other, Face):
            siblings = outside_edge.siblings
        elif isinstance(other, Space):
            siblings = other.siblings(outside_edge)
        else:
            raise ValueError("Space: other should be a Face or a Space instance")

        for edge in siblings:
            if self.is_boundary(edge.pair) and outside:
                entry_edges.append((previous_edge, edge))
                outside = False
            elif not self.is_boundary(edge.pair) and not outside:
                exit_edges.append((previous_edge, edge))
                outside = True
            elif not outside:
                shared_edges.append((previous_edge, edge))

            previous_edge = edge

        # check the initial outside edge
        if self.is_boundary(previous_edge.pair) and not outside:
            exit_edges.append((previous_edge, outside_edge))

        for prev, nxt in entry_edges:
            angle = ccw_angle(prev.opposite_vector, self.next_edge(nxt.pair).vector)
            if pseudo_equal(angle, 180, corner_min_angle):
                num_corners -= 2

        for prev, nxt in exit_edges:
            angle = ccw_angle(nxt.opposite_vector, self.previous_edge(prev.pair).vector)
            if pseudo_equal(angle, 180, corner_min_angle):
                num_corners -= 2

        for prev, nxt in shared_edges:
            angle = ccw_angle(prev.opposite_vector, nxt.vector)
            if not pseudo_equal(angle, 180, corner_min_angle):
                num_corners -= 2

        return num_corners

    def count_ducts(self) -> float:
        """
        counts the number of ducts the space is adjacent to
        :return: float
        """

        number_ducts = len([sp for sp in self.adjacent_spaces() if sp.category.name == "duct"])

        return number_ducts

    def count_windows(self) -> float:
        """
        counts the number of linear of type window in the space
        :return: float
        """

        number_windows = sum(
            self.has_linear(component) and component.category.window_type for component in
            self.plan.linears)

        return number_windows

    def openings(self) -> ['Linear']:
        """
        Returns the associated openings
        :return: ['Linear']
        """
        openings_list = []
        for component in self.immutable_components():
            if component.category in LINEAR_CATEGORIES.values() and component.category.aperture:
                openings_list.append(component)
        return openings_list

    def connected_spaces(self) -> ['Space']:
        """
        Returns the connected spaces
        :return: ['Space']
        """
        connected_spaces = []
        for door in self.openings():
            for space in door.adjacent_spaces():
                if space is not self and space not in connected_spaces:
                    connected_spaces.append(space)
        return connected_spaces

    def centroid(self) -> Coords2d:
        """
        Returns the centroid coords of the space
        :return: ['Space']
        """

        centroid_x = 0
        centroid_y = 0
        for edge in self.edges:
            centroid_x += (edge.start.x + edge.next.start.x) * (
                    edge.start.x * edge.next.start.y - edge.next.start.x * edge.start.y)
            centroid_y += (edge.start.y + edge.next.start.y) * (
                    edge.start.x * edge.next.start.y - edge.next.start.x * edge.start.y)

        centroid_x = centroid_x * 1 / (6 * self.area)
        centroid_y = centroid_y * 1 / (6 * self.area)

        return [centroid_x, centroid_y]

    def maximum_distance_to(self, other: Union['Space', 'Face']) -> float:
        """
        Returns the maximum distance with an other space or face
        :return: float : length
        """
        max_distance = max(e.start.distance_to(o.start)
                           for e in self.exterior_edges for o in other.exterior_edges)
        return max_distance


class LinearOrientation(Enum):
    """
    defines opening orientation of a linear
    -along : opens along linear edge direction
    -opposite : opens in the opposite direction
    """
    ALONG = "Along"
    OPPOSITE = "Opposite"
    NONE = None


class Linear(PlanComponent):
    """
    Linear Class
    A linear is an object composed of one or several contiguous edges localized on the boundary
    of a space object
    """

    __slots__ = '_edges_id', 'orientation'

    def __init__(self,
                 plan: 'Plan',
                 floor: 'Floor',
                 edge: Optional[Edge] = None,
                 category: Optional[LinearCategory] = None,
                 _id: Optional[int] = None,
                 orientation: LinearOrientation = LinearOrientation.NONE):

        if edge and not plan.is_space_boundary(edge):
            raise ValueError('cannot create a linear that is not on the boundary of a space')

        super().__init__(plan, floor, _id)
        self.category = category
        self._edges_id = [edge.id] if edge else []
        self.orientation = orientation

    def __repr__(self):
        return 'Linear: ' + self.category.__repr__() + ' - ' + str(id(self))

    def serialize(self) -> Dict:
        """
        Returns a serialize version of the space
        :return:
        """
        output = {
            "id": self.id,
            "floor": str(self.floor.id),
            "edges": list(map(str, self._edges_id)),
            "category": self.category.name,
            "orientation": str(self.orientation)
        }

        return output

    def deserialize(self, value: Dict) -> 'Linear':
        """
        Fills the linear properties from the serialized value
        :param value:
        :return:
        """
        self._edges_id = list(map(lambda x: int(x), value["edges"]))
        self.category = LINEAR_CATEGORIES[value["category"]]
        self.orientation = value["orientation"]
        return self

    def clone(self, plan: 'Plan') -> 'Linear':
        """
        Returns a copy of the linear
        :return:
        """
        new_floor = plan.floors[self.floor.id]
        new_linear = type(self)(plan, new_floor, category=self.category, _id=self.id)
        new_linear._edges_id = self._edges_id[:]
        new_linear.orientation = self.orientation
        return new_linear

    @property
    def edge(self) -> Optional['Edge']:
        """
        The first edge of the linear
        :return:
        """
        if not self._edges_id:
            return None
        return self.mesh.get_edge(self._edges_id[0])

    @property
    def edges(self) -> Generator[Edge, None, None]:
        """
        All the edges of the Linear
        :return:
        """
        return (self.mesh.get_edge(edge_id) for edge_id in self._edges_id)

    def add_edge_id(self, edge_id: int):
        """
        Adds the edge id
        :param edge_id:
        :return:
        """
        if edge_id in self._edges_id:
            return
        self._edges_id.append(edge_id)

    def remove_edge_id(self, edge_id: int):
        """
        Removes the edge id
        :param edge_id:
        :return:
        """
        self._edges_id.remove(edge_id)

    def add_edge(self, edge: Edge):
        """
        Add an edge to the linear
        TODO : we should check that the edge is contiguous to the other linear edges
        :return:
        """
        if not self.plan.is_space_boundary(edge):
            raise ValueError('cannot add an edge to a linear' +
                             ' that is not on the boundary of a space')
        self.add_edge_id(edge.id)

    def has_edge(self, edge: 'Edge') -> bool:
        """
        Returns True if the edge belongs to the linear
        :param edge:
        :return:
        """
        if not edge or not edge.mesh:
            return False

        return self.has_edge_id(edge.id, edge.mesh.id)

    def has_edge_id(self, edge_id: int, mesh_id: 'uuid.UUID') -> bool:
        """
        Returns True if the edge belongs to the linear
        :param edge_id:
        :param mesh_id:
        :return:
        """
        return self.floor.mesh.id == mesh_id and edge_id in self._edges_id

    @property
    def as_sp(self) -> Optional[LineString]:
        """
        Returns a shapely LineString
        :return:
        """
        vertices = []
        edge = None
        for edge in self.edges:
            vertices.append(edge.start.coords)
        if edge is None:
            return None
        vertices.append(edge.end.coords)
        return LineString(vertices)

    @property
    def length(self) -> float:
        """
        Returns the length of the Linear.
        :return:
        """
        _length = 0.0
        for edge in self.edges:
            _length += edge.length

        return _length

    def check(self) -> bool:
        """
        Check if the linear is valid.
        A linear is valid if all its edges are connected.
        :return:
        """
        is_valid = True
        if len(list(self.edges)) == 1:
            return is_valid

        return is_valid

    def adjacent_spaces(self) -> ['Space']:
        """
        Returns the adjacent spaces
        :return: ['Space']
        """
        spaces_list = []
        for edge in self.edges:
            if self.plan.get_space_of_edge(edge) not in spaces_list:
                spaces_list.append(self.plan.get_space_of_edge(edge))
            if self.plan.get_space_of_edge(edge.pair) not in spaces_list:
                spaces_list.append(self.plan.get_space_of_edge(edge.pair))
        return spaces_list


class Floor:
    """
    A class to describe a floor of a plan.
    The level correspond to the stacking order of the floor.
    The meta dict could be use to store properties of the floor such as : level, height etc.
    """

    def __init__(self,
                 plan: 'Plan',
                 mesh: Optional['Mesh'] = None,
                 level: Optional[int] = 0,
                 meta: Optional[dict] = None,
                 _id: Optional[int] = None):
        self.plan = plan
        self.id = _id
        self.mesh = mesh
        self.level = level
        self.meta = meta
        self.add_watcher()

    def __repr__(self):
        return "Floor: {}".format(self.id)

    def clone(self, new_plan: 'Plan') -> 'Floor':
        """
        Creates a copy of the floor
        :param new_plan:
        :return:
        """
        new_floor = new_plan.__class__.FloorType(new_plan, self.mesh, self.level,
                                                 self.meta, _id=self.id)
        return new_floor

    def store_mesh_globally(self):
        """
        Stores the mesh in a global variable named MESHES
        :return:
        """
        if "MESHES" not in globals():
            globals().setdefault("MESHES", {self.mesh.id: self.mesh})
        else:
            globals()["MESHES"][self.mesh.id] = self.mesh

    def get_mesh_from_global(self, mesh_id: uuid.UUID):
        """
        Sets the mesh of the floor by retrieving it from the global MESHES
        according to the specified mesh id
        :return:
        """
        self.mesh = globals().get("MESHES")[mesh_id]

    def add_watcher(self):
        """
        Adds a watcher to the mesh of the floor. The watcher is used to update the plan when
        the mesh changes (for example when a face is split, the new created face must be
        added to the appropriate space).
        :return:
        """
        if self.mesh:
            logging.debug("Floor : Adding a watcher to the mesh")
            self.mesh.add_watcher(self.plan.watcher)
        else:
            logging.debug("Plan: trying to add a watcher from a floor without mesh %s", self)

    def serialize(self, embedded_mesh: bool = True) -> Dict:
        """
        Returns a serialized version of the floor
        :param embedded_mesh: whether to serialize or not the linked mesh. If the mesh is not
        serialized, it is expected that the mesh will be found in a global variables named
        meshes which contains a dict : { mesh_id: mesh_object }.
        The global variable will then be used when deserializing the mesh.
        :return:
        """
        output = {
            "id": self.id,
            "mesh": self.mesh.serialize() if embedded_mesh else str(self.mesh.id),
            "level": self.level,
            "meta": self.meta
        }

        if not embedded_mesh:
            # make sure the mesh is stored in a global variable
            self.store_mesh_globally()

        return output

    def deserialize(self, data: Dict, embedded_mesh: bool = False) -> 'Floor':
        """
        Creates a floor from serialized data
        :param data: the dictionary containing the serialized data
        :param embedded_mesh: whether the mesh is embedded or not inside the serialize data
        :return:
        """
        # add new deserialized mesh and corresponding watcher
        if embedded_mesh:
            self.mesh = Mesh().deserialize(data["mesh"])
        else:
            self.get_mesh_from_global(uuid.UUID(data["mesh"]))

        self.add_watcher()
        self.level = int(data["level"])
        self.meta = data["meta"]
        return self

    @property
    def boundary_as_sp(self) -> Optional[LinearRing]:
        """
        Returns the boundary of the plan as a LineString
        """
        return self.mesh.boundary_as_sp if self.mesh else None


class Plan:
    """
    Main class containing the floor plan of the apartment
    • mesh : the corresponding geometric mesh
    • spaces : rooms or ducts or pillars etc.
    • linears : windows, doors, walls etc.
    • floors : floors of the plan stored in a dict
    """
    # Note : we store the composed class for easier subclassing of the Plan Class
    #        with custom floors, spaces, and linears
    FloorType = Floor
    SpaceType = Space
    LinearType = Linear

    def __init__(self,
                 name: str = 'unnamed_plan',
                 mesh: Optional[Mesh] = None,
                 floor_level: int = 0,
                 floor_meta: Optional[int] = None,
                 spaces: Optional[List['Space']] = None,
                 linears: Optional[List['Linear']] = None):
        self.id = uuid.uuid4()
        self.name = name
        self.spaces = spaces or []
        self.linears = linears or []
        self.floors: Dict[int, 'Floor'] = {}
        self._counter = 0

        # add a floor if a mesh is specified in the init (per convenience)
        if mesh:
            new_floor = self.__class__.FloorType(self, mesh, floor_level, floor_meta)
            self.floors[new_floor.id] = new_floor

    def __repr__(self):
        output = 'Plan: {}'.format(self.id)
        return output

    def get_id(self) -> int:
        """
        Returns an incremental id
        :return:
        """
        self._counter += 1
        return self._counter

    def _reset_counter(self):
        """
        Reset the id counter to a proper value. Needed when deserializing a plan.
        :return:
        """
        spaces_id = set(map(lambda s: s.id, self.spaces))
        linears_id = set(map(lambda l: l.id, self.linears))
        floors_id = set(map(lambda f: f.id, self.floors.values()))
        self._counter = max(spaces_id | linears_id | floors_id)

    def clear(self):
        """
        Clears the data of the plan
        :return:
        """
        self.name = ""
        self.spaces = []
        self.linears = []
        self.floors = {}

    def is_similar(self, other: 'Plan') -> bool:
        """
        Returns True if two plans are considered similar.
        The plans are expected to have the same mesh for each of their floors, and to
        :param other:
        :return:
        """
        min_difference = 500
        # check that both plan have the same meshes
        for _id, floor in self.floors.items():
            other_floor = other.get_floor_from_id(_id)
            if floor.mesh is not other_floor.mesh:
                return False
        # compare the id of the space for each face
        self_spaces_faces = ((space, f) for space in self.mutable_spaces() for f in space.faces)
        difference = 0
        for self_space, f in self_spaces_faces:
            other_space = other.get_space_of_face(f)
            difference += f.cached_area if other_space.id != self_space.id else 0

        return difference < min_difference

    def store_meshes_globally(self):
        """
        Store the meshes of the plan in a global variable named MESHES.
        This is needed for multiprocessing.
        :return:
        """
        for floor in self.floors.values():
            floor.store_mesh_globally()

    def serialize(self, embedded_mesh: bool = True) -> Dict[str, Any]:
        """
        Returns a serialize version of the plan
        :param embedded_mesh: whether to embed the mesh in the serialized data
        :return:
        """
        output = {
            "id": str(self.id),
            "name": self.name,
            "spaces": [space.serialize() for space in self.spaces],
            "linears": [linear.serialize() for linear in self.linears],
            "floors": [floor.serialize(embedded_mesh) for floor in self.floors.values()]
        }

        return output

    def deserialize(self, data: Dict, embedded_mesh: bool = True) -> 'Plan':
        """
        Adds plan data from serialized input value
        :param data: the serialized data
        :param embedded_mesh: whether to expect the mesh to be embedded in the data
        :return: a plan
        """
        self.clear()
        self.name = data["name"]
        self.id = uuid.UUID(data["id"]) if "id" in data else uuid.uuid4()

        # add floors
        for floor in data["floors"]:
            self.add_floor(
                self.__class__.FloorType(self, _id=floor["id"]).deserialize(floor, embedded_mesh))

        # add spaces
        for space in data["spaces"]:
            floor_id = int(space["floor"])
            floor = self.floors[floor_id]
            self.__class__.SpaceType(self, floor, _id=int(space["id"])).deserialize(space)

        # add linears
        for linear in data["linears"]:
            floor_id = int(linear["floor"])
            floor = self.floors[floor_id]
            self.__class__.LinearType(self, floor, _id=linear["id"]).deserialize(linear)

        self._reset_counter()

        return self

    def __getstate__(self) -> Dict:
        """
        Used to replace pickling method.
        This is needed due to the circular references in the mesh that makes it inefficient
        for the standard pickle protocol.
        """
        return self.serialize()

    def __setstate__(self, state: Dict):
        """ Used to replace pickling method. """
        self.deserialize(state)

    def watcher(self, modifications: Dict[int, 'MeshModification'], mesh_id: uuid.UUID):
        """
        A watcher for mesh modification. The watcher must be manually called from the plan.
        ex: by calling self.mesh.watch()
        :param modifications: a dictionary containing the mesh modification
        :param mesh_id: the id of the corresponding mesh (a plan can have several meshes,
        one for each floor)
        :return:
        """
        logging.debug("Plan: Updating plan from mesh watcher")

        if not modifications:
            return

        inserted_faces = (modification for _id, modification in modifications.items()
                          if modification[0] == MeshOps.INSERT
                          and modification[1][0] == MeshComponentType.FACE)

        removed_edges = (modification for _id, modification in modifications.items()
                         if modification[0] == MeshOps.REMOVE
                         and modification[1][0] == MeshComponentType.EDGE)

        inserted_edges = (modification for _id, modification in modifications.items()
                          if modification[0] == MeshOps.INSERT
                          and modification[1][0] == MeshComponentType.EDGE)

        removed_faces = (modification for _id, modification in modifications.items()
                         if modification[0] == MeshOps.REMOVE
                         and modification[1][0] == MeshComponentType.FACE)

        # add inserted face to the space of the receiving face
        # this must be done before removals
        for face_add in inserted_faces:
            assert face_add[2][0] == MeshComponentType.FACE, ("Plan: an insertion op of a face "
                                                              "should indicate the receiving face")
            # check if the face was not already added to the mesh
            face_space = self.get_space_from_face_id(face_add[1][1], mesh_id)
            if face_space:
                logging.debug("Plan: Adding face from mesh "
                              "update %s buf face is already in a space %s", face_space,
                              face_add[1][1])
                continue

            space = self.get_space_from_face_id(face_add[2][1], mesh_id)
            if space:
                logging.debug("Plan: Adding face from mesh update %s", space)
                space.add_face_id(face_add[1][1])

        # add inserted edge to the linear of the receiving face
        for edge_add in inserted_edges:
            assert (edge_add[2][0] == MeshComponentType.EDGE), ("Plan: an insertion "
                                                                "op of an edge should indicate "
                                                                "the receiving edge")
            linear = self.get_linear_from_edge_id(edge_add[2][1], mesh_id)
            if linear is not None:
                logging.debug("Plan: Adding Edge to linear from mesh update %s", edge_add[1])
                linear.add_edge_id(edge_add[1][1])

        # remove faces
        for remove_face in removed_faces:
            space = self.get_space_from_face_id(remove_face[1][1], mesh_id)
            if space:
                logging.debug("Plan: Removing face from space from mesh update %s", space)
                space.remove_face_id(remove_face[1][1])
                space.set_edges()

        # remove edges
        for remove_edge in removed_edges:
            space = self.get_space_from_reference_id(remove_edge[1][1], mesh_id)
            if space:
                space.set_edges()
            linear = self.get_linear_from_edge_id(remove_edge[1][1], mesh_id)
            if linear:
                logging.debug("Plan: Removing edge from linear from mesh update %s", linear)
                linear.remove_edge_id(remove_edge[1][1])

    def update_from_mesh(self):
        """
        Updates the plan from the mesh, and also updates all linked plan.
        :return:
        """
        for floor in self.floors.values():
            floor.mesh.watch()

    def simplify(self):
        """
        Simplifies the meshes of the plan
        :return:
        """
        for floor in self.floors.values():
            floor.mesh.simplify()

    def clone(self, name: str = "", custom_class: Optional[type] = None) -> 'Plan':
        """
        Returns a copy of the plan
        :param name: the name of the cloned plan
        :param custom_class: a custom class (subclassed from Plan)
        :return:
        """
        name = name or self.name
        if custom_class:
            new_plan = custom_class(Plan(name))
        else:
            new_plan = Plan(name)
        # clone floors, spaces and linears
        new_plan.floors = {floor.id: floor.clone(new_plan) for floor in self.floors.values()}
        new_plan.spaces = [space.clone(new_plan) for space in self.spaces]
        new_plan.linears = [linear.clone(new_plan) for linear in self.linears]
        new_plan._counter = self._counter

        return new_plan

    def copy(self, plan: 'Plan') -> 'Plan':
        """
        Copies the data from an another plan
        :param plan:
        :return:
        """
        self.name = plan.name
        self.floors = {floor.id: floor.clone(self) for floor in plan.floors.values()}
        self.spaces = [space.clone(self) for space in plan.spaces]
        self.linears = [linear.clone(self) for linear in plan.linears]
        self._counter = plan._counter
        return self

    def __deepcopy__(self, memo) -> 'Plan':
        """
        We overload deepcopy in order to be able to clone a plan using the
        following copy.deepcopy(plan). This is needed for proper interface with
        other libraries such as deap.
        :param memo: needed for the deepcopy overloading (useless in our case)
        :return: a clone of the plan
        """
        return self.clone()

    @property
    def mesh(self) -> Optional['Mesh']:
        """
        Property
        Returns the only mesh of the plan
        Note : a plan can have multiple meshes
        :return:
        """
        if not self.floor:
            return None
        return self.floor.mesh

    @property
    def floor(self) -> Optional['Floor']:
        """
        Returns any floor of the plan
        :return:
        """
        if not self.floors:
            return None
        return next(iter(self.floors.values()))

    def add_floor(self, new_floor: 'Floor'):
        """
        Adds a mesh to the plan. Used for example for multiple floors.
        :param new_floor:
        :return:
        """
        if not new_floor.id:
            new_floor.id = self.get_id()

        self.floors[new_floor.id] = new_floor

    def get_floor_from_id(self, _id: int) -> Optional['Floor']:
        """
        Returns the floor with the specified id. Returns None if no floor is found.
        :param _id:
        :return:
        """
        return self.floors.get(_id, None)

    @property
    def floor_count(self) -> int:
        """
        Return the number of floors of the plan
        :return:
        """
        return len(self.floors)

    def floor_of_given_level(self, level: int) -> Optional['Floor']:
        """
        Returns the floor of the given level
        :return:
        """
        for floor in self.floors.values():
            if floor.level == level:
                return floor
        logging.info("Plan: floor_of_given_level: No floor at this level")
        return None

    @property
    def has_multiple_floors(self):
        """
        Property
        Returns True if the plan has multiple meshes
        :return:
        """
        return self.floor_count > 1

    @property
    def first_level(self) -> int:
        """
        Property
        Returns the first level of the plan
        :return:
        """
        return min(floor.level for floor in self.floors.values())

    @property
    def levels(self) -> List[int]:
        """
        Property
        Returns the list of the levels of the plan
        :return:
        """
        return sorted(floor.level for floor in self.floors.values())

    def get_mesh(self, floor_id: int) -> Optional['Mesh']:
        """
        Returns the mesh of the floor_id
        :param floor_id:
        :return:
        """
        return self.floors.get(floor_id, None)

    def get_from_id(self, _id: int) -> Optional['PlanComponent']:
        """
        returns the component of the given id
        :param _id: a uuid
        :return: a component
        """
        # Start by searching in spaces
        for space in self.spaces:
            if space.id == _id:
                return space
        # then search in linears
        for linear in self.linears:
            if linear.id == _id:
                return linear
        logging.debug("Plan: component not found for this id %s", _id)
        return None

    def get_space_from_id(self, _id: int) -> Optional['Space']:
        """
        returns the component of the given id
        :param _id: a uuid
        :return: a component
        """
        # Start by searching in spaces
        for space in self.spaces:
            if space.id == _id:
                return space
        logging.debug("Plan: Space not found for this id %s", _id)
        return None

    def get_linear_from_id(self, _id: int) -> Optional['Linear']:
        """
        returns the component of the given id
        :param _id: a uuid
        :return: a component
        """
        for linear in self.linears:
            if linear.id == _id:
                return linear
        logging.debug("Plan: Linear not found for this id %s", _id)
        return None

    def get_linear_from_edge_id(self, edge_id: int, mesh_id: uuid.UUID) -> Optional['Linear']:
        """
        Returns the linear that owns the edge if found, None otherwise
        :param edge_id:
        :param mesh_id:
        :return:
        """
        for linear in self.linears:
            if linear.has_edge_id(edge_id, mesh_id):
                return linear
        return None

    def get_linear_from_edge(self, edge: 'Edge') -> Optional['Linear']:
        """
        Returns the linear that owns the edge if found, None otherwise
        :param edge:
        :return:
        """
        if not edge or not edge.mesh:
            return None

        return self.get_linear_from_edge_id(edge.id, edge.mesh.id)

    def add_floor_from_boundary(self,
                                boundary: Sequence[Coords2d],
                                floor_level: Optional[int] = 0,
                                floor_meta: Optional[dict] = None) -> 'Floor':
        """
        Creates a plan from a list of points
        1. create the mesh
        2. Add an empty space
        :param boundary:
        :param floor_level:
        :param floor_meta:
        :return:
        """
        mesh = Mesh().from_boundary(boundary)
        new_floor = self.__class__.FloorType(self, mesh, floor_level, floor_meta)
        self.add_floor(new_floor)
        self.__class__.SpaceType(self, new_floor, mesh.faces[0].edge)
        return new_floor

    def add(self, plan_component):
        """
        Adds a component to the plan
        :param plan_component:
        :return:
        """
        if type(plan_component) == self.__class__.SpaceType:
            self._add_space(plan_component)

        if type(plan_component) == self.__class__.LinearType:
            self._add_linear(plan_component)

    def remove(self, plan_component):
        """
        Remove a component to the plan
        :param plan_component:
        :return:
        """
        if type(plan_component) == self.__class__.SpaceType:
            self._remove_space(plan_component)

        if type(plan_component) == self.__class__.LinearType:
            self._remove_linear(plan_component)

    def _add_space(self, space: 'Space'):
        """
        Add a space in the plan
        :param space:
        :return:
        """
        if space.id is None:
            space.id = self.get_id()

        if space in self.spaces:
            logging.debug("Plan : trying to add a space that is already in the plan %s", space)

        self.spaces.append(space)

    def _remove_space(self, space: 'Space'):
        """
        Removes a space from the plan
        :param space:
        :return:
        """
        self.spaces.remove(space)

    def _add_linear(self, linear: 'Linear'):
        """
        Add a linear in the plan
        :param linear:
        :return:
        """
        if linear.id is None:
            linear.id = self.get_id()

        if linear in self.linears:
            logging.debug("Plan : trying to add a linear that is already in the plan %s", linear)

        self.linears.append(linear)

    def _remove_linear(self, linear: 'Linear'):
        """
        Removes a linear from the plan
        :param linear:
        :return:
        """
        self.linears.remove(linear)

    def get_components(self,
                       *cat_names: str) -> Generator['PlanComponent', None, None]:
        """
        Returns an iterator of the components contained in the plan.
        Can be filtered according to a category name
        :param cat_names: the names of the category
        :return:
        """
        yield from self.get_spaces(*cat_names)
        yield from self.get_linears(*cat_names)

    def get_spaces(self,
                   *category_names: str,
                   floor: Optional['Floor'] = None) -> Generator['Space', None, None]:
        """
        Returns an iterator of the spaces contained in the place
        :param category_names:
        :param floor:
        :return:
        """
        assert floor is None or floor.id in self.floors, (
            "The floor specified does not exist in the plan floors: {}".format(floor, self.floors))

        if category_names:
            return (space for space in self.spaces
                    if space.category.name in category_names
                    and (floor is None or space.floor is floor))
        else:
            return (space for space in self.spaces
                    if (floor is None or space.floor is floor))

    def get_space_of_face(self, face: Face) -> Optional['Space']:
        """
        Retrieves the space to which the face belongs.
        Returns None if no space is found
        :param face:
        :return:
        """
        for space in self.spaces:
            if space.has_face(face):
                return space
        return None

    def get_space_from_face_id(self, face_id: int, mesh_id: 'uuid.UUID') -> Optional['Space']:
        """
        Returns the space that contains the face with the given id and mesh_id
        :param face_id:
        :param mesh_id:
        :return the space
        """
        for space in self.spaces:
            if space.has_face_id(face_id, mesh_id):
                return space
        return None

    def get_space_of_edge(self, edge: Edge) -> Optional['Space']:
        """
        Retrieves the space to which the face belongs.
        Returns None if no space is found
        :param edge:
        :return:
        """
        if edge.face is None:
            return None
        return self.get_space_of_face(edge.face)

    def get_space_from_reference(self, edge: 'Edge') -> Optional['Space']:
        """
        Returns the space that has the specified edge as a reference.
        Returns None if the edge is not a reference of a space.
        :param edge:
        :return:
        """
        for space in self.spaces:
            if space.has_reference(edge):
                return space

        return None

    def get_space_from_reference_id(self, edge_id: int, mesh_id: 'uuid.UUID') -> Optional['Space']:
        """
        Returns the space with the edge of the given id and mesh id in its boundary
        :param edge_id:
        :param mesh_id:
        :return:
        """
        for space in self.spaces:
            if space.has_reference_id(edge_id, mesh_id):
                return space
        return None

    def get_linear(self, edge: Edge) -> Optional['Linear']:
        """
        Retrieves the linear to which the edge belongs.
        Returns None if no linear is found
        :param edge:
        :return:
        """
        for linear in self.linears:
            if linear.has_edge(edge):
                return linear
        return None

    def get_linears(self, *category_names: str) -> Generator['Linear', None, None]:
        """
        Returns an iterator of the linears contained in the place
        :param category_names:
        :return:
        """
        if category_names:
            return (linear for linear in self.linears if linear.category.name in category_names)

        return (linear for linear in self.linears)

    def is_space_boundary(self, edge: 'Edge') -> bool:
        """
        Returns True if the edge is on the boundary of a space
        :param edge:
        :return:
        """
        for space in self.spaces:
            if space.is_boundary(edge):
                return True

        return False

    def is_external(self, edge: 'Edge') -> bool:
        """
        Returns True if the edge is on the exterior of the apartment (meaning its face is none or
        its space is external)
        :param edge:
        :return: bool
        """
        space = self.get_space_of_edge(edge)
        return space is None or space.category.external

    def is_mutable(self, edge: 'Edge') -> bool:
        """
        Returns True if the edge or its pair does not belong to an immutable linear
        :param edge:
        :return:
        """
        for linear in self.linears:
            if linear.has_edge(edge):
                return linear.category.mutable
        return True

    def category_edges(self, *cat: str) -> List['Edge']:
        """
        Returns the list of edges belonging to a space of given category
        :return List['Edge']:
        """

        list_edges = []

        cat_spaces = (space for space in self.spaces if space.category.name in cat)
        for space in cat_spaces:
            for edge in space.edges:
                list_edges.append(edge)

        cat_linears = (linear for linear in self.linears if linear.category.name in cat)
        for linear in cat_linears:
            for edge in linear.edges:
                list_edges.append(edge)

        return list_edges

    @property
    def empty_spaces(self) -> Generator['Space', None, None]:
        """
        The empty spaces of the plan
        :return:
        """
        return self.get_spaces('empty')

    def empty_spaces_of_floor(self, floor: 'Floor') -> Generator['Space', None, None]:
        """
        The empty spaces of the floor
        :param floor:
        :return:
        """
        return self.get_spaces("empty", floor=floor)

    @property
    def empty_space(self) -> Optional['Space']:
        """
        The largest empty space of the plan
        :return:
        """
        return max(self.empty_spaces, key=lambda space: space.area)

    @property
    def directions(self) -> Sequence[Tuple[float, float]]:
        """
        Returns the main directions of the mesh of the plan
        :return:
        """
        return self.mesh.directions

    @property
    def is_empty(self):
        """
        Returns False if the plan contains mutable space other than empty spaces
        :return:
        """
        for space in self.spaces:
            if space.category.name != 'empty' and space.category.mutable:
                return False
        return True

    @property
    def area(self) -> float:
        """
        Returns the area of the plan.
        :return:
        """
        _area = 0.0
        for space in self.spaces:
            _area += space.area
        return _area

    @property
    def indoor_area(self) -> float:
        """
        Returns the indoor area of the plan.
        :return:
        """
        _area = 0.0
        for space in self.spaces:
            if space.category.external is False:
                _area += space.area
        return _area

    @property
    def indoor_perimeter(self) -> float:
        """
        Returns the perimeter of the plan.
        :return:
        """
        _perimeter = 0.0
        external_spaces = (s for s in self.spaces if s.category.external)
        external_space_edges = []
        for s in external_spaces:
            external_space_edges += [e for e in s.exterior_edges]
        # external_space_edges = [e for e in
        #                         (s.exterior_edges for s in self.spaces if s.category.external)]
        for space in self.spaces:
<<<<<<< HEAD
            for edge in space.edges:
                if (edge.pair.face is None or
                        edge.pair in list(space.edge
                                          for space in self.spaces if
                                          space.category.external is True)):
=======
            if space.category.external:
                continue
            for edge in space.exterior_edges:
                if edge.pair in external_space_edges or not edge.pair.face:
>>>>>>> d86614f3
                    _perimeter += edge.length
        return _perimeter

    def insert_space_from_boundary(self,
                                   boundary: Sequence[Coords2d],
                                   category: SpaceCategory = SPACE_CATEGORIES['empty'],
                                   floor: Optional['Floor'] = None,
                                   merge_faces: bool = True) -> 'Space':
        """
        Inserts a new space inside the empty spaces of the plan.
        By design, will not insert a space overlapping several faces of the receiving spaces.
        The new space is designed from the boundary. By default, the category is empty.
        :param boundary
        :param category
        :param floor
        :param merge_faces: merge the faces of the empty space post insertion
        """
        floor = floor or self.floor
        face_to_insert = None
        for empty_space in self.empty_spaces_of_floor(floor):
            try:
                new_space = empty_space.insert_space(boundary, category)
                self.update_from_mesh()

                # merge faces of the empty faces if necessary
                while merge_faces:
                    merge_faces = False
                    for face in empty_space.faces:
                        for edge in face.edges:
                            if empty_space.is_boundary(edge):
                                continue
                            if edge.is_internal:
                                continue
                            if empty_space.is_internal(edge.pair):
                                edge.remove()
                                self.update_from_mesh()
                                merge_faces = True
                                break
                        if merge_faces:
                            break

                return new_space
            except OutsideFaceError:
                continue
        else:
            try:
                face_to_insert = floor.mesh.new_face_from_boundary(boundary)
                new_exterior_faces = floor.mesh.insert_external_face(face_to_insert)
                # add the eventually created holes
                for face in new_exterior_faces:
                    self.__class__.SpaceType(self, floor, face.edge, SPACE_CATEGORIES["hole"])
                # create the new space
                new_space = self.__class__.SpaceType(self, floor, face_to_insert.edge, category)
                return new_space

            except OutsideFaceError:
                if face_to_insert:
                    floor.mesh.remove_face_and_children(face_to_insert)

        raise ValueError('Plan: Could not insert the space in the plan because '
                         'it overlaps the receiving space: {}, {}'.format(boundary, category))

    def insert_linear(self,
                      point_1: Coords2d,
                      point_2: Coords2d,
                      category: LinearCategory,
                      floor: Optional['Floor'] = None):
        """
        Inserts a linear object in the plan at the given points
        Will try to insert it in every empty space.
        :param point_1
        :param point_2
        :param category
        :param floor
        :return:
        """
        floor = floor or self.floor
        for empty_space in self.empty_spaces_of_floor(floor):
            try:
                empty_space.insert_linear(point_1, point_2, category)
                break
            except OutsideVertexError:
                continue
        else:
            raise ValueError('Could not insert the linear in the plan:' +
                             '[{0},{1}] - {2}'.format(point_1, point_2, category))

    @property
    def boundary_as_sp(self) -> Optional[LinearRing]:
        """
        Returns the boundary of the plan as a LineString
        """
        return self.mesh.boundary_as_sp if self.mesh else None

    def check(self) -> bool:
        """
        Used to verify plan consistency
        NOTE : To be completed
        :return:
        """
        is_valid = True

        for floor in self.floors.values():
            mesh = floor.mesh
            is_valid = is_valid and mesh.check()

        for space in self.spaces:
            is_valid = is_valid and space.check()
            # check that a face only belongs to one space and one space only
            for face in space.faces:
                for other_space in self.spaces:
                    if other_space is space:
                        continue
                    if other_space.has_face(face):
                        logging.error("Plan: A face is in multiple space: %s, %s - %s",
                                      face, other_space, space)
                        is_valid = False

        if is_valid:
            logging.info('Plan: Checking Plan: ' + '✅ OK')
        else:
            logging.info('Plan: Checking Plan: ' + '🔴 NOT OK')

        return is_valid

    def remove_null_spaces(self):
        """
        Remove from the plan spaces with no edge reference
        :return:
        """
        logging.debug("Plan: removing null spaces of plan %s", self)
        space_to_remove = [space for space in self.spaces if space.edge is None]
        for space in space_to_remove:
            space.remove()

    def count_category_spaces(self, category_name: str) -> int:
        """
        count the number of spaces with the given category name
        :return:
        """
        return sum(space.category.name == category_name for space in self.spaces)

    def count_mutable_spaces(self) -> int:
        """
        count the number of mutable spaces
        :return:
        """
        return sum(space.category.mutable for space in self.spaces)

    def mutable_spaces(self) -> Generator['Space', None, None]:
        """
        Returns an iterator on mutable spaces
        :return:
        """
        yield from (space for space in self.spaces if space.mutable)

    def circulation_spaces(self) -> Generator['Space', None, None]:
        """
        Returns an iterator on mutable spaces
        :return:
        """
        yield from (space for space in self.spaces if space.category.circulation)

    def front_door(self) -> Optional['Linear']:
        """
        Returns the front door
        :return:
        """
        for linear in self.linears:
            if linear.category.name == 'frontDoor':
                return linear
        return None


if __name__ == '__main__':
    import libs.inout.reader as reader

    logging.getLogger().setLevel(logging.DEBUG)


    @DecoratorTimer()
    def floor_plan():
        """
        Test the creation of a specific blueprint
        :return:
        """
        input_file = "018.json"
        plan = reader.create_plan_from_file(input_file)

        plan.check()


    floor_plan()<|MERGE_RESOLUTION|>--- conflicted
+++ resolved
@@ -3017,18 +3017,11 @@
         # external_space_edges = [e for e in
         #                         (s.exterior_edges for s in self.spaces if s.category.external)]
         for space in self.spaces:
-<<<<<<< HEAD
-            for edge in space.edges:
-                if (edge.pair.face is None or
-                        edge.pair in list(space.edge
-                                          for space in self.spaces if
-                                          space.category.external is True)):
-=======
             if space.category.external:
                 continue
             for edge in space.exterior_edges:
-                if edge.pair in external_space_edges or not edge.pair.face:
->>>>>>> d86614f3
+                if edge.pair in external_space_edges or
+                       not edge.pair.face:
                     _perimeter += edge.length
         return _perimeter
 
