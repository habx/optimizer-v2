--- conflicted
+++ resolved
@@ -1222,11 +1222,7 @@
                 if det < 0:  # counter clockwise
                     if found_exterior_edge:
                         # self.plan.plot()
-<<<<<<< HEAD
-                        raise ValueError("Space: The space has been split ! %s | %s", self, self.plan)
-=======
                         raise SpaceShapeError("Space: The space has been split ! %s | %s", self, self.plan)
->>>>>>> eca90d5b
                     self._edges_id = [edge.id] + self._edges_id
                     found_exterior_edge = True
                 else:  # clockwise
