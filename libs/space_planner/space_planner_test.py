--- conflicted
+++ resolved
@@ -86,9 +86,4 @@
     spec.plan = plan
 
     space_planner = SPACE_PLANNERS["standard_space_planner"]
-<<<<<<< HEAD
-    best_solutions = space_planner.apply_to(spec, 3,processes=1)
-
-=======
-    space_planner.apply_to(spec, 3)
->>>>>>> 9c4ae850
+    space_planner.apply_to(spec, 3,processes=1)