# coding=utf-8
"""
Constraints manager Module
Creates the following classes:
• ConstraintSolver: Encapsulation of the OR-Tools solver adapted to our problem
• ConstraintsManager : attributes the spaces of the plan created by the seeder to the items.
TODO : the adjacency constraint of spaces within the same room is not completed
TODO : fusion of the entrance for small apartment untreated

OR-Tools : google constraint programing solver
    https://developers.google.com/optimization/
    https://acrogenesis.com/or-tools/documentation/user_manual/index.html

"""
from typing import List, Callable, Optional, Sequence, TYPE_CHECKING
from ortools.constraint_solver import pywrapcp as ortools
from libs.specification.specification import Item
from libs.plan.category import LinearCategory
import networkx as nx
import time
import logging

if TYPE_CHECKING:
    from libs.space_planner.space_planner import SpacePlanner

WINDOW_ROOMS = ["living", "kitchen", "livingKitchen", "study", "dining", "bedroom"]

CIRCULATION_ROOMS = ["living", "livingKitchen", "dining", "entrance", "circulation"]

DAY_ROOMS = ["living", "livingKitchen", "dining", "kitchen", "cellar", "study"]

PRIVATE_ROOMS = ["bedroom", "study", "bathroom", "laundry", "wardrobe", "entrance", "circulation",
                 "toilet"]

WINDOW_CATEGORY = ["window", "doorWindow"]

BIG_VARIANTS = ["m", "l", "xl"]

SMALL_VARIANTS = ["xs", "s"]

OPEN_ON_ADJACENCY_SIZE = 200


SQM = 10000
BIG_EXTERNAL_SPACE = 7*SQM
LBW_THICKNESS = 30
MAX_AREA_COEFF = 4 / 3
MIN_AREA_COEFF = 2 / 3
INSIDE_ADJACENCY_LENGTH = 20
ITEM_ADJACENCY_LENGTH = 100
SEARCH_TIME_LIMIT = 1800000  # millisecond
SEARCH_SOLUTIONS_LIMIT = 1000

class ConstraintSolver:
    """
    Constraint Solver
    Encapsulation of the OR-tools solver adapted to our problem
    """

    def __init__(self, items_nbr: int, spaces_nbr: int, spaces_adjacency_matrix: List[List[int]]):
        self.items_nbr = items_nbr
        self.spaces_nbr = spaces_nbr
        self.spaces_adjacency_matrix = spaces_adjacency_matrix
        # Create the solver
        self.solver = ortools.Solver('SpacePlanner')
        # Declare variables
        self.cells_item: List[ortools.IntVar] = []
        self.positions = {}
        self._init_positions()
        self.solutions = []

    def _init_positions(self) -> None:
        """
        variables initialization
        :return: None
        """
        # cells in [0, self.items_nbr-1]
        self.cells_item = [self.solver.IntVar(0, self.items_nbr - 1,
                                              "cells_item[{0}]".format(j_space))
                           for j_space in range(self.spaces_nbr)]

        for i_item in range(self.items_nbr):
            for j_space in range(self.spaces_nbr):
                self.positions[i_item, j_space] = (self.cells_item[j_space] == i_item)

    def add_constraint(self, ct: ortools.Constraint) -> None:
        """
        add constraint
        :param ct: ortools.Constraint
        :return: None
        """
        if ct is not None:
            self.solver.Add(ct)

    def _check_adjacency(self, room_positions, connectivity_checker) -> bool:
        """
        Experimental function using BFS graph analysis in order to check wether each room is
        connected.
        A room is considered a subgraph of the voronoi graph.
        :param room_positions:
        :param connectivity_checker:
        :return: a boolean indicating wether each room is connected

        """
        # check for the connectivity of each room
        for i_item in range(self.items_nbr):
            # compute the number of fixed item in the room
            nbr_cells_in_room = sum(room_positions[i_item])
            # if a room has only one fixed item there is no need to check for adjacency
            if nbr_cells_in_room <= 1:
                continue
            # else check the connectivity of the subgraph composed of the fi inside the given room
            room_line = room_positions[i_item]
            fi_in_room = tuple([i for i, e in enumerate(room_line) if e])
            if not connectivity_checker(fi_in_room):
                return False

        return True

    def solve(self) -> None:
        """
        search and solution
        :return: None
        """
        t0 = time.process_time()
        decision_builder = self.solver.Phase(self.cells_item, self.solver.CHOOSE_FIRST_UNBOUND,
                               self.solver.ASSIGN_MIN_VALUE)
        time_limit = self.solver.TimeLimit(SEARCH_TIME_LIMIT)
        self.solver.NewSearch(decision_builder, time_limit)

        connectivity_checker = check_room_connectivity_factory(self.spaces_adjacency_matrix)

        # noinspection PyArgumentList
        while self.solver.NextSolution():
            sol_positions = []
            for i_item in range(self.items_nbr):  # Rooms
                logging.debug("ConstraintSolver: Solution : {0}: {1}".format(i_item, [
                    self.cells_item[j].Value() == i_item for j in range(self.spaces_nbr)]))
                sol_positions.append([])
                for j_space in range(self.spaces_nbr):  # empty and seed spaces
                    sol_positions[i_item].append(self.cells_item[j_space].Value() == i_item)
            validity = self._check_adjacency(sol_positions, connectivity_checker)

            if validity:
                self.solutions.append(sol_positions)
                if len(self.solutions) >= SEARCH_SOLUTIONS_LIMIT:
                    logging.warning("ConstraintSolver: SEARCH_SOLUTIONS_LIMIT: %d",
                                    len(self.solutions))
                    break
                if (time.process_time() - t0 - 600) >= 0:
                    logging.warning("ConstraintSolver: TIME_LIMIT - 10 min")
                    break

        # noinspection PyArgumentList
        self.solver.EndSearch()

        logging.debug("ConstraintSolver: Statistics")
        print("ConstraintSolver: num_solutions: %d", len(self.solutions))
        logging.debug("ConstraintSolver: failures: %d", self.solver.Failures())
        logging.debug("ConstraintSolver: branches:  %d", self.solver.Branches())
        logging.debug("ConstraintSolver: Process time : %f", time.process_time() - t0)
        if round(time.process_time() - t0) == round(SEARCH_TIME_LIMIT / 1000):
            logging.warning("ConstraintSolver: SEARCH_TIME_LIMIT - 30 min")


def adjacency_matrix_to_graph(matrix):
    """
    Converts adjacency matrix to a networkx graph structure,
    a value of 1 in the matrix correspond to an edge in the Graph
    :param matrix: an adjacency_matrix
    :return: a networkx graph structure
    """

    nb_cells = len(matrix)  # get the matrix dimensions
    graph = nx.Graph()
    edge_list = [(i, j) for i in range(nb_cells) for j in range(nb_cells) if
                 matrix[i][j] == 1]
    graph.add_edges_from(edge_list)

    return graph


def check_room_connectivity_factory(adjacency_matrix):
    """

    A factory to enable memoization on the check connectivity room

    :param adjacency_matrix: an adjacency_matrix
    :return: check_room_connectivity: a memoized function returning the connectivity of a room
    """

    connectivity_cache = {}
    # create graph from adjacency_matrix
    graph = adjacency_matrix_to_graph(adjacency_matrix)

    def check_room_connectivity(fi_in_room):
        """
        :param fi_in_room: a tuple indicating the fixed items present in the room
        :return: a Boolean indicating if the fixed items in the room are connected according to the
        graph
        """

        # check if the connectivity of these fixed items has already been checked
        # if it is the case fetch the result from the cache
        if fi_in_room in connectivity_cache:
            return connectivity_cache[fi_in_room]

        # else compute the connectivity and stores the result in the cache
        is_connected = nx.is_connected(graph.subgraph(fi_in_room))
        connectivity_cache[fi_in_room] = is_connected

        return is_connected

    # return the memorized function
    return check_room_connectivity


class ConstraintsManager:
    """
    Constraints manager Class
    A Constraints Manager attributes the spaces of the plan created by the seeder to the items.
    The spaces are allocated according to constraints using constraint programming
    All the possible solutions are given.
    """

    def __init__(self, sp: 'SpacePlanner', name: str = ''):
        self.name = name
        self.sp = sp

        self.spaces_adjacency_matrix = []
        self._init_spaces_adjacency()
        self.spaces_item_adjacency_matrix = []
        self._init_spaces_item_adjacency()
        self.solver = ConstraintSolver(len(self.sp.spec.items),
                                       self.sp.spec.plan.count_mutable_spaces(),
                                       self.spaces_adjacency_matrix)
        self.item_area = {}
        self._init_item_area()
        self.item_windows_area = {}
        self._init_item_windows_area()
        self.symmetry_breaker_memo = {}
        self.windows_length = {}
        self._init_windows_length()
        self.spaces_distance = []
        self._init_spaces_distance()
        self.space_graph = nx.Graph()
        self._init_spaces_graph()
        self.area_space_graph = nx.Graph()
        self._init_area_spaces_graph()
        self.centroid_space_graph = nx.Graph()
        self._init_centroid_spaces_graph()


        self.item_constraints = {}
        self.add_spaces_constraints()
        self.add_item_constraints()

    def _init_item_area(self) -> None:
        """
        Initialize item area
        :return:
        """
        for item in self.sp.spec.items:
            self.item_area[item.id] = self.solver.solver.Sum(
                self.solver.positions[item.id, j] * round(space.cached_area())
                for j, space in
                enumerate(self.sp.spec.plan.mutable_spaces()))

    def _init_item_windows_area(self) -> None:
        """
        Initialize item window area
        :return:
        """
        for item in self.sp.spec.items:
            area = 0
            for j, space in enumerate(self.sp.spec.plan.mutable_spaces()):
                for component in space.immutable_components():
                    if component.category.name == "window":
                        area += (self.solver.positions[item.id, j]
                                 * int(round(component.length * 100)))
                    elif component.category.name == "doorWindow":
                        area += (self.solver.positions[item.id, j]
                                   * int(round(component.length * 200)))
            self.item_windows_area[item.id] = area

    def _init_windows_length(self) -> None:
        """
        Initialize the length of each window
        :return:
        """
        for item in self.sp.spec.items:
            length = 0
            for j, space in enumerate(self.sp.spec.plan.mutable_spaces()):
                for component in space.immutable_components():
                    if (component.category.name == "window"
                            or component.category.name == "doorWindow"):
                        length += (self.solver.positions[item.id, j]
                                   * int(round(component.length / 10)))
            self.windows_length[item.id] = length

    def _init_spaces_distance(self) -> None:
        """
        Initialize the spaces distance matrix
        :return:
        """

        for i, i_space in enumerate(self.sp.spec.plan.mutable_spaces()):
            self.spaces_distance.append([])
            self.spaces_distance[i] = [0] * len(list(self.sp.spec.plan.mutable_spaces()))

        for i, i_space in enumerate(self.sp.spec.plan.mutable_spaces()):
            for j, j_space in enumerate(self.sp.spec.plan.mutable_spaces()):
                if i < j:
                    if i_space.floor != j_space.floor:
                        self.spaces_distance[i][j] = 1e20
                        self.spaces_distance[j][i] = 1e20
                    else:
                        self.spaces_distance[i][j] = int(i_space.maximum_distance_to(j_space))
                        self.spaces_distance[j][i] = int(i_space.maximum_distance_to(j_space))

    def _init_spaces_graph(self) -> None:
        """
        Initialize the graph of adjacent seed spaces
        :return:
        """

        for i, i_space in enumerate(self.sp.spec.plan.mutable_spaces()):
            for j, j_space in enumerate(self.sp.spec.plan.mutable_spaces()):
                if i < j:
                    if i_space.adjacent_to(j_space, INSIDE_ADJACENCY_LENGTH):
                        self.space_graph.add_edge(i, j, weight=1)
                        self.space_graph.add_edge(j, i, weight=1)

    def _init_area_spaces_graph(self) -> None:
        """
        Initialize the graph of adjacent seed spaces with weight = space area
        :return:
        """

        for i, i_space in enumerate(self.sp.spec.plan.mutable_spaces()):
            for j, j_space in enumerate(self.sp.spec.plan.mutable_spaces()):
                if i < j:
                    if i_space.adjacent_to(j_space, INSIDE_ADJACENCY_LENGTH):
                        self.area_space_graph.add_edge(i, j, weight=j_space.cached_area() +
                                                                    i_space.cached_area())
                        self.area_space_graph.add_edge(j, i, weight=j_space.cached_area() +
                                                                    i_space.cached_area())

    def _init_centroid_spaces_graph(self) -> None:
        """
        Initialize the graph of adjacent seed spaces with weight = centroid distance
        :return:
        """

        for i, i_space in enumerate(self.sp.spec.plan.mutable_spaces()):
            for j, j_space in enumerate(self.sp.spec.plan.mutable_spaces()):
                if i < j:
                    if i_space.adjacent_to(j_space, INSIDE_ADJACENCY_LENGTH):
                        centroid_distance = int(((j_space.centroid()[0] - i_space.centroid()[
                            0]) ** 2 + (j_space.centroid()[1] - i_space.centroid()[1]) ** 2) ** 0.5)
                        self.centroid_space_graph.add_edge(i, j, weight=centroid_distance)
                        self.centroid_space_graph.add_edge(j, i, weight=centroid_distance)

    def _init_centroid_spaces_graph(self) -> None:
        """
        Initialize the graph of adjacent seed spaces with weight = centroid distance
        :return:
        """

        for i, i_space in enumerate(self.sp.spec.plan.mutable_spaces()):
            for j, j_space in enumerate(self.sp.spec.plan.mutable_spaces()):
                if i < j:
                    if i_space.adjacent_to(j_space, INSIDE_ADJACENCY_LENGTH):
                        centroid_distance = int(((j_space.centroid()[0] - i_space.centroid()[
                            0]) ** 2 + (j_space.centroid()[1] - i_space.centroid()[1]) ** 2) ** 0.5)
                        self.centroid_space_graph.add_edge(i, j, weight=centroid_distance)
                        self.centroid_space_graph.add_edge(j, i, weight=centroid_distance)

    def _init_spaces_adjacency(self) -> None:
        """
        spaces adjacency matrix init
        :return: None
        """
        self.spaces_adjacency_matrix = [
            [1 if i == j or i_space.adjacent_to(j_space) else 0 for i, i_space in
             enumerate(self.sp.spec.plan.mutable_spaces())] for j, j_space in
            enumerate(self.sp.spec.plan.mutable_spaces())]

    def _init_spaces_item_adjacency(self) -> None:
        """
        spaces adjacency matrix init
        :return: None
        """
        self.spaces_item_adjacency_matrix = [
            [1 if i == j or (i_space.as_sp.buffer(LBW_THICKNESS/2).intersection(
                j_space.as_sp.buffer(LBW_THICKNESS/2)).length/2> ITEM_ADJACENCY_LENGTH and
                             i_space.floor.level == j_space.floor.level) else 0 for i, i_space in
             enumerate(self.sp.spec.plan.mutable_spaces())] for j, j_space in
            enumerate(self.sp.spec.plan.mutable_spaces())]

    def _init_spaces_item_adjacency(self) -> None:
        """
        spaces adjacency matrix init
        :return: None
        """
        # for i, i_space in enumerate(self.sp.spec.plan.mutable_spaces()):
        #     for j, j_space in enumerate(self.sp.spec.plan.mutable_spaces()):
        #         print(i_space.as_sp.buffer(LBW_THICKNESS/2).intersection(j_space.as_sp.buffer(LBW_THICKNESS/2)).length/2)
        self.spaces_item_adjacency_matrix = [
            [1 if i == j or (i_space.as_sp.buffer(LBW_THICKNESS/2).intersection(j_space.as_sp.buffer(LBW_THICKNESS/2)).length/2> ITEM_ADJACENCY_LENGTH and i_space.floor.level == j_space.floor.level) else 0 for i, i_space in
             enumerate(self.sp.spec.plan.mutable_spaces())] for j, j_space in
            enumerate(self.sp.spec.plan.mutable_spaces())]

    def add_spaces_constraints(self) -> None:
        """
        add spaces constraints
        :return: None
        """
        for j_space, space in enumerate(self.sp.spec.plan.mutable_spaces()):
            self.solver.add_constraint(space_attribution_constraint(self, j_space))

    def add_item_constraints(self) -> None:
        """
        add items constraints
        :return: None
        """
        for item in self.sp.spec.items:
            for constraint in GENERAL_ITEMS_CONSTRAINTS["all"]:
                self.add_item_constraint(item, constraint[0], **constraint[1])
            for constraint in GENERAL_ITEMS_CONSTRAINTS[item.category.name]:
                self.add_item_constraint(item, constraint[0], **constraint[1])
            if self.sp.spec.typology <= 2:
                for constraint in T1_T2_ITEMS_CONSTRAINTS.get(item.category.name, []):
                    self.add_item_constraint(item, constraint[0], **constraint[1])
            if self.sp.spec.typology >= 2 and self.sp.spec.number_of_items > 4:
                for constraint in T2_MORE_ITEMS_CONSTRAINTS.get(item.category.name, []):
                    self.add_item_constraint(item, constraint[0], **constraint[1])
            if self.sp.spec.typology >= 3:
                for constraint in T3_MORE_ITEMS_CONSTRAINTS.get(item.category.name, []):
                    self.add_item_constraint(item, constraint[0], **constraint[1])

    def add_item_constraint(self, item: Item, constraint_func: Callable, **kwargs) -> None:
        """
        add item constraint
        :param item: Item
        :param constraint_func: Callable
        :return: None
        """
        if kwargs is not {}:
            kwargs = {"item": item, **kwargs}
        else:
            kwargs = {"item": item}
        self.solver.add_constraint(constraint_func(self, **kwargs))

    def or_(self, ct1: ortools.Constraint, ct2: ortools.Constraint) -> ortools.Constraint:
        """
        Or between two constraints
        :param ct1: ortools.Constraint
        :param ct2: ortools.Constraint
        :return: ct: ortools.Constraint
        """
        ct = (self.solver.solver.Max(ct1, ct2) == 1)
        return ct

    def and_(self, ct1: ortools.Constraint, ct2: ortools.Constraint) -> ortools.Constraint:
        """
        And between two constraints
        :param ct1: ortools.Constraint
        :param ct2: ortools.Constraint
        :return: ct: ortools.Constraint
        """
        ct = (self.solver.solver.Min(ct1, ct2) == 1)
        return ct


def space_attribution_constraint(manager: 'ConstraintsManager',
                                 j_space: int) -> ortools.Constraint:
    """
    Each space has to be associated with an item and one time only
    :param manager: 'ConstraintsManager'
    :param j_space: int
    :return: ct: ortools.Constraint
    """
    ct = (manager.solver.solver.Sum(
        manager.solver.positions[i, j_space]
        for i in range(len(manager.sp.spec.items))) == 1)
    return ct


def item_attribution_constraint(manager: 'ConstraintsManager',
                                item: Item) -> ortools.Constraint:
    """
    Each item has to be associated with a space
    :param manager: 'ConstraintsManager'
    :param item: Item
    :return: ct: ortools.Constraint
    """
    ct = (manager.solver.solver.Sum(
        manager.solver.positions[item.id, j_space]
        for j_space in range(manager.sp.spec.plan.count_mutable_spaces())) >= 1)
    return ct


def area_constraint(manager: 'ConstraintsManager', item: Item,
                    min_max: str) -> ortools.Constraint:
    """
    Maximum area constraint
    :param manager: 'ConstraintsManager'
    :param item: Item
    :param min_max: str
    :return: ct: ortools.Constraint
    """
    ct = None

    if min_max == "max":
        if (item.variant in ["l", "xl"]
             and item.category.name not in ["living", "livingKitchen", "dining"]):
            max_area = round(item.max_size.area)
        else:
            max_area = round(max(item.max_size.area * MAX_AREA_COEFF, item.max_size.area + 1 * SQM))

        ct = manager.item_area[item.id] <= max_area

    elif min_max == "min":
        if item.variant in ["xs", "s"]:
            min_area = round(item.min_size.area)
        else:
            min_area = round(min(item.min_size.area * MIN_AREA_COEFF, item.min_size.area - 1 * SQM))

        ct = manager.item_area[item.id] >= min_area
    else:
        ValueError("AreaConstraint")

    return ct


def or_no_space_constraint(manager: 'ConstraintsManager', item: Item,
                           ct: Optional[ortools.Constraint]) -> Optional[ortools.Constraint]:
    """
    Maximum distance constraint between spaces constraint
    :param manager: 'ConstraintsManager'
    :param item: Item
    :return: ct: ortools.Constraint
    # TODO : find best param
    # TODO : unit tests
    """
    ct0 = (manager.solver.solver.Sum(manager.solver.positions[item.id, j]
                                     for j, space in enumerate(
                                        manager.sp.spec.plan.mutable_spaces())) == 0)
    if ct:
        return manager.or_(ct, ct0)
    else:
        return None


def distance_constraint(manager: 'ConstraintsManager', item: Item) -> ortools.Constraint:
    """
    Maximum distance constraint between spaces constraint
    :param manager: 'ConstraintsManager'
    :param item: Item
    :return: ct: ortools.Constraint
    # TODO : find best param
    # TODO : unit tests
    """
    if item.category.name in ["living", "dining", "livingKitchen", "wardrobe", "laundry"]:
        param = 2
    elif item.category.name in ["bathroom"]:
        param = 1.9
    elif item.category.name in ["study", "misc", "kitchen"]:
        param = 1.8
    elif item.category.name in ["entrance"]:
        param = 2.5
    elif item.category.name in ["circulation"]:
        param = 3
    else:
        param = 1.8 # toilet, bedroom,

    max_distance = int(round(param * item.required_area ** 0.5))

    ct = None

    for j, j_space in enumerate(manager.sp.spec.plan.mutable_spaces()):
        for k, k_space in enumerate(manager.sp.spec.plan.mutable_spaces()):
            if j < k:
                if ct is None:
                    ct = ((manager.solver.positions[item.id, j] *
                           manager.solver.positions[item.id, k])
                          <= int(max_distance / manager.spaces_distance[j][k]))
                else:
                    new_ct = ((manager.solver.positions[item.id, j] *
                               manager.solver.positions[item.id, k])
                              <= int(max_distance / manager.spaces_distance[j][k]))
                    ct = manager.and_(ct, new_ct)
    ct = or_no_space_constraint(manager, item, ct)
    return ct

def max_distance_window_duct_constraint(manager: 'ConstraintsManager', item: Item,
                                        max_distance: int) -> ortools.Constraint:
    """
    Maximum distance constraint between window and duct constraint
    :param manager: 'ConstraintsManager'
    :param item: Item
    :param max_distance: int
    :return: ct: ortools.Constraint
    """
    additional_distance = 150 # 100 for window --> centroid and 50 for centroid --> duct
    ct = None
    for j, j_space in enumerate(manager.sp.spec.plan.mutable_spaces()):
        for j_space_component in j_space.immutable_components():
<<<<<<< HEAD
            if (j_space_component.category.name == "window"
                    or j_space_component.category.name == "doorWindow"):
=======
            if (type(j_space_component.category) == LinearCategory and
                    j_space_component.category.window_type):
>>>>>>> c35d307c
                for k, k_space in enumerate(manager.sp.spec.plan.mutable_spaces()):
                    for k_space_component in k_space.immutable_components():
                        if k_space_component.category.name == "duct":
                            if ct is None:
                                if (j not in nx.nodes(manager.centroid_space_graph)
                                        or k not in nx.nodes(manager.centroid_space_graph)
                                        or not nx.has_path(manager.centroid_space_graph, j, k)):
                                    ct = (manager.solver.positions[item.id, j] *
                                          manager.solver.positions[item.id, k] == 0)
                                else:
<<<<<<< HEAD
                                    path_length, path = nx.single_source_dijkstra(manager.centroid_space_graph, j, k)
                                    path_length += additional_distance
                                    path_inside_room = 1
                                    for i_path in path:
                                        path_inside_room = path_inside_room * manager.solver.positions[item.id, i_path]
=======
                                    path_length, path = nx.single_source_dijkstra(
                                        manager.centroid_space_graph, j, k)
                                    path_length += additional_distance
                                    path_inside_room = 1
                                    for i_path in path:
                                        path_inside_room = (path_inside_room *
                                                        manager.solver.positions[item.id, i_path])
>>>>>>> c35d307c
                                    ct = path_inside_room*(manager.solver.positions[item.id, j] *
                                          manager.solver.positions[item.id, k] * path_length
                                          <= max_distance)
                            else:
                                if (j not in nx.nodes(manager.centroid_space_graph)
                                        or k not in nx.nodes(manager.centroid_space_graph)
                                        or not nx.has_path(manager.centroid_space_graph, j, k)):
                                    new_ct = (manager.solver.positions[item.id, j] *
                                          manager.solver.positions[item.id, k] == 0)
                                else:
<<<<<<< HEAD
                                    path_length, path = nx.single_source_dijkstra(manager.centroid_space_graph, j, k)
                                    path_length += additional_distance
                                    path_inside_room = 1
                                    for i_path in path:
                                        path_inside_room = path_inside_room * manager.solver.positions[item.id, i_path]
                                    new_ct = path_inside_room*(manager.solver.positions[item.id, j] *
                                          manager.solver.positions[item.id, k] * path_length
=======
                                    path_length, path = nx.single_source_dijkstra(
                                        manager.centroid_space_graph, j, k)
                                    path_length += additional_distance
                                    path_inside_room = 1
                                    for i_path in path:
                                        path_inside_room = (path_inside_room *
                                                        manager.solver.positions[item.id, i_path])
                                    new_ct = (path_inside_room*(manager.solver.positions[item.id, j]
                                              * manager.solver.positions[item.id, k] * path_length)
>>>>>>> c35d307c
                                          <= max_distance)
                                ct = manager.or_(ct, new_ct)
    return ct == 1

def area_graph_constraint(manager: 'ConstraintsManager', item: Item) -> ortools.Constraint:
    """
    Graph constraint:
    - existing path between two seed space
    - shortest path area < max area (+ margin)
    :param manager: 'ConstraintsManager'
    :param item: Item
    :return: ct: ortools.Constraint
    # TODO : unit tests
    """

    ct = None
    if ((item.variant in ["l", "xl"] or item.category.name in ["entrance"])
            and item.category.name not in ["living", "livingKitchen", "dining"]):
        max_area = round(item.max_size.area)
    else:
        max_area = round(max(item.max_size.area * MAX_AREA_COEFF, item.max_size.area + 1 * SQM))

    for j, j_space in enumerate(manager.sp.spec.plan.mutable_spaces()):
        for k, k_space in enumerate(manager.sp.spec.plan.mutable_spaces()):
            if j < k:
                if ct is None:
                    if (j not in nx.nodes(manager.area_space_graph)
                            or k not in nx.nodes(manager.area_space_graph)
                            or not nx.has_path(manager.area_space_graph, j, k)):
                        ct = (manager.solver.positions[item.id, j] *
                              manager.solver.positions[item.id, k] == 0)
                    else:
                        path = nx.dijkstra_path(manager.area_space_graph, j, k)
                        area_path = sum(int(space.cached_area())
                                        for i, space in
                                        enumerate(manager.sp.spec.plan.mutable_spaces())
                                        if i in path)
                        ct = (manager.solver.positions[item.id, j] *
                              manager.solver.positions[item.id, k] * area_path
                              <= max_area)

                else:
                    if (j not in nx.nodes(manager.area_space_graph)
                            or k not in nx.nodes(manager.area_space_graph)
                            or not nx.has_path(manager.area_space_graph, j, k)):
                        new_ct = (manager.solver.positions[item.id, j] *
                                  manager.solver.positions[item.id, k] == 0)
                    else:
                        path = nx.dijkstra_path(manager.area_space_graph, j, k)
                        area_path = sum(int(space.cached_area())
                                        for i, space in
                                        enumerate(manager.sp.spec.plan.mutable_spaces())
                                        if i in path)
                        new_ct = (manager.solver.positions[item.id, j] *
                                  manager.solver.positions[item.id, k] * area_path
                                  <= max_area)
                    ct = manager.and_(ct, new_ct)
    ct = or_no_space_constraint(manager, item, ct)
    return ct


def graph_constraint(manager: 'ConstraintsManager', item: Item) -> ortools.Constraint:
    """
    Graph constraint:
    - existing path between two seed space
    - shortest path number of seed spaces <= nbr of seed spaces
    :param manager: 'ConstraintsManager'
    :param item: Item
    :return: ct: ortools.Constraint
    # TODO : unit tests
    """
    ct = None
    for j, j_space in enumerate(manager.sp.spec.plan.mutable_spaces()):
        for k, k_space in enumerate(manager.sp.spec.plan.mutable_spaces()):
            if j < k:
                if ct is None:
                    if j not in nx.nodes(manager.space_graph) or k not in nx.nodes(
                            manager.space_graph) or not nx.has_path(manager.space_graph, j, k):
                        ct = (manager.solver.positions[item.id, j] *
                              manager.solver.positions[item.id, k] == 0)
                    else:
                        ct = ((manager.solver.positions[item.id, j] *
                               manager.solver.positions[item.id, k] *
                               len(nx.dijkstra_path(manager.space_graph, j, k)))
                              <= manager.solver.solver.Sum(manager.solver.positions[item.id, l]
                                                           for l, l_space in enumerate(
                                    manager.sp.spec.plan.mutable_spaces())))

                else:
                    if j not in nx.nodes(manager.space_graph) or k not in nx.nodes(
                            manager.space_graph) or not nx.has_path(manager.space_graph, j, k):
                        new_ct = (manager.solver.positions[item.id, j] *
                                  manager.solver.positions[item.id, k] == 0)
                    else:
                        new_ct = ((manager.solver.positions[item.id, j] *
                                   manager.solver.positions[item.id, k] *
                                   len(nx.dijkstra_path(manager.space_graph, j, k)))
                                  <= manager.solver.solver.Sum(manager.solver.positions[item.id, l]
                                                               for l, l_space in enumerate(
                                    manager.sp.spec.plan.mutable_spaces())))
                    ct = manager.and_(ct, new_ct)
    ct = or_no_space_constraint(manager, item, ct)
    return ct


def shape_constraint(manager: 'ConstraintsManager', item: Item) -> ortools.Constraint:
    """
    Shape constraint : perimeter**2/area
    :param manager: 'ConstraintsManager'
    :param item: Item
    :return: ct: ortools.Constraint
    # TODO : find best param
    # TODO : unit tests
    """

    plan_ratio = round(manager.sp.spec.plan.indoor_perimeter ** 2
                       / manager.sp.spec.plan.indoor_area)
    if manager.sp.spec.typology <= 2:
        if item.category.name in ["living", "dining", "livingKitchen", "wardrobe", "laundry"]:
            param = min(max(25, int(plan_ratio + 10)), 35)
        elif (item.category.name in ["bathroom", "study", "misc", "kitchen", "entrance",
                                     "wardrobe", "laundry"]
              or (item.category.name is "bedroom" and item.variant in ["m", "l", "xl"])):
            param = min(max(25, plan_ratio), 32)
        elif item.category.name is "bedroom" and item.variant in ["xs", "s"]:
            param = 22
        else:
            param = 22  # toilet / bedroom / entrance
    else:
        if item.category.name in ["living", "dining", "livingKitchen", "wardrobe", "laundry"]:
            param = 26# min(max(30, int(plan_ratio + 10)), 40)
        elif item.category.name in ["bathroom", "study", "misc", "kitchen"]:
            param = 25#min(max(25, int(plan_ratio)), 35)
        elif item.category.name in ["circulation"]:
            param = 40
        elif item.category.name in ["entrance"]:
            param = 30
        else:
            param = 22 # toilet / bedroom / entrance

    if item.category.name in ["toilet", "bathroom"]:
        cells_perimeter = manager.solver.solver.Sum(manager.solver.positions[item.id, j] *
                                                    int(round(space.perimeter_without_duct))
                                                    for j, space in
                                                    enumerate(
                                                        manager.sp.spec.plan.mutable_spaces()))
    else:
        cells_perimeter = manager.solver.solver.Sum(manager.solver.positions[item.id, j] *
                                                    int(round(space.perimeter))
                                                    for j, space in
                                                    enumerate(
                                                        manager.sp.spec.plan.mutable_spaces()))
    cells_adjacency = manager.solver.solver.Sum(manager.solver.positions[item.id, j] *
                                                manager.solver.positions[item.id, k] *
                                                int(round(j_space.contact_length(k_space)))
                                                for j, j_space in
                                                enumerate(manager.sp.spec.plan.mutable_spaces())
                                                for k, k_space in
                                                enumerate(manager.sp.spec.plan.mutable_spaces())
                                                )
    item_perimeter = cells_perimeter - cells_adjacency
    ct = (item_perimeter * item_perimeter <= int(param) * manager.item_area[item.id])
    ct = or_no_space_constraint(manager, item, ct)
    return ct


def windows_ordering_constraint(manager: 'ConstraintsManager',
                                item: Item) -> Optional[ ortools.Constraint]:
    """
    Windows length constraint : margin
    :param manager: 'ConstraintsManager'
    :param item: Item
    :return: ct: ortools.Constraint
    """
    ct = None
    for j_item in manager.sp.spec.items:
        if (item.category.name in WINDOW_ROOMS and j_item.category.name in WINDOW_ROOMS
                and item.required_area < j_item.required_area):
            if ct is None:
                ct = (manager.windows_length[item.id] <=
                      manager.windows_length[j_item.id])
            else:
                new_ct = (manager.windows_length[item.id] <=
                          manager.windows_length[j_item.id])
                ct = manager.solver.solver.Min(ct, new_ct)
        elif (item.category.name in WINDOW_ROOMS and j_item.category.name in WINDOW_ROOMS
              and item.required_area > j_item.required_area):
            if ct is None:
                ct = (manager.windows_length[item.id] >=
                      manager.windows_length[j_item.id])
            else:
                new_ct = (manager.windows_length[item.id] >=
                          manager.windows_length[j_item.id])
                ct = manager.solver.solver.Min(ct, new_ct)

    return ct

def windows_area_constraint(manager: 'ConstraintsManager', item: Item,
                            ratio: int) -> ortools.Constraint:
    """
    Windows area ratio constraint : NF HABITAT HQE
    :param manager: 'ConstraintsManager'
    :param item: Item
    :param ratio : minimum ratio between item area and windows area
    :return: ct: ortools.Constraint
    """
    ct = round(item.required_area * ratio) <= (
                manager.item_windows_area[item.id] * 100)
    return ct

def windows_constraint(manager: 'ConstraintsManager', item: Item) -> ortools.Constraint:
    """
    Windows constraint : windows_area_constraint or windows_ordering_constraint
    :param manager: 'ConstraintsManager'
    :param item: Item
    :return: ct: ortools.Constraint
    """
    ct = None

    if item.category.name in WINDOW_ROOMS:
        if item.category.name in ["living", "livingKitchen", "dining"]:
            ratio = 18
        elif item.category.name in ["bedroom"] and len(item.opens_on) == 0:
            ratio = 15
        elif item.category.name in ["kitchen", "study"] and len(item.opens_on) == 0:
            ratio = 10
        else:
            ratio = 0
            logging.warning("ConstraintsManager - windows_constraint : undefined ratio")

        ct1 = windows_ordering_constraint(manager, item)
        ct2 = windows_area_constraint(manager, item, ratio)
        if ct1 is None:
            ct = None
            logging.debug("ConstraintsManager - No window constraint")
        else:
            ct = manager.or_(ct1, ct2)

    return ct

def large_windows_constraint(manager: 'ConstraintsManager',
                             item: Item) -> Optional[ortools.Constraint]:
    """
    Large Windows constraint
    :param manager: 'ConstraintsManager'
    :param item: Item
    :return: ct: ortools.Constraint
    """
    ct = None

    large_windows_sum = 0
    for j, space in enumerate(manager.sp.spec.plan.mutable_spaces()):
        for component in space.immutable_components():
            if component.category.name is "doorWindow" and component.length > 180:
                large_windows_sum += manager.solver.positions[item.id, j]
    if large_windows_sum:
        ct = large_windows_sum >= 1

    return ct

def opens_on_constraint(manager: 'ConstraintsManager', item: Item,
                        length: int) -> ortools.Constraint:
    """
    Opens on constraint : check the adjacency between two rooms if open on, otherwise impose the
    presence of a window in the room
    :param manager: 'ConstraintsManager'
    :param item: Item
    :param length: int
    :return: ct: ortools.Constraint
    """
    ct = None
    if item.opens_on:
        for category_name in item.opens_on:
            adjacency_sum = 0
            for other_item in manager.sp.spec.items:
                if other_item.category.name == category_name:
                    adjacency_sum += manager.solver.solver.Sum(
                        manager.solver.solver.Sum(
                            int(j_space.maximum_adjacency_length(k_space)) *
                            manager.solver.positions[item.id, j] *
                            manager.solver.positions[other_item.id, k] for
                            j, j_space in enumerate(manager.sp.spec.plan.mutable_spaces()))
                        for k, k_space in enumerate(manager.sp.spec.plan.mutable_spaces()))
            if adjacency_sum != 0:
                if ct is None:
                    ct = (adjacency_sum >= length)
                else:
                    ct = manager.and_(ct, (adjacency_sum >= length))
            else:
                logging.warning("ConstraintSolver: opens_on inconsistency")
    else:
        ct = components_adjacency_constraint(manager, item, WINDOW_CATEGORY, addition_rule="Or")
    return ct


def symmetry_breaker_constraint(manager: 'ConstraintsManager', item: Item) -> ortools.Constraint:
    """
    Symmetry Breaker constraint
    :param manager: 'ConstraintsManager'
    :param item: Item
    :return: ct: ortools.Constraint
    """
    ct = None
    item_sym_id = str(item.category.name + item.variant)
    if item_sym_id in manager.symmetry_breaker_memo:
        memo = 0
        current = 0
        for j in range(manager.solver.spaces_nbr):
            memo = manager.solver.solver.Max(j *
                    manager.solver.positions[manager.symmetry_breaker_memo[item_sym_id], j], memo)
            current = manager.solver.solver.Max(j * manager.solver.positions[item.id, j], current)
        ct = manager.solver.solver.IsLessVar(memo, current) == 1

    manager.symmetry_breaker_memo[item_sym_id] = item.id

    return ct


def inside_adjacency_constraint(manager: 'ConstraintsManager',
                                item: Item) -> ortools.Constraint:
    """
    Space adjacency constraint inside a given item
    :param manager: 'ConstraintsManager'
    :param item: Item
    :return: ct: ortools.Constraint
    """
    nbr_spaces_in_i_item = manager.solver.solver.Sum(
        manager.solver.positions[item.id, j] for j in
        range(manager.sp.spec.plan.count_mutable_spaces()))
    spaces_adjacency = manager.solver.solver.Sum(
        manager.solver.solver.Sum(
            int(j_space.adjacent_to(k_space, INSIDE_ADJACENCY_LENGTH)) *
            manager.solver.positions[item.id, j] *
            manager.solver.positions[item.id, k] for
            j, j_space in enumerate(manager.sp.spec.plan.mutable_spaces()) if j > k)
        for k, k_space in enumerate(manager.sp.spec.plan.mutable_spaces()))
    ct1 = (spaces_adjacency >= nbr_spaces_in_i_item - 1)

    ct2 = None
    for k, k_space in enumerate(manager.sp.spec.plan.mutable_spaces()):
        a = (manager.solver.positions[item.id, k] *
             manager.solver.solver
             .Sum(int(j_space.adjacent_to(k_space, INSIDE_ADJACENCY_LENGTH)) *
                  manager.solver.positions[item.id, j]
                  for j, j_space in enumerate(manager.sp.spec.plan.mutable_spaces()) if k != j))

        if ct2 is None:
            ct2 = manager.solver.solver.Max(
                a >= manager.solver.positions[item.id, k],
                nbr_spaces_in_i_item == 1)
        else:
            ct2 = (manager.solver.solver
                   .Min(ct2, manager.solver.solver
                        .Max(a >= manager.solver.positions[item.id, k],
                             nbr_spaces_in_i_item == 1)))

    ct = (manager.and_(ct1, ct2) == 1)

    ct = or_no_space_constraint(manager, item, ct)

    return ct


def item_adjacency_constraint(manager: 'ConstraintsManager', item: Item,
                              item_categories: List[str], adj: bool = True,
                              addition_rule: str = '') -> ortools.Constraint:
    """
    Item adjacency constraint :
    :param manager: 'ConstraintsManager'
    :param item: Item
    :param item_categories: List[str]
    :param adj: bool
    :param addition_rule: str
    :return: ct: ortools.Constraint
    """

    ct = None

    for cat in item_categories:
        adjacency_sum = 0
        for num, num_item in enumerate(manager.sp.spec.items):
            if num_item.category.name == cat and num_item != item:
                adjacency_sum += manager.solver.solver.Sum(
                    manager.solver.solver.Sum(
                        int(manager.spaces_item_adjacency_matrix[j][k]) *
                        int(k_space.floor.level == j_space.floor.level) *
                        manager.solver.positions[item.id, j] *
                        manager.solver.positions[num, k] for
                        j, j_space in enumerate(manager.sp.spec.plan.mutable_spaces()))
                    for k, k_space in enumerate(manager.sp.spec.plan.mutable_spaces()))

        if adjacency_sum is not 0:
            if ct is None:
                if adj:
                    ct = (adjacency_sum >= 1)
                else:
                    ct = (adjacency_sum == 0)
            else:
                if adj:
                    if addition_rule == "Or":
                        ct = manager.or_(ct, (adjacency_sum >= 1))
                    elif addition_rule == "And":
                        ct = manager.and_(ct, (adjacency_sum >= 1))
                    else:
                        ValueError("ComponentsAdjacencyConstraint")
                else:
                    if addition_rule == "Or":
                        ct = manager.or_(ct, (adjacency_sum == 0))
                    elif addition_rule == "And":
                        ct = manager.and_(ct, (adjacency_sum == 0))
                    else:
                        ValueError("ComponentsAdjacencyConstraint")

    ct = or_no_space_constraint(manager, item, ct)

    return ct


def circulation_adjacency_constraint(manager: 'ConstraintsManager',
                                     item: Item) -> ortools.Constraint:
    """
    circulation adjacency constraint :
    :param manager: 'ConstraintsManager'
    :param item: Item
    :return: ct: ortools.Constraint
    """
    adjacency_sum = 0
    exclusive_adjacency_sum = 0
    for num, num_item in enumerate(manager.sp.spec.items):
        other_adjacency_sum = 0
        for i_other, other_item in enumerate(manager.sp.spec.items):
            if other_item != item and other_item != num_item and other_item.category.name in CIRCULATION_ROOMS:
                other_adjacency_sum += manager.solver.solver.Sum(
                    manager.solver.solver.Sum(
                        int(manager.spaces_item_adjacency_matrix[j][k]) *
                        manager.solver.positions[i_other, j] *
                        manager.solver.positions[num, k] for
                        j, j_space in enumerate(manager.sp.spec.plan.mutable_spaces()))
                    for k, k_space in enumerate(manager.sp.spec.plan.mutable_spaces()))

        if num_item != item:
            exclusive_adjacency_sum += manager.solver.solver.Sum(
                manager.solver.solver.Sum(
                    int(manager.spaces_item_adjacency_matrix[j][k]) * (other_adjacency_sum == 0) *
                    manager.solver.positions[item.id, j] *
                    manager.solver.positions[num, k] for
                    j, j_space in enumerate(manager.sp.spec.plan.mutable_spaces()))
                for k, k_space in enumerate(manager.sp.spec.plan.mutable_spaces()))
            adjacency_sum += manager.solver.solver.Sum(
                manager.solver.solver.Sum(
                    int(manager.spaces_item_adjacency_matrix[j][k]) *
                    manager.solver.positions[item.id, j] *
                    manager.solver.positions[num, k] for
                    j, j_space in enumerate(manager.sp.spec.plan.mutable_spaces()))
                for k, k_space in enumerate(manager.sp.spec.plan.mutable_spaces()))

    ct1 = adjacency_sum >= 3
    ct2 = exclusive_adjacency_sum > 0

    ct = manager.and_(ct1, ct2)

    ct = or_no_space_constraint(manager, item, ct)

    return ct


def circulation_bedroom_adjacency_constraint(manager: 'ConstraintsManager',
                                     item: Item) -> ortools.Constraint:
    """
    circulation adjacency constraint :
    :param manager: 'ConstraintsManager'
    :param item: Item
    :return: ct: ortools.Constraint
    """
    bedroom_adjacency_sum = 0
    bedroom_count = 0
    for num, num_item in enumerate(manager.sp.spec.items):
        if num_item != item and num_item.category.name in ["bedroom", "office"]:
            bedroom_count += 1
            bedroom_adjacency_sum += manager.solver.solver.Sum(
                manager.solver.solver.Sum(
                    int(manager.spaces_item_adjacency_matrix[j][k]) *
                    manager.solver.positions[item.id, j] *
                    manager.solver.positions[num, k] for
                    j, j_space in enumerate(manager.sp.spec.plan.mutable_spaces()))
                for k, k_space in enumerate(manager.sp.spec.plan.mutable_spaces()))

    ct = bedroom_adjacency_sum >= bedroom_count - 1

    ct = or_no_space_constraint(manager, item, ct)

    return ct


def components_adjacency_constraint(manager: 'ConstraintsManager', item: Item,
                                    category: Sequence[str], adj: bool = True,
                                    addition_rule: str = '') -> ortools.Constraint:
    """
    Components adjacency constraint
    :param manager: 'ConstraintsManager'
    :param item: Item
    :param category: List[str]
    :param adj: bool
    :param addition_rule: str
    :return: ct: ortools.Constraint
    """
    ct = None
    for c, cat in enumerate(category):
        adjacency_sum = manager.solver.solver.Sum(
            manager.solver.positions[item.id, j] for j, space in
            enumerate(manager.sp.spec.plan.mutable_spaces()) if
            cat in space.components_category_associated())
        if c == 0:
            if adj:
                ct = (adjacency_sum >= 1)
            else:
                ct = (adjacency_sum == 0)
        else:
            if adj:
                if addition_rule == "Or":
                    ct = manager.or_(ct, (adjacency_sum >= 1))
                elif addition_rule == "And":
                    ct = manager.and_(ct, (adjacency_sum >= 1))
                else:
                    ValueError("ComponentsAdjacencyConstraint")
            else:
                if addition_rule == "Or":
                    ct = manager.or_(ct, (adjacency_sum == 0))
                elif addition_rule == "And":
                    ct = manager.and_(ct, (adjacency_sum == 0))
                else:
                    ValueError("ComponentsAdjacencyConstraint")
    ct = or_no_space_constraint(manager, item, ct)
    return ct


def externals_connection_constraint(manager: 'ConstraintsManager',
                                    item: Item) -> ortools.Constraint:
    """
    externals connection constraint
    :param manager: 'ConstraintsManager'
    :param item: Item
    :return: ct: ortools.Constraint
    """
    ct = None

    has_to_be_connected = False
    for space in manager.sp.spec.plan.spaces:
        if space.category.external and space.cached_area() > BIG_EXTERNAL_SPACE:
            has_to_be_connected = True
            break

    if has_to_be_connected:
        adjacency_sum = manager.solver.solver.Sum(
            manager.solver.positions[item.id, j] for j, space in
            enumerate(manager.sp.spec.plan.mutable_spaces())
            if (max([ext_space.cached_area() for ext_space in space.connected_spaces()
                    if ext_space is not None and ext_space.category.external],
                   default=0) > BIG_EXTERNAL_SPACE))
        ct = (adjacency_sum >= 1)
    return ct

def or_no_space_constraint(manager: 'ConstraintsManager', item: Item,
                           ct: Optional[ortools.Constraint]) -> Optional[ortools.Constraint]:
    """
    to apply the given constraint only if the item exists in the solution
    :param manager: 'ConstraintsManager'
    :param item: Item
    :param ct : ortools.Constraint
    :return: ct: ortools.Constraint
    """
    ct0 = (manager.solver.solver.Sum(manager.solver.positions[item.id, j]
                                     for j, space in enumerate(
                                        manager.sp.spec.plan.mutable_spaces())) == 0)
    if ct:
        return manager.or_(ct, ct0)
    else:
        return None

def optional_entrance_constraint(manager: 'ConstraintsManager',
                                    item: Item) -> ortools.Constraint:
    """
    optional entrance constraint
    :param manager: 'ConstraintsManager'
    :param item: Item
    :return: ct: ortools.Constraint
    """
    ct1 = components_adjacency_constraint(manager, item,["frontDoor"], True)
    ct = or_no_space_constraint(manager, item, ct1)

    return ct

def conditional_entrance_constraint(manager: 'ConstraintsManager',
                                    item: Item) -> ortools.Constraint:
    """
    conditional entrance constraint
    :param manager: 'ConstraintsManager'
    :param item: Item
    :return: ct: ortools.Constraint
    """
    ct1 = components_adjacency_constraint(manager, item, ["frontDoor"], True)

    front_door_space = None
    for space in manager.sp.spec.plan.mutable_spaces():
        if "frontDoor" in space.components_category_associated():
            front_door_space = space
            break

    if front_door_space and front_door_space.cached_area() > 5*SQM:
        ct = or_no_space_constraint(manager, item, ct1)
    else:
        ct = ct1

    return ct

GENERAL_ITEMS_CONSTRAINTS = {
    "all": [
        [inside_adjacency_constraint, {}],
        [graph_constraint, {}],
        [area_graph_constraint, {}],
        [distance_constraint, {}],
        [shape_constraint, {}],
        [windows_constraint, {}],
        [symmetry_breaker_constraint, {}]
    ],
    "entrance": [
        [area_constraint, {"min_max": "max"}],
        [item_adjacency_constraint,
         {"item_categories": CIRCULATION_ROOMS, "adj": True, "addition_rule": "Or"}]
    ],
    "toilet": [
        [item_attribution_constraint, {}],
        [area_constraint, {"min_max": "min"}],
        [area_constraint, {"min_max": "max"}],
        [components_adjacency_constraint, {"category": ["duct"], "adj": True}],
        [components_adjacency_constraint,
         {"category": WINDOW_CATEGORY, "adj": False, "addition_rule": "And"}],
        [components_adjacency_constraint, {"category": ["startingStep", "frontDoor"], "adj": False,
                                           "addition_rule": "And"}],
        [item_adjacency_constraint,
         {"item_categories": PRIVATE_ROOMS, "adj": True, "addition_rule": "Or"}],
        [item_adjacency_constraint,
            {"item_categories": CIRCULATION_ROOMS, "adj": True, "addition_rule": "Or"}]
    ],
    "bathroom": [
        [item_attribution_constraint, {}],
        [area_constraint, {"min_max": "min"}],
        [area_constraint, {"min_max": "max"}],
        [components_adjacency_constraint, {"category": ["duct"], "adj": True}],
        [components_adjacency_constraint, {"category": ["startingStep", "frontDoor"], "adj": False,
                                           "addition_rule": "And"}],
        [item_adjacency_constraint,
         {"item_categories": CIRCULATION_ROOMS, "adj": True, "addition_rule": "Or"}]
    ],
    "living": [
        [item_attribution_constraint, {}],
        [area_constraint, {"min_max": "min"}],
        [components_adjacency_constraint,
         {"category": WINDOW_CATEGORY, "adj": True, "addition_rule": "Or"}],
        [item_adjacency_constraint,
         {"item_categories": ("kitchen", "dining"), "adj": True, "addition_rule": "Or"}],
        [large_windows_constraint, {}],
        [item_adjacency_constraint,
                 {"item_categories": CIRCULATION_ROOMS, "adj": True, "addition_rule": "Or"}]

    ],
    "livingKitchen": [
        [item_attribution_constraint, {}],
        [area_constraint, {"min_max": "min"}],
        [components_adjacency_constraint,
         {"category": WINDOW_CATEGORY, "adj": True, "addition_rule": "Or"}],
        [item_adjacency_constraint,
         {"item_categories": ("kitchen", "dining"), "adj": True, "addition_rule": "Or"}],
<<<<<<< HEAD
        [max_distance_window_duct_constraint, {"max_distance": 650}],
        [item_adjacency_constraint,
         {"item_categories": CIRCULATION_ROOMS, "adj": True, "addition_rule": "Or"}]

=======
        [max_distance_window_duct_constraint, {"max_distance": 650}]
>>>>>>> c35d307c
    ],
    "dining": [
        [item_attribution_constraint, {}],
        [area_constraint, {"min_max": "min"}],
        [opens_on_constraint, {"length": 220}],
        [components_adjacency_constraint,
         {"category": WINDOW_CATEGORY, "adj": True, "addition_rule": "Or"}],
        [components_adjacency_constraint, {"category": ["startingStep", "frontDoor"], "adj": False,
                                           "addition_rule": "And"}],
        [item_adjacency_constraint,
         {"item_categories": ["kitchen", "livingKitchen"], "adj": True, "addition_rule": "Or"}],
        [item_adjacency_constraint,
         {"item_categories": CIRCULATION_ROOMS, "adj": True, "addition_rule": "Or"}]
    ],
    "kitchen": [
        [item_attribution_constraint, {}],
        [area_constraint, {"min_max": "min"}],
        [area_constraint, {"min_max": "max"}],
        [opens_on_constraint, {"length": 220}],
        [components_adjacency_constraint, {"category": ["duct"], "adj": True}],
        [components_adjacency_constraint, {"category": ["startingStep", "frontDoor"], "adj": False,
                                           "addition_rule": "And"}],
        [item_adjacency_constraint,
         {"item_categories": ("living", "dining"), "adj": True, "addition_rule": "Or"}],
        [item_adjacency_constraint,
         {"item_categories": CIRCULATION_ROOMS, "adj": True, "addition_rule": "Or"}]
    ],
    "bedroom": [
        [item_attribution_constraint, {}],
        [area_constraint, {"min_max": "min"}],
        [area_constraint, {"min_max": "max"}],
        [opens_on_constraint, {"length": 220}],
        [components_adjacency_constraint, {"category": ["startingStep", "frontDoor"], "adj": False,
                                           "addition_rule": "And"}],
        [item_adjacency_constraint,
         {"item_categories": CIRCULATION_ROOMS, "adj": True, "addition_rule": "Or"}]
    ],
    "study": [
        [item_attribution_constraint, {}],
        [area_constraint, {"min_max": "min"}],
        [area_constraint, {"min_max": "max"}],
        [opens_on_constraint, {"length": 220}],
        [components_adjacency_constraint, {"category": ["startingStep", "frontDoor"], "adj": False,
                                           "addition_rule": "And"}],
        [item_adjacency_constraint,
         {"item_categories": CIRCULATION_ROOMS, "adj": True, "addition_rule": "Or"}]
    ],
    "wardrobe": [
        [item_attribution_constraint, {}],
        [area_constraint, {"min_max": "min"}],
        [area_constraint, {"min_max": "max"}],
        [components_adjacency_constraint,
         {"category": WINDOW_CATEGORY, "adj": False, "addition_rule": "And"}],
        [components_adjacency_constraint, {"category": ["startingStep", "frontDoor"], "adj": False,
                                           "addition_rule": "And"}],
        [item_adjacency_constraint,
         {"item_categories": PRIVATE_ROOMS, "adj": True, "addition_rule": "Or"}],
        [item_adjacency_constraint,
         {"item_categories": CIRCULATION_ROOMS, "adj": True, "addition_rule": "Or"}]
    ],
    "misc": [
        [item_attribution_constraint, {}],
        [area_constraint, {"min_max": "min"}],
        [area_constraint, {"min_max": "max"}],
        [components_adjacency_constraint, {"category": ["startingStep", "frontDoor"], "adj": False,
                                           "addition_rule": "And"}]
    ],
    "laundry": [
        [item_attribution_constraint, {}],
        [area_constraint, {"min_max": "min"}],
        [area_constraint, {"min_max": "max"}],
        [components_adjacency_constraint, {"category": ["duct"], "adj": True}],
        [components_adjacency_constraint,
         {"category": WINDOW_CATEGORY, "adj": False, "addition_rule": "And"}],
        [components_adjacency_constraint, {"category": ["startingStep", "frontDoor"], "adj": False,
                                           "addition_rule": "And"}],
        [item_adjacency_constraint,
         {"item_categories": CIRCULATION_ROOMS, "adj": True, "addition_rule": "Or"}]
    ],
    "circulation": [
        [area_constraint, {"min_max": "max"}],
        [components_adjacency_constraint, {"category": WINDOW_CATEGORY, "adj": False,
                                           "addition_rule": "And"}],
        [item_adjacency_constraint,
         {"item_categories": CIRCULATION_ROOMS, "adj": True, "addition_rule": "Or"}],
        [circulation_adjacency_constraint, {}]
    ]
}

T1_T2_ITEMS_CONSTRAINTS = {
    "entrance": [
        [optional_entrance_constraint,{}],
    ]
}

T2_MORE_ITEMS_CONSTRAINTS = {
    "livingKitchen": [
        [components_adjacency_constraint, {"category": ["duct"], "adj": True}],
    ]
}

T3_MORE_ITEMS_CONSTRAINTS = {
    "entrance": [
        [conditional_entrance_constraint, {}],
    ],
    "toilet": [
        [item_adjacency_constraint, {"item_categories": ["toilet"], "adj": False}],
        [item_adjacency_constraint,
         {"item_categories": ["entrance", "circulation"], "adj": True, "addition_rule": "Or"}]
    ],
    "bathroom": [
        [item_adjacency_constraint,
         {"item_categories": PRIVATE_ROOMS, "adj": True, "addition_rule": "Or"}],
        [item_adjacency_constraint,
         {"item_categories": ["entrance", "circulation"], "adj": True, "addition_rule": "Or"}]
    ],
    "living": [
        [externals_connection_constraint, {}],
        [large_windows_constraint, {}]
    ],
    "livingKitchen": [
        [externals_connection_constraint, {}],
        [large_windows_constraint, {}]
    ],
    "bedroom": [

    ],
    "study": [

    ],
    "dressing": [
        [item_adjacency_constraint,
         {"item_categories": ["entrance", "circulation"], "adj": True, "addition_rule": "Or"}]
    ],
    "laundry": [
        [item_adjacency_constraint,
         {"item_categories": ["entrance", "circulation"], "adj": True, "addition_rule": "Or"}]
    ],
    "circulation": [
        [circulation_bedroom_adjacency_constraint, {}]
    ]
}

<|MERGE_RESOLUTION|>--- conflicted
+++ resolved
@@ -607,13 +607,8 @@
     ct = None
     for j, j_space in enumerate(manager.sp.spec.plan.mutable_spaces()):
         for j_space_component in j_space.immutable_components():
-<<<<<<< HEAD
             if (j_space_component.category.name == "window"
                     or j_space_component.category.name == "doorWindow"):
-=======
-            if (type(j_space_component.category) == LinearCategory and
-                    j_space_component.category.window_type):
->>>>>>> c35d307c
                 for k, k_space in enumerate(manager.sp.spec.plan.mutable_spaces()):
                     for k_space_component in k_space.immutable_components():
                         if k_space_component.category.name == "duct":
@@ -624,21 +619,11 @@
                                     ct = (manager.solver.positions[item.id, j] *
                                           manager.solver.positions[item.id, k] == 0)
                                 else:
-<<<<<<< HEAD
                                     path_length, path = nx.single_source_dijkstra(manager.centroid_space_graph, j, k)
                                     path_length += additional_distance
                                     path_inside_room = 1
                                     for i_path in path:
                                         path_inside_room = path_inside_room * manager.solver.positions[item.id, i_path]
-=======
-                                    path_length, path = nx.single_source_dijkstra(
-                                        manager.centroid_space_graph, j, k)
-                                    path_length += additional_distance
-                                    path_inside_room = 1
-                                    for i_path in path:
-                                        path_inside_room = (path_inside_room *
-                                                        manager.solver.positions[item.id, i_path])
->>>>>>> c35d307c
                                     ct = path_inside_room*(manager.solver.positions[item.id, j] *
                                           manager.solver.positions[item.id, k] * path_length
                                           <= max_distance)
@@ -649,7 +634,6 @@
                                     new_ct = (manager.solver.positions[item.id, j] *
                                           manager.solver.positions[item.id, k] == 0)
                                 else:
-<<<<<<< HEAD
                                     path_length, path = nx.single_source_dijkstra(manager.centroid_space_graph, j, k)
                                     path_length += additional_distance
                                     path_inside_room = 1
@@ -657,17 +641,6 @@
                                         path_inside_room = path_inside_room * manager.solver.positions[item.id, i_path]
                                     new_ct = path_inside_room*(manager.solver.positions[item.id, j] *
                                           manager.solver.positions[item.id, k] * path_length
-=======
-                                    path_length, path = nx.single_source_dijkstra(
-                                        manager.centroid_space_graph, j, k)
-                                    path_length += additional_distance
-                                    path_inside_room = 1
-                                    for i_path in path:
-                                        path_inside_room = (path_inside_room *
-                                                        manager.solver.positions[item.id, i_path])
-                                    new_ct = (path_inside_room*(manager.solver.positions[item.id, j]
-                                              * manager.solver.positions[item.id, k] * path_length)
->>>>>>> c35d307c
                                           <= max_distance)
                                 ct = manager.or_(ct, new_ct)
     return ct == 1
@@ -1341,14 +1314,10 @@
          {"category": WINDOW_CATEGORY, "adj": True, "addition_rule": "Or"}],
         [item_adjacency_constraint,
          {"item_categories": ("kitchen", "dining"), "adj": True, "addition_rule": "Or"}],
-<<<<<<< HEAD
         [max_distance_window_duct_constraint, {"max_distance": 650}],
         [item_adjacency_constraint,
          {"item_categories": CIRCULATION_ROOMS, "adj": True, "addition_rule": "Or"}]
 
-=======
-        [max_distance_window_duct_constraint, {"max_distance": 650}]
->>>>>>> c35d307c
     ],
     "dining": [
         [item_attribution_constraint, {}],
