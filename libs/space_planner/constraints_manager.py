--- conflicted
+++ resolved
@@ -49,8 +49,8 @@
 MIN_AREA_COEFF = 2 / 3
 INSIDE_ADJACENCY_LENGTH = 20
 ITEM_ADJACENCY_LENGTH = 100
-SEARCH_TIME_LIMIT = 600000  # millisecond 1 min 60000
-SEARCH_SOLUTIONS_LIMIT = 1000 #1000
+SEARCH_TIME_LIMIT = 60000  # millisecond 1 min
+SEARCH_SOLUTIONS_LIMIT = 1000
 
 
 class ConstraintSolver:
@@ -160,40 +160,22 @@
                     logging.debug("ConstraintSolver: SEARCH_SOLUTIONS_LIMIT: %d",
                                     len(self.solutions))
                     break
-<<<<<<< HEAD
-                # if (time.process_time() - t0 - 15) >= 0:
-                #     logging.warning("ConstraintSolver: TIME_LIMIT - 15 sec : %d",
-                #                     len(self.solutions))
-                #     break
+                #if (time.process_time() - t0 - 15) >= 0:
+                #    logging.debug("ConstraintSolver: TIME_LIMIT - 15 sec : %d",
+                #                    len(self.solutions))
+                #    break
             else:
                 no_connected_rooms += 1
-=======
-                if (time.process_time() - t0 - 15) >= 0:
-                    logging.debug("ConstraintSolver: TIME_LIMIT - 15 sec : %d",
-                                    len(self.solutions))
-                    break
->>>>>>> 4e227107
-
         # noinspection PyArgumentList
         self.solver.EndSearch()
 
         logging.debug("ConstraintSolver: Statistics")
-<<<<<<< HEAD
-        logging.warning("ConstraintSolver: num_solutions: %d", len(self.solutions))
-        logging.warning("ConstraintSolver: no_connected_rooms: %d", no_connected_rooms)
-        logging.debug("ConstraintSolver: failures: %d", self.solver.Failures())
-        logging.debug("ConstraintSolver: branches:  %d", self.solver.Branches())
-        logging.warning("ConstraintSolver: Process time : %f", time.process_time() - t0)
-        if round(time.process_time() - t0) >= round(SEARCH_TIME_LIMIT / 1000):
-            logging.warning("ConstraintSolver: SEARCH_TIME_LIMIT - 1 min")
-=======
         logging.info("ConstraintSolver: num_solutions: %d", len(self.solutions))
         logging.debug("ConstraintSolver: failures: %d", self.solver.Failures())
         logging.debug("ConstraintSolver: branches:  %d", self.solver.Branches())
         logging.info("ConstraintSolver: Process time : %f", time.process_time() - t0)
         if round(time.process_time() - t0) >= round(SEARCH_TIME_LIMIT / 1000):
             logging.debug("ConstraintSolver: SEARCH_TIME_LIMIT - 1 min")
->>>>>>> 4e227107
 
 
 def adjacency_matrix_to_graph(matrix):
