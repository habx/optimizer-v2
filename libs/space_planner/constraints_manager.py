# coding=utf-8
"""
Constraints manager Module
Creates the following classes:
• ConstraintSolver: Encapsulation of the OR-Tools solver adapted to our problem
• ConstraintsManager : attributes the spaces of the plan created by the seeder to the items.
TODO : the adjacency constraint of spaces within the same room is not completed
TODO : fusion of the entrance for small apartment untreated

OR-Tools : google constraint programing solver
    https://developers.google.com/optimization/
    https://acrogenesis.com/or-tools/documentation/user_manual/index.html

"""
from typing import List, Callable, Optional, Sequence, TYPE_CHECKING
from ortools.constraint_solver import pywrapcp as ortools
from libs.specification.specification import Item
import networkx as nx
import time
import logging

if TYPE_CHECKING:
    from libs.space_planner.space_planner import SpacePlanner

WINDOW_ROOMS = ["living", "kitchen", "livingKitchen", "study", "dining", "bedroom"]

CIRCULATION_ROOMS = ["living", "livingKitchen", "dining", "entrance", "circulation"]

DAY_ROOMS = ["living", "livingKitchen", "dining", "kitchen", "cellar", "study"]

PRIVATE_ROOMS = ["bedroom", "study", "bathroom", "laundry", "wardrobe", "entrance", "circulation",
                 "toilet"]

WINDOW_CATEGORY = ["window", "doorWindow"]

BIG_VARIANTS = ["m", "l", "xl"]

SMALL_VARIANTS = ["xs", "s"]

OPEN_ON_ADJACENCY_SIZE = 200


SQM = 10000
BIG_EXTERNAL_SPACE = 7*SQM
LBW_THICKNESS = 30
MAX_AREA_COEFF = 4 / 3
MIN_AREA_COEFF = 2 / 3
INSIDE_ADJACENCY_LENGTH = 20
ITEM_ADJACENCY_LENGTH = 100
SEARCH_TIME_LIMIT = 1800000  # millisecond
SEARCH_SOLUTIONS_LIMIT = 1000

class ConstraintSolver:
    """
    Constraint Solver
    Encapsulation of the OR-tools solver adapted to our problem
    """

    def __init__(self, items_nbr: int, spaces_nbr: int, spaces_adjacency_matrix: List[List[int]]):
        self.items_nbr = items_nbr
        self.spaces_nbr = spaces_nbr
        self.spaces_adjacency_matrix = spaces_adjacency_matrix
        # Create the solver
        self.solver = ortools.Solver('SpacePlanner')
        # Declare variables
        self.cells_item: List[ortools.IntVar] = []
        self.positions = {}
        self._init_positions()
        self.solutions = []

    def _init_positions(self) -> None:
        """
        variables initialization
        :return: None
        """
        # cells in [0, self.items_nbr-1]
        self.cells_item = [self.solver.IntVar(0, self.items_nbr - 1,
                                              "cells_item[{0}]".format(j_space))
                           for j_space in range(self.spaces_nbr)]

        for i_item in range(self.items_nbr):
            for j_space in range(self.spaces_nbr):
                self.positions[i_item, j_space] = (self.cells_item[j_space] == i_item)

    def add_constraint(self, ct: ortools.Constraint) -> None:
        """
        add constraint
        :param ct: ortools.Constraint
        :return: None
        """
        if ct is not None:
            self.solver.Add(ct)

    def _check_adjacency(self, room_positions, connectivity_checker) -> bool:
        """
        Experimental function using BFS graph analysis in order to check wether each room is
        connected.
        A room is considered a subgraph of the voronoi graph.
        :param room_positions:
        :param connectivity_checker:
        :return: a boolean indicating wether each room is connected

        """
        # check for the connectivity of each room
        for i_item in range(self.items_nbr):
            # compute the number of fixed item in the room
            nbr_cells_in_room = sum(room_positions[i_item])
            # if a room has only one fixed item there is no need to check for adjacency
            if nbr_cells_in_room <= 1:
                continue
            # else check the connectivity of the subgraph composed of the fi inside the given room
            room_line = room_positions[i_item]
            fi_in_room = tuple([i for i, e in enumerate(room_line) if e])
            if not connectivity_checker(fi_in_room):
                return False

        return True

    def solve(self) -> None:
        """
        search and solution
        :return: None
        """
        t0 = time.process_time()
        decision_builder = self.solver.Phase(self.cells_item, self.solver.CHOOSE_FIRST_UNBOUND,
                               self.solver.ASSIGN_MIN_VALUE)
        time_limit = self.solver.TimeLimit(SEARCH_TIME_LIMIT)
        self.solver.NewSearch(decision_builder, time_limit)

        connectivity_checker = check_room_connectivity_factory(self.spaces_adjacency_matrix)

        # noinspection PyArgumentList
        while self.solver.NextSolution():
            sol_positions = []
            for i_item in range(self.items_nbr):  # Rooms
                logging.debug("ConstraintSolver: Solution : {0}: {1}".format(i_item, [
                    self.cells_item[j].Value() == i_item for j in range(self.spaces_nbr)]))
                sol_positions.append([])
                for j_space in range(self.spaces_nbr):  # empty and seed spaces
                    sol_positions[i_item].append(self.cells_item[j_space].Value() == i_item)
            validity = self._check_adjacency(sol_positions, connectivity_checker)

            if validity:
                self.solutions.append(sol_positions)
                if len(self.solutions) >= SEARCH_SOLUTIONS_LIMIT:
                    logging.warning("ConstraintSolver: SEARCH_SOLUTIONS_LIMIT: %d",
                                    len(self.solutions))
                    break
                if (time.process_time() - t0 - 600) >= 0:
                    logging.warning("ConstraintSolver: TIME_LIMIT - 10 min")
                    break

        # noinspection PyArgumentList
        self.solver.EndSearch()

        logging.debug("ConstraintSolver: Statistics")
        print("ConstraintSolver: num_solutions: %d", len(self.solutions))
        logging.debug("ConstraintSolver: failures: %d", self.solver.Failures())
        logging.debug("ConstraintSolver: branches:  %d", self.solver.Branches())
        logging.debug("ConstraintSolver: Process time : %f", time.process_time() - t0)
        if round(time.process_time() - t0) == round(SEARCH_TIME_LIMIT / 1000):
            logging.warning("ConstraintSolver: SEARCH_TIME_LIMIT - 30 min")


def adjacency_matrix_to_graph(matrix):
    """
    Converts adjacency matrix to a networkx graph structure,
    a value of 1 in the matrix correspond to an edge in the Graph
    :param matrix: an adjacency_matrix
    :return: a networkx graph structure
    """

    nb_cells = len(matrix)  # get the matrix dimensions
    graph = nx.Graph()
    edge_list = [(i, j) for i in range(nb_cells) for j in range(nb_cells) if
                 matrix[i][j] == 1]
    graph.add_edges_from(edge_list)

    return graph


def check_room_connectivity_factory(adjacency_matrix):
    """

    A factory to enable memoization on the check connectivity room

    :param adjacency_matrix: an adjacency_matrix
    :return: check_room_connectivity: a memoized function returning the connectivity of a room
    """

    connectivity_cache = {}
    # create graph from adjacency_matrix
    graph = adjacency_matrix_to_graph(adjacency_matrix)

    def check_room_connectivity(fi_in_room):
        """
        :param fi_in_room: a tuple indicating the fixed items present in the room
        :return: a Boolean indicating if the fixed items in the room are connected according to the
        graph
        """

        # check if the connectivity of these fixed items has already been checked
        # if it is the case fetch the result from the cache
        if fi_in_room in connectivity_cache:
            return connectivity_cache[fi_in_room]

        # else compute the connectivity and stores the result in the cache
        is_connected = nx.is_connected(graph.subgraph(fi_in_room))
        connectivity_cache[fi_in_room] = is_connected

        return is_connected

    # return the memorized function
    return check_room_connectivity


class ConstraintsManager:
    """
    Constraints manager Class
    A Constraints Manager attributes the spaces of the plan created by the seeder to the items.
    The spaces are allocated according to constraints using constraint programming
    All the possible solutions are given.
    """

    def __init__(self, sp: 'SpacePlanner', name: str = ''):
        self.name = name
        self.sp = sp

        self.spaces_adjacency_matrix = []
        self._init_spaces_adjacency()
        self.spaces_item_adjacency_matrix = []
        self._init_spaces_item_adjacency()
        self.solver = ConstraintSolver(len(self.sp.spec.items),
                                       self.sp.spec.plan.count_mutable_spaces(),
                                       self.spaces_adjacency_matrix)
        self.item_area = {}
        self._init_item_area()
        self.item_windows_area = {}
        self._init_item_windows_area()
        self.symmetry_breaker_memo = {}
        self.windows_length = {}
        self._init_windows_length()
        self.spaces_distance = []
        self._init_spaces_distance()
        self.space_graph = nx.Graph()
        self._init_spaces_graph()
        self.area_space_graph = nx.Graph()
        self._init_area_spaces_graph()

        self.item_constraints = {}
        self.add_spaces_constraints()
        self.add_item_constraints()

    def _init_item_area(self) -> None:
        """
        Initialize item area
        :return:
        """
        for item in self.sp.spec.items:
            self.item_area[item.id] = self.solver.solver.Sum(
                self.solver.positions[item.id, j] * round(space.area)
                for j, space in
                enumerate(self.sp.spec.plan.mutable_spaces()))

    def _init_item_windows_area(self) -> None:
        """
        Initialize item window area
        :return:
        """
        for item in self.sp.spec.items:
            area = 0
            for j, space in enumerate(self.sp.spec.plan.mutable_spaces()):
                for component in space.immutable_components():
                    if component.category.name == "window":
                        area += (self.solver.positions[item.id, j]
                                 * int(round(component.length * 100)))
                    elif component.category.name == "doorWindow":
                        area += (self.solver.positions[item.id, j]
                                   * int(round(component.length * 200)))
            self.item_windows_area[item.id] = area

    def _init_windows_length(self) -> None:
        """
        Initialize the length of each window
        :return:
        """
        for item in self.sp.spec.items:
            length = 0
            for j, space in enumerate(self.sp.spec.plan.mutable_spaces()):
                for component in space.immutable_components():
                    if (component.category.name == "window"
                            or component.category.name == "doorWindow"):
                        length += (self.solver.positions[item.id, j]
                                   * int(round(component.length / 10)))
            self.windows_length[item.id] = length

    def _init_spaces_distance(self) -> None:
        """
        Initialize the spaces distance matrix
        :return:
        """

        for i, i_space in enumerate(self.sp.spec.plan.mutable_spaces()):
            self.spaces_distance.append([])
            self.spaces_distance[i] = [0] * len(list(self.sp.spec.plan.mutable_spaces()))

        for i, i_space in enumerate(self.sp.spec.plan.mutable_spaces()):
            for j, j_space in enumerate(self.sp.spec.plan.mutable_spaces()):
                if i < j:
                    if i_space.floor != j_space.floor:
                        self.spaces_distance[i][j] = 1e20
                        self.spaces_distance[j][i] = 1e20
                    else:
                        self.spaces_distance[i][j] = int(i_space.maximum_distance_to(j_space))
                        self.spaces_distance[j][i] = int(i_space.maximum_distance_to(j_space))

    def _init_spaces_graph(self) -> None:
        """
        Initialize the graph of adjacent seed spaces
        :return:
        """

        for i, i_space in enumerate(self.sp.spec.plan.mutable_spaces()):
            for j, j_space in enumerate(self.sp.spec.plan.mutable_spaces()):
                if i < j:
                    if i_space.adjacent_to(j_space, INSIDE_ADJACENCY_LENGTH):
                        self.space_graph.add_edge(i, j, weight=1)
                        self.space_graph.add_edge(j, i, weight=1)

    def _init_area_spaces_graph(self) -> None:
        """
        Initialize the graph of adjacent seed spaces with weight = space area
        :return:
        """

        for i, i_space in enumerate(self.sp.spec.plan.mutable_spaces()):
            for j, j_space in enumerate(self.sp.spec.plan.mutable_spaces()):
                if i < j:
                    if i_space.adjacent_to(j_space, INSIDE_ADJACENCY_LENGTH):
                        self.area_space_graph.add_edge(i, j, weight=j_space.area + i_space.area)
                        self.area_space_graph.add_edge(j, i, weight=j_space.area + i_space.area)

    def _init_spaces_adjacency(self) -> None:
        """
        spaces adjacency matrix init
        :return: None
        """
        self.spaces_adjacency_matrix = [
            [1 if i == j or i_space.adjacent_to(j_space) else 0 for i, i_space in
             enumerate(self.sp.spec.plan.mutable_spaces())] for j, j_space in
            enumerate(self.sp.spec.plan.mutable_spaces())]

    def _init_spaces_item_adjacency(self) -> None:
        """
        spaces adjacency matrix init
        :return: None
        """
        self.spaces_item_adjacency_matrix = [
            [1 if i == j or (i_space.as_sp.buffer(LBW_THICKNESS/2).intersection(j_space.as_sp.buffer(LBW_THICKNESS/2)).length/2> ITEM_ADJACENCY_LENGTH and i_space.floor.level == j_space.floor.level) else 0 for i, i_space in
             enumerate(self.sp.spec.plan.mutable_spaces())] for j, j_space in
            enumerate(self.sp.spec.plan.mutable_spaces())]

    def _init_spaces_item_adjacency(self) -> None:
        """
        spaces adjacency matrix init
        :return: None
        """
        # for i, i_space in enumerate(self.sp.spec.plan.mutable_spaces()):
        #     for j, j_space in enumerate(self.sp.spec.plan.mutable_spaces()):
        #         print(i_space.as_sp.buffer(LBW_THICKNESS/2).intersection(j_space.as_sp.buffer(LBW_THICKNESS/2)).length/2)
        self.spaces_item_adjacency_matrix = [
            [1 if i == j or (i_space.as_sp.buffer(LBW_THICKNESS/2).intersection(j_space.as_sp.buffer(LBW_THICKNESS/2)).length/2> ITEM_ADJACENCY_LENGTH and i_space.floor.level == j_space.floor.level) else 0 for i, i_space in
             enumerate(self.sp.spec.plan.mutable_spaces())] for j, j_space in
            enumerate(self.sp.spec.plan.mutable_spaces())]

    def add_spaces_constraints(self) -> None:
        """
        add spaces constraints
        :return: None
        """
        for j_space, space in enumerate(self.sp.spec.plan.mutable_spaces()):
            self.solver.add_constraint(space_attribution_constraint(self, j_space))

    def add_item_constraints(self) -> None:
        """
        add items constraints
        :return: None
        """
        for item in self.sp.spec.items:
            for constraint in GENERAL_ITEMS_CONSTRAINTS["all"]:
                self.add_item_constraint(item, constraint[0], **constraint[1])
            for constraint in GENERAL_ITEMS_CONSTRAINTS[item.category.name]:
                self.add_item_constraint(item, constraint[0], **constraint[1])
            if self.sp.spec.typology <= 2:
                for constraint in T1_T2_ITEMS_CONSTRAINTS.get(item.category.name, []):
                    self.add_item_constraint(item, constraint[0], **constraint[1])
            if self.sp.spec.typology >= 2 and self.sp.spec.number_of_items > 4:
                for constraint in T2_MORE_ITEMS_CONSTRAINTS.get(item.category.name, []):
                    self.add_item_constraint(item, constraint[0], **constraint[1])
            if self.sp.spec.typology >= 3:
                for constraint in T3_MORE_ITEMS_CONSTRAINTS.get(item.category.name, []):
                    self.add_item_constraint(item, constraint[0], **constraint[1])

    def add_item_constraint(self, item: Item, constraint_func: Callable, **kwargs) -> None:
        """
        add item constraint
        :param item: Item
        :param constraint_func: Callable
        :return: None
        """
        if kwargs is not {}:
            kwargs = {"item": item, **kwargs}
        else:
            kwargs = {"item": item}
        self.solver.add_constraint(constraint_func(self, **kwargs))

    def or_(self, ct1: ortools.Constraint, ct2: ortools.Constraint) -> ortools.Constraint:
        """
        Or between two constraints
        :param ct1: ortools.Constraint
        :param ct2: ortools.Constraint
        :return: ct: ortools.Constraint
        """
        ct = (self.solver.solver.Max(ct1, ct2) == 1)
        return ct

    def and_(self, ct1: ortools.Constraint, ct2: ortools.Constraint) -> ortools.Constraint:
        """
        And between two constraints
        :param ct1: ortools.Constraint
        :param ct2: ortools.Constraint
        :return: ct: ortools.Constraint
        """
        ct = (self.solver.solver.Min(ct1, ct2) == 1)
        return ct


def space_attribution_constraint(manager: 'ConstraintsManager',
                                 j_space: int) -> ortools.Constraint:
    """
    Each space has to be associated with an item and one time only
    :param manager: 'ConstraintsManager'
    :param j_space: int
    :return: ct: ortools.Constraint
    """
    ct = (manager.solver.solver.Sum(
        manager.solver.positions[i, j_space]
        for i in range(len(manager.sp.spec.items))) == 1)
    return ct


def item_attribution_constraint(manager: 'ConstraintsManager',
                                item: Item) -> ortools.Constraint:
    """
    Each item has to be associated with a space
    :param manager: 'ConstraintsManager'
    :param item: Item
    :return: ct: ortools.Constraint
    """
    ct = (manager.solver.solver.Sum(
        manager.solver.positions[item.id, j_space]
        for j_space in range(manager.sp.spec.plan.count_mutable_spaces())) >= 1)
    return ct


def area_constraint(manager: 'ConstraintsManager', item: Item,
                    min_max: str) -> ortools.Constraint:
    """
    Maximum area constraint
    :param manager: 'ConstraintsManager'
    :param item: Item
    :param min_max: str
    :return: ct: ortools.Constraint
    """
    ct = None

    if min_max == "max":
        if (item.variant in ["l", "xl"]
             and item.category.name not in ["living", "livingKitchen", "dining"]):
            max_area = round(item.max_size.area)
        else:
            max_area = round(max(item.max_size.area * MAX_AREA_COEFF, item.max_size.area + 1 * SQM))

        ct = manager.item_area[item.id] <= max_area

    elif min_max == "min":
        if item.variant in ["xs", "s"]:
            min_area = round(item.min_size.area)
        else:
            min_area = round(min(item.min_size.area * MIN_AREA_COEFF, item.min_size.area - 1 * SQM))

        ct = manager.item_area[item.id] >= min_area
    else:
        ValueError("AreaConstraint")

    return ct


def or_no_space_constraint(manager: 'ConstraintsManager', item: Item,
                           ct: Optional[ortools.Constraint]) -> Optional[ortools.Constraint]:
    """
    Maximum distance constraint between spaces constraint
    :param manager: 'ConstraintsManager'
    :param item: Item
    :return: ct: ortools.Constraint
    # TODO : find best param
    # TODO : unit tests
    """
    ct0 = (manager.solver.solver.Sum(manager.solver.positions[item.id, j]
                                     for j, space in enumerate(
                                        manager.sp.spec.plan.mutable_spaces())) == 0)
    if ct:
        return manager.or_(ct, ct0)
    else:
        return None


def distance_constraint(manager: 'ConstraintsManager', item: Item) -> ortools.Constraint:
    """
    Maximum distance constraint between spaces constraint
    :param manager: 'ConstraintsManager'
    :param item: Item
    :return: ct: ortools.Constraint
    # TODO : find best param
    # TODO : unit tests
    """
    if item.category.name in ["living", "dining", "livingKitchen", "wardrobe", "laundry"]:
        param = 2
    elif item.category.name in ["bathroom"]:
        param = 1.9
    elif item.category.name in ["study", "misc", "kitchen"]:
        param = 1.8
    elif item.category.name in ["entrance"]:
        param = 2.5
    elif item.category.name in ["circulation"]:
        param = 3
    else:
        param = 1.8 # toilet, bedroom,

    max_distance = int(round(param * item.required_area ** 0.5))

    ct = None

    for j, j_space in enumerate(manager.sp.spec.plan.mutable_spaces()):
        for k, k_space in enumerate(manager.sp.spec.plan.mutable_spaces()):
            if j < k:
                if ct is None:
                    ct = ((manager.solver.positions[item.id, j] *
                           manager.solver.positions[item.id, k])
                          <= int(max_distance / manager.spaces_distance[j][k]))
                else:
                    new_ct = ((manager.solver.positions[item.id, j] *
                               manager.solver.positions[item.id, k])
                              <= int(max_distance / manager.spaces_distance[j][k]))
                    ct = manager.and_(ct, new_ct)
    ct = or_no_space_constraint(manager, item, ct)
    return ct


def area_graph_constraint(manager: 'ConstraintsManager', item: Item) -> ortools.Constraint:
    """
    Graph constraint:
    - existing path between two seed space
    - shortest path area < max area (+ margin)
    :param manager: 'ConstraintsManager'
    :param item: Item
    :return: ct: ortools.Constraint
    # TODO : unit tests
    """

    ct = None
    if ((item.variant in ["l", "xl"] or item.category.name in ["entrance"])
            and item.category.name not in ["living", "livingKitchen", "dining"]):
        max_area = round(item.max_size.area)
    else:
        max_area = round(max(item.max_size.area * MAX_AREA_COEFF, item.max_size.area + 1 * SQM))

    for j, j_space in enumerate(manager.sp.spec.plan.mutable_spaces()):
        for k, k_space in enumerate(manager.sp.spec.plan.mutable_spaces()):
            if j < k:
                if ct is None:
                    if (j not in nx.nodes(manager.area_space_graph)
                            or k not in nx.nodes(manager.area_space_graph)
                            or not nx.has_path(manager.area_space_graph, j, k)):
                        ct = (manager.solver.positions[item.id, j] *
                              manager.solver.positions[item.id, k] == 0)
                    else:
                        path = nx.dijkstra_path(manager.area_space_graph, j, k)
                        area_path = sum(int(space.area)
                                        for i, space in
                                        enumerate(manager.sp.spec.plan.mutable_spaces())
                                        if i in path)
                        ct = (manager.solver.positions[item.id, j] *
                              manager.solver.positions[item.id, k] * area_path
                              <= max_area)

                else:
                    if (j not in nx.nodes(manager.area_space_graph)
                            or k not in nx.nodes(manager.area_space_graph)
                            or not nx.has_path(manager.area_space_graph, j, k)):
                        new_ct = (manager.solver.positions[item.id, j] *
                                  manager.solver.positions[item.id, k] == 0)
                    else:
                        path = nx.dijkstra_path(manager.area_space_graph, j, k)
                        area_path = sum(int(space.area)
                                        for i, space in
                                        enumerate(manager.sp.spec.plan.mutable_spaces())
                                        if i in path)
                        new_ct = (manager.solver.positions[item.id, j] *
                                  manager.solver.positions[item.id, k] * area_path
                                  <= max_area)
                    ct = manager.and_(ct, new_ct)
    ct = or_no_space_constraint(manager, item, ct)
    return ct


def graph_constraint(manager: 'ConstraintsManager', item: Item) -> ortools.Constraint:
    """
    Graph constraint:
    - existing path between two seed space
    - shortest path number of seed spaces <= nbr of seed spaces
    :param manager: 'ConstraintsManager'
    :param item: Item
    :return: ct: ortools.Constraint
    # TODO : unit tests
    """
    ct = None
    for j, j_space in enumerate(manager.sp.spec.plan.mutable_spaces()):
        for k, k_space in enumerate(manager.sp.spec.plan.mutable_spaces()):
            if j < k:
                if ct is None:
                    if j not in nx.nodes(manager.space_graph) or k not in nx.nodes(
                            manager.space_graph) or not nx.has_path(manager.space_graph, j, k):
                        ct = (manager.solver.positions[item.id, j] *
                              manager.solver.positions[item.id, k] == 0)
                    else:
                        ct = ((manager.solver.positions[item.id, j] *
                               manager.solver.positions[item.id, k] *
                               len(nx.dijkstra_path(manager.space_graph, j, k)))
                              <= manager.solver.solver.Sum(manager.solver.positions[item.id, l]
                                                           for l, l_space in enumerate(
                                    manager.sp.spec.plan.mutable_spaces())))

                else:
                    if j not in nx.nodes(manager.space_graph) or k not in nx.nodes(
                            manager.space_graph) or not nx.has_path(manager.space_graph, j, k):
                        new_ct = (manager.solver.positions[item.id, j] *
                                  manager.solver.positions[item.id, k] == 0)
                    else:
                        new_ct = ((manager.solver.positions[item.id, j] *
                                   manager.solver.positions[item.id, k] *
                                   len(nx.dijkstra_path(manager.space_graph, j, k)))
                                  <= manager.solver.solver.Sum(manager.solver.positions[item.id, l]
                                                               for l, l_space in enumerate(
                                    manager.sp.spec.plan.mutable_spaces())))
                    ct = manager.and_(ct, new_ct)
    ct = or_no_space_constraint(manager, item, ct)
    return ct


def shape_constraint(manager: 'ConstraintsManager', item: Item) -> ortools.Constraint:
    """
    Shape constraint : perimeter**2/area
    :param manager: 'ConstraintsManager'
    :param item: Item
    :return: ct: ortools.Constraint
    # TODO : find best param
    # TODO : unit tests
    """

    plan_ratio = round(manager.sp.spec.plan.indoor_perimeter ** 2
                       / manager.sp.spec.plan.indoor_area)
<<<<<<< HEAD
    if manager.sp.spec.typology <= 2:
        if item.category.name in ["living", "dining", "livingKitchen", "dressing", "laundry"]:
            param = min(max(25, int(plan_ratio + 10)), 35)
        elif (item.category.name in ["bathroom", "study", "misc", "kitchen", "entrance",
                                     "dressing", "laundry"]
              or (item.category.name is "bedroom" and item.variant in ["m", "l", "xl"])):
            param = min(max(25, plan_ratio), 32)
        elif item.category.name is "bedroom" and item.variant in ["xs", "s"]:
            param = 22
        else:
            param = 22  # toilet / bedroom / entrance
    else:
        if item.category.name in ["living", "dining", "livingKitchen", "dressing", "laundry"]:
            param = 26# min(max(30, int(plan_ratio + 10)), 40)
        elif item.category.name in ["bathroom", "study", "misc", "kitchen"]:
            param = 25#min(max(25, int(plan_ratio)), 35)
        elif item.category.name in ["circulation"]:
            param = 40
        elif item.category.name in ["entrance"]:
            param = 30
        else:
            param = 22 # toilet / bedroom / entrance
=======

    if item.category.name in ["living", "dining", "livingKitchen"]:
        param = min(max(25, plan_ratio + 10), 35)
    elif (item.category.name in ["bathroom", "study", "misc", "kitchen", "entrance", "wardrobe",
                                 "laundry"]
          or (item.category.name is "bedroom" and item.variant in ["l", "xl"])):
        param = min(max(25, plan_ratio), 32)
    elif item.category.name is "bedroom" and item.variant in ["s", "m"]:
        param = 26
    elif item.category.name is "bedroom" and item.variant in ["xs"]:
        param = 22
    else:
        param = 22 # toilet / entrance
>>>>>>> 3bf996f2

    if item.category.name in ["toilet", "bathroom"]:
        cells_perimeter = manager.solver.solver.Sum(manager.solver.positions[item.id, j] *
                                                    int(round(space.perimeter_without_duct))
                                                    for j, space in
                                                    enumerate(
                                                        manager.sp.spec.plan.mutable_spaces()))
    else:
        cells_perimeter = manager.solver.solver.Sum(manager.solver.positions[item.id, j] *
                                                    int(round(space.perimeter))
                                                    for j, space in
                                                    enumerate(
                                                        manager.sp.spec.plan.mutable_spaces()))
    cells_adjacency = manager.solver.solver.Sum(manager.solver.positions[item.id, j] *
                                                manager.solver.positions[item.id, k] *
                                                int(round(j_space.contact_length(k_space)))
                                                for j, j_space in
                                                enumerate(manager.sp.spec.plan.mutable_spaces())
                                                for k, k_space in
                                                enumerate(manager.sp.spec.plan.mutable_spaces())
                                                )
    item_perimeter = cells_perimeter - cells_adjacency
    ct = (item_perimeter * item_perimeter <= int(param) * manager.item_area[item.id])
    ct = or_no_space_constraint(manager, item, ct)
    return ct


def windows_ordering_constraint(manager: 'ConstraintsManager',
                                item: Item) -> Optional[ ortools.Constraint]:
    """
    Windows length constraint : margin
    :param manager: 'ConstraintsManager'
    :param item: Item
    :return: ct: ortools.Constraint
    """
    ct = None
    for j_item in manager.sp.spec.items:
        if (item.category.name in WINDOW_ROOMS and j_item.category.name in WINDOW_ROOMS
                and item.required_area < j_item.required_area):
            if ct is None:
                ct = (manager.windows_length[item.id] <=
                      manager.windows_length[j_item.id])
            else:
                new_ct = (manager.windows_length[item.id] <=
                          manager.windows_length[j_item.id])
                ct = manager.solver.solver.Min(ct, new_ct)
        elif (item.category.name in WINDOW_ROOMS and j_item.category.name in WINDOW_ROOMS
              and item.required_area > j_item.required_area):
            if ct is None:
                ct = (manager.windows_length[item.id] >=
                      manager.windows_length[j_item.id])
            else:
                new_ct = (manager.windows_length[item.id] >=
                          manager.windows_length[j_item.id])
                ct = manager.solver.solver.Min(ct, new_ct)

    return ct

def windows_area_constraint(manager: 'ConstraintsManager', item: Item,
                            ratio: int) -> ortools.Constraint:
    """
    Windows area ratio constraint : NF HABITAT HQE
    :param manager: 'ConstraintsManager'
    :param item: Item
    :param ratio : minimum ratio between item area and windows area
    :return: ct: ortools.Constraint
    """
    ct = round(item.required_area * ratio) <= (
                manager.item_windows_area[item.id] * 100)
    return ct

def windows_constraint(manager: 'ConstraintsManager', item: Item) -> ortools.Constraint:
    """
    Windows constraint : windows_area_constraint or windows_ordering_constraint
    :param manager: 'ConstraintsManager'
    :param item: Item
    :return: ct: ortools.Constraint
    """
    ct = None

    if item.category.name in WINDOW_ROOMS:
        if item.category.name in ["living", "livingKitchen", "dining"]:
            ratio = 18
        elif item.category.name in ["bedroom"] and len(item.opens_on) == 0:
            ratio = 15
        elif item.category.name in ["kitchen", "study"] and len(item.opens_on) == 0:
            ratio = 10
        else:
            ratio = 0
            logging.warning("ConstraintsManager - windows_constraint : undefined ratio")

        ct1 = windows_ordering_constraint(manager, item)
        ct2 = windows_area_constraint(manager, item, ratio)
        if ct1 is None:
            ct = None
            logging.debug("ConstraintsManager - No window constraint")
        else:
            ct = manager.or_(ct1, ct2)

    return ct

def large_windows_constraint(manager: 'ConstraintsManager',
                             item: Item) -> Optional[ortools.Constraint]:
    """
    Large Windows constraint
    :param manager: 'ConstraintsManager'
    :param item: Item
    :return: ct: ortools.Constraint
    """
    ct = None

    large_windows_sum = 0
    for j, space in enumerate(manager.sp.spec.plan.mutable_spaces()):
        for component in space.immutable_components():
            if component.category.name is "doorWindow" and component.length > 180:
                large_windows_sum += manager.solver.positions[item.id, j]
    if large_windows_sum:
        ct = large_windows_sum >= 1

    return ct

def opens_on_constraint(manager: 'ConstraintsManager', item: Item,
                        length: int) -> ortools.Constraint:
    """
    Opens on constraint : check the adjacency between two rooms if open on, otherwise impose the
    presence of a window in the room
    :param manager: 'ConstraintsManager'
    :param item: Item
    :param length: int
    :return: ct: ortools.Constraint
    """
    ct = None
    if item.opens_on:
        for category_name in item.opens_on:
            adjacency_sum = 0
            for other_item in manager.sp.spec.items:
                if other_item.category.name == category_name:
                    adjacency_sum += manager.solver.solver.Sum(
                        manager.solver.solver.Sum(
                            int(j_space.maximum_adjacency_length(k_space)) *
                            manager.solver.positions[item.id, j] *
                            manager.solver.positions[other_item.id, k] for
                            j, j_space in enumerate(manager.sp.spec.plan.mutable_spaces()))
                        for k, k_space in enumerate(manager.sp.spec.plan.mutable_spaces()))
            if ct is None:
                ct = (adjacency_sum >= length)
            else:
                ct = manager.and_(ct, (adjacency_sum >= length))
    else:
        ct = components_adjacency_constraint(manager, item, WINDOW_CATEGORY, addition_rule="Or")
    return ct


def symmetry_breaker_constraint(manager: 'ConstraintsManager', item: Item) -> ortools.Constraint:
    """
    Symmetry Breaker constraint
    :param manager: 'ConstraintsManager'
    :param item: Item
    :return: ct: ortools.Constraint
    """
    ct = None
    item_sym_id = str(item.category.name + item.variant)
    if item_sym_id in manager.symmetry_breaker_memo:
        memo = manager.solver.solver.Sum(
            2 ** j * manager.solver.positions[manager.symmetry_breaker_memo[item_sym_id], j]
            for j in range(manager.solver.spaces_nbr))
        current = manager.solver.solver.Sum(2 ** j * manager.solver.positions[item.id, j]
                                            for j in range(manager.solver.spaces_nbr))
        ct = manager.solver.solver.IsLessVar(memo, current) == 1

    manager.symmetry_breaker_memo[item_sym_id] = item.id

    return ct


def inside_adjacency_constraint(manager: 'ConstraintsManager',
                                item: Item) -> ortools.Constraint:
    """
    Space adjacency constraint inside a given item
    :param manager: 'ConstraintsManager'
    :param item: Item
    :return: ct: ortools.Constraint
    """
    nbr_spaces_in_i_item = manager.solver.solver.Sum(
        manager.solver.positions[item.id, j] for j in
        range(manager.sp.spec.plan.count_mutable_spaces()))
    spaces_adjacency = manager.solver.solver.Sum(
        manager.solver.solver.Sum(
            int(j_space.adjacent_to(k_space, INSIDE_ADJACENCY_LENGTH)) *
            manager.solver.positions[item.id, j] *
            manager.solver.positions[item.id, k] for
            j, j_space in enumerate(manager.sp.spec.plan.mutable_spaces()) if j > k)
        for k, k_space in enumerate(manager.sp.spec.plan.mutable_spaces()))
    ct1 = (spaces_adjacency >= nbr_spaces_in_i_item - 1)

    ct2 = None
    for k, k_space in enumerate(manager.sp.spec.plan.mutable_spaces()):
        a = (manager.solver.positions[item.id, k] *
             manager.solver.solver
             .Sum(int(j_space.adjacent_to(k_space, INSIDE_ADJACENCY_LENGTH)) *
                  manager.solver.positions[item.id, j]
                  for j, j_space in enumerate(manager.sp.spec.plan.mutable_spaces()) if k != j))

        if ct2 is None:
            ct2 = manager.solver.solver.Max(
                a >= manager.solver.positions[item.id, k],
                nbr_spaces_in_i_item == 1)
        else:
            ct2 = (manager.solver.solver
                   .Min(ct2, manager.solver.solver
                        .Max(a >= manager.solver.positions[item.id, k],
                             nbr_spaces_in_i_item == 1)))

    ct = (manager.and_(ct1, ct2) == 1)

    ct = or_no_space_constraint(manager, item, ct)

    return ct


def item_adjacency_constraint(manager: 'ConstraintsManager', item: Item,
                              item_categories: List[str], adj: bool = True,
                              addition_rule: str = '') -> ortools.Constraint:
    """
    Item adjacency constraint :
    :param manager: 'ConstraintsManager'
    :param item: Item
    :param item_categories: List[str]
    :param adj: bool
    :param addition_rule: str
    :return: ct: ortools.Constraint
    """

    ct = None

    for cat in item_categories:
        adjacency_sum = 0
        for num, num_item in enumerate(manager.sp.spec.items):
            if num_item.category.name == cat and num_item != item:
                adjacency_sum += manager.solver.solver.Sum(
                    manager.solver.solver.Sum(
                        int(manager.spaces_item_adjacency_matrix[j][k]) *
                        int(k_space.floor.level == j_space.floor.level) *
                        manager.solver.positions[item.id, j] *
                        manager.solver.positions[num, k] for
                        j, j_space in enumerate(manager.sp.spec.plan.mutable_spaces()))
                    for k, k_space in enumerate(manager.sp.spec.plan.mutable_spaces()))

        if adjacency_sum is not 0:
            if ct is None:
                if adj:
                    ct = (adjacency_sum >= 1)
                else:
                    ct = (adjacency_sum == 0)
            else:
                if adj:
                    if addition_rule == "Or":
                        ct = manager.or_(ct, (adjacency_sum >= 1))
                    elif addition_rule == "And":
                        ct = manager.and_(ct, (adjacency_sum >= 1))
                    else:
                        ValueError("ComponentsAdjacencyConstraint")
                else:
                    if addition_rule == "Or":
                        ct = manager.or_(ct, (adjacency_sum == 0))
                    elif addition_rule == "And":
                        ct = manager.and_(ct, (adjacency_sum == 0))
                    else:
                        ValueError("ComponentsAdjacencyConstraint")

    ct = or_no_space_constraint(manager, item, ct)

    return ct


def circulation_adjacency_constraint(manager: 'ConstraintsManager',
                                     item: Item) -> ortools.Constraint:
    """
    circulation adjacency constraint :
    :param manager: 'ConstraintsManager'
    :param item: Item
    :return: ct: ortools.Constraint
    """
    adjacency_sum = 0
    exclusive_adjacency_sum = 0
    for num, num_item in enumerate(manager.sp.spec.items):
        other_adjacency_sum = 0
        for i_other, other_item in enumerate(manager.sp.spec.items):
            if other_item != item and other_item != num_item and other_item.category.name in CIRCULATION_ROOMS:
                other_adjacency_sum += manager.solver.solver.Sum(
                    manager.solver.solver.Sum(
                        int(manager.spaces_item_adjacency_matrix[j][k]) *
                        manager.solver.positions[i_other, j] *
                        manager.solver.positions[num, k] for
                        j, j_space in enumerate(manager.sp.spec.plan.mutable_spaces()))
                    for k, k_space in enumerate(manager.sp.spec.plan.mutable_spaces()))

        if num_item != item:
            exclusive_adjacency_sum += manager.solver.solver.Sum(
                manager.solver.solver.Sum(
                    int(manager.spaces_item_adjacency_matrix[j][k]) * (other_adjacency_sum == 0) *
                    manager.solver.positions[item.id, j] *
                    manager.solver.positions[num, k] for
                    j, j_space in enumerate(manager.sp.spec.plan.mutable_spaces()))
                for k, k_space in enumerate(manager.sp.spec.plan.mutable_spaces()))
            adjacency_sum += manager.solver.solver.Sum(
                manager.solver.solver.Sum(
                    int(manager.spaces_item_adjacency_matrix[j][k]) *
                    manager.solver.positions[item.id, j] *
                    manager.solver.positions[num, k] for
                    j, j_space in enumerate(manager.sp.spec.plan.mutable_spaces()))
                for k, k_space in enumerate(manager.sp.spec.plan.mutable_spaces()))

    ct1 = adjacency_sum >= 3
    ct2 = exclusive_adjacency_sum > 0

    ct = manager.and_(ct1, ct2)

    ct = or_no_space_constraint(manager, item, ct)

    return ct


def circulation_bedroom_adjacency_constraint(manager: 'ConstraintsManager',
                                     item: Item) -> ortools.Constraint:
    """
    circulation adjacency constraint :
    :param manager: 'ConstraintsManager'
    :param item: Item
    :return: ct: ortools.Constraint
    """
    bedroom_adjacency_sum = 0
    bedroom_count = 0
    for num, num_item in enumerate(manager.sp.spec.items):
        if num_item != item and num_item.category.name in ["bedroom", "office"]:
            bedroom_count += 1
            bedroom_adjacency_sum += manager.solver.solver.Sum(
                manager.solver.solver.Sum(
                    int(manager.spaces_item_adjacency_matrix[j][k]) *
                    manager.solver.positions[item.id, j] *
                    manager.solver.positions[num, k] for
                    j, j_space in enumerate(manager.sp.spec.plan.mutable_spaces()))
                for k, k_space in enumerate(manager.sp.spec.plan.mutable_spaces()))

    ct = bedroom_adjacency_sum >= bedroom_count - 1

    ct = or_no_space_constraint(manager, item, ct)

    return ct


def components_adjacency_constraint(manager: 'ConstraintsManager', item: Item,
                                    category: Sequence[str], adj: bool = True,
                                    addition_rule: str = '') -> ortools.Constraint:
    """
    Components adjacency constraint
    :param manager: 'ConstraintsManager'
    :param item: Item
    :param category: List[str]
    :param adj: bool
    :param addition_rule: str
    :return: ct: ortools.Constraint
    """
    ct = None
    for c, cat in enumerate(category):
        adjacency_sum = manager.solver.solver.Sum(
            manager.solver.positions[item.id, j] for j, space in
            enumerate(manager.sp.spec.plan.mutable_spaces()) if
            cat in space.components_category_associated())
        if c == 0:
            if adj:
                ct = (adjacency_sum >= 1)
            else:
                ct = (adjacency_sum == 0)
        else:
            if adj:
                if addition_rule == "Or":
                    ct = manager.or_(ct, (adjacency_sum >= 1))
                elif addition_rule == "And":
                    ct = manager.and_(ct, (adjacency_sum >= 1))
                else:
                    ValueError("ComponentsAdjacencyConstraint")
            else:
                if addition_rule == "Or":
                    ct = manager.or_(ct, (adjacency_sum == 0))
                elif addition_rule == "And":
                    ct = manager.and_(ct, (adjacency_sum == 0))
                else:
                    ValueError("ComponentsAdjacencyConstraint")
    ct = or_no_space_constraint(manager, item, ct)
    return ct


def externals_connection_constraint(manager: 'ConstraintsManager',
                                    item: Item) -> ortools.Constraint:
    """
    externals connection constraint
    :param manager: 'ConstraintsManager'
    :param item: Item
    :return: ct: ortools.Constraint
    """
    ct = None

    has_to_be_connected = False
    for space in manager.sp.spec.plan.spaces:
        if space.category.external and space.area > BIG_EXTERNAL_SPACE:
            has_to_be_connected = True
            break

    if has_to_be_connected:
        adjacency_sum = manager.solver.solver.Sum(
            manager.solver.positions[item.id, j] for j, space in
            enumerate(manager.sp.spec.plan.mutable_spaces())
            if (max([ext_space.area for ext_space in space.connected_spaces()
                    if ext_space is not None and ext_space.category.external],
                   default=0) > BIG_EXTERNAL_SPACE))
        ct = (adjacency_sum >= 1)
    return ct

def or_no_space_constraint(manager: 'ConstraintsManager', item: Item,
                           ct: Optional[ortools.Constraint]) -> Optional[ortools.Constraint]:
    """
    to apply the given constraint only if the item exists in the solution
    :param manager: 'ConstraintsManager'
    :param item: Item
    :param ct : ortools.Constraint
    :return: ct: ortools.Constraint
    """
    ct0 = (manager.solver.solver.Sum(manager.solver.positions[item.id, j]
                                     for j, space in enumerate(
                                        manager.sp.spec.plan.mutable_spaces())) == 0)
    if ct:
        return manager.or_(ct, ct0)
    else:
        return None

def optional_entrance_constraint(manager: 'ConstraintsManager',
                                    item: Item) -> ortools.Constraint:
    """
    optional entrance constraint
    :param manager: 'ConstraintsManager'
    :param item: Item
    :return: ct: ortools.Constraint
    """
    ct1 = components_adjacency_constraint(manager, item,["frontDoor"], True)
    ct = or_no_space_constraint(manager, item, ct1)

    return ct

def conditional_entrance_constraint(manager: 'ConstraintsManager',
                                    item: Item) -> ortools.Constraint:
    """
    conditional entrance constraint
    :param manager: 'ConstraintsManager'
    :param item: Item
    :return: ct: ortools.Constraint
    """
    ct1 = components_adjacency_constraint(manager, item, ["frontDoor"], True)

    front_door_space = None
    for space in manager.sp.spec.plan.mutable_spaces():
        if "frontDoor" in space.components_category_associated():
            front_door_space = space
            break

    if front_door_space and front_door_space.area > 5*SQM:
        ct = or_no_space_constraint(manager, item, ct1)
    else:
        ct = ct1

    return ct

GENERAL_ITEMS_CONSTRAINTS = {
    "all": [
        [inside_adjacency_constraint, {}],
        [graph_constraint, {}],
        [area_graph_constraint, {}],
        [distance_constraint, {}],
        [shape_constraint, {}],
        [windows_constraint, {}],
        [symmetry_breaker_constraint, {}]
    ],
    "entrance": [
        [area_constraint, {"min_max": "max"}],
        [item_adjacency_constraint,
         {"item_categories": CIRCULATION_ROOMS, "adj": True, "addition_rule": "Or"}]
    ],
    "toilet": [
        [item_attribution_constraint, {}],
        [area_constraint, {"min_max": "min"}],
        [area_constraint, {"min_max": "max"}],
        [components_adjacency_constraint, {"category": ["duct"], "adj": True}],
        [components_adjacency_constraint,
         {"category": WINDOW_CATEGORY, "adj": False, "addition_rule": "And"}],
        [components_adjacency_constraint, {"category": ["startingStep", "frontDoor"], "adj": False,
                                           "addition_rule": "And"}],
        [item_adjacency_constraint,
         {"item_categories": PRIVATE_ROOMS, "adj": True, "addition_rule": "Or"}],
        [item_adjacency_constraint,
            {"item_categories": CIRCULATION_ROOMS, "adj": True, "addition_rule": "Or"}]
    ],
    "bathroom": [
        [item_attribution_constraint, {}],
        [area_constraint, {"min_max": "min"}],
        [area_constraint, {"min_max": "max"}],
        [components_adjacency_constraint, {"category": ["duct"], "adj": True}],
        [components_adjacency_constraint, {"category": ["startingStep", "frontDoor"], "adj": False,
                                           "addition_rule": "And"}],
        [item_adjacency_constraint,
         {"item_categories": CIRCULATION_ROOMS, "adj": True, "addition_rule": "Or"}]
    ],
    "living": [
        [item_attribution_constraint, {}],
        [area_constraint, {"min_max": "min"}],
        [components_adjacency_constraint,
         {"category": WINDOW_CATEGORY, "adj": True, "addition_rule": "Or"}],
        [item_adjacency_constraint,
<<<<<<< HEAD
         {"item_categories": ("kitchen", "dining"), "adj": True, "addition_rule": "Or"}],
        [large_windows_constraint, {}],
        [item_adjacency_constraint,
                 {"item_categories": CIRCULATION_ROOMS, "adj": True, "addition_rule": "Or"}]

=======
         {"item_categories": ("kitchen", "dining"), "adj": True, "addition_rule": "Or"}]
>>>>>>> 3bf996f2
    ],
    "livingKitchen": [
        [item_attribution_constraint, {}],
        [area_constraint, {"min_max": "min"}],
        [components_adjacency_constraint,
         {"category": WINDOW_CATEGORY, "adj": True, "addition_rule": "Or"}],
        [item_adjacency_constraint,
<<<<<<< HEAD
         {"item_categories": ("kitchen", "dining"), "adj": True, "addition_rule": "Or"}],
        [large_windows_constraint, {}],
        [item_adjacency_constraint,
                 {"item_categories": CIRCULATION_ROOMS, "adj": True, "addition_rule": "Or"}]
=======
         {"item_categories": ("kitchen", "dining"), "adj": True, "addition_rule": "Or"}]
>>>>>>> 3bf996f2
    ],
    "dining": [
        [item_attribution_constraint, {}],
        [area_constraint, {"min_max": "min"}],
        [opens_on_constraint, {"length": 220}],
        [components_adjacency_constraint,
         {"category": WINDOW_CATEGORY, "adj": True, "addition_rule": "Or"}],
        [components_adjacency_constraint, {"category": ["startingStep", "frontDoor"], "adj": False,
                                           "addition_rule": "And"}],
        [item_adjacency_constraint,
         {"item_categories": ["kitchen", "livingKitchen"], "adj": True, "addition_rule": "Or"}],
        [item_adjacency_constraint,
         {"item_categories": CIRCULATION_ROOMS, "adj": True, "addition_rule": "Or"}]
    ],
    "kitchen": [
        [item_attribution_constraint, {}],
        [area_constraint, {"min_max": "min"}],
        [area_constraint, {"min_max": "max"}],
        [opens_on_constraint, {"length": 220}],
        [components_adjacency_constraint, {"category": ["duct"], "adj": True}],
        [components_adjacency_constraint, {"category": ["startingStep", "frontDoor"], "adj": False,
                                           "addition_rule": "And"}],
        [item_adjacency_constraint,
         {"item_categories": ("living", "dining"), "adj": True, "addition_rule": "Or"}],
        [item_adjacency_constraint,
         {"item_categories": CIRCULATION_ROOMS, "adj": True, "addition_rule": "Or"}]
    ],
    "bedroom": [
        [item_attribution_constraint, {}],
        [area_constraint, {"min_max": "min"}],
        [area_constraint, {"min_max": "max"}],
        [opens_on_constraint, {"length": 220}],
        [components_adjacency_constraint, {"category": ["startingStep", "frontDoor"], "adj": False,
                                           "addition_rule": "And"}],
        [item_adjacency_constraint,
         {"item_categories": CIRCULATION_ROOMS, "adj": True, "addition_rule": "Or"}]
    ],
    "study": [
        [item_attribution_constraint, {}],
        [area_constraint, {"min_max": "min"}],
        [area_constraint, {"min_max": "max"}],
        [opens_on_constraint, {"length": 220}],
        [components_adjacency_constraint, {"category": ["startingStep", "frontDoor"], "adj": False,
                                           "addition_rule": "And"}],
        [item_adjacency_constraint,
         {"item_categories": CIRCULATION_ROOMS, "adj": True, "addition_rule": "Or"}]
    ],
    "wardrobe": [
        [item_attribution_constraint, {}],
        [area_constraint, {"min_max": "min"}],
        [area_constraint, {"min_max": "max"}],
        [components_adjacency_constraint,
         {"category": WINDOW_CATEGORY, "adj": False, "addition_rule": "And"}],
        [components_adjacency_constraint, {"category": ["startingStep", "frontDoor"], "adj": False,
                                           "addition_rule": "And"}],
        [item_adjacency_constraint,
         {"item_categories": PRIVATE_ROOMS, "adj": True, "addition_rule": "Or"}],
        [item_adjacency_constraint,
         {"item_categories": CIRCULATION_ROOMS, "adj": True, "addition_rule": "Or"}]
    ],
    "misc": [
        [item_attribution_constraint, {}],
        [area_constraint, {"min_max": "min"}],
        [area_constraint, {"min_max": "max"}],
        [components_adjacency_constraint, {"category": ["startingStep", "frontDoor"], "adj": False,
                                           "addition_rule": "And"}]
    ],
    "laundry": [
        [item_attribution_constraint, {}],
        [area_constraint, {"min_max": "min"}],
        [area_constraint, {"min_max": "max"}],
        [components_adjacency_constraint, {"category": ["duct"], "adj": True}],
        [components_adjacency_constraint,
         {"category": WINDOW_CATEGORY, "adj": False, "addition_rule": "And"}],
        [components_adjacency_constraint, {"category": ["startingStep", "frontDoor"], "adj": False,
                                           "addition_rule": "And"}],
        [item_adjacency_constraint,
         {"item_categories": CIRCULATION_ROOMS, "adj": True, "addition_rule": "Or"}]
    ],
    "circulation": [
        [area_constraint, {"min_max": "max"}],
        [components_adjacency_constraint, {"category": WINDOW_CATEGORY, "adj": False,
                                           "addition_rule": "And"}],
        [item_adjacency_constraint,
         {"item_categories": CIRCULATION_ROOMS, "adj": True, "addition_rule": "Or"}],
        [circulation_adjacency_constraint, {}]
    ]
}

T1_T2_ITEMS_CONSTRAINTS = {
    "entrance": [
        [optional_entrance_constraint,{}],
    ]
}

T2_MORE_ITEMS_CONSTRAINTS = {
    "livingKitchen": [
        [components_adjacency_constraint, {"category": ["duct"], "adj": True}],
    ]
}

T3_MORE_ITEMS_CONSTRAINTS = {
    "entrance": [
        [conditional_entrance_constraint, {}],
    ],
    "toilet": [
        [item_adjacency_constraint, {"item_categories": ["toilet"], "adj": False}],
        [item_adjacency_constraint,
         {"item_categories": ["entrance", "circulation"], "adj": True, "addition_rule": "Or"}]
    ],
    "bathroom": [
        [item_adjacency_constraint,
         {"item_categories": PRIVATE_ROOMS, "adj": True, "addition_rule": "Or"}],
        [item_adjacency_constraint,
         {"item_categories": ["entrance", "circulation"], "adj": True, "addition_rule": "Or"}]
    ],
    "living": [
        [externals_connection_constraint, {}],
        [large_windows_constraint, {}]
    ],
    "livingKitchen": [
<<<<<<< HEAD
        [externals_connection_constraint, {}]
    ],
    "bedroom": [

    ],
    "study": [

    ],
    "dressing": [
        [item_adjacency_constraint,
         {"item_categories": ["entrance", "circulation"], "adj": True, "addition_rule": "Or"}]
    ],
    "laundry": [
        [item_adjacency_constraint,
         {"item_categories": ["entrance", "circulation"], "adj": True, "addition_rule": "Or"}]
    ],
    "circulation": [
        [circulation_bedroom_adjacency_constraint, {}]
=======
        [externals_connection_constraint, {}],
        [large_windows_constraint, {}]
>>>>>>> 3bf996f2
    ]
}

<|MERGE_RESOLUTION|>--- conflicted
+++ resolved
@@ -670,12 +670,11 @@
 
     plan_ratio = round(manager.sp.spec.plan.indoor_perimeter ** 2
                        / manager.sp.spec.plan.indoor_area)
-<<<<<<< HEAD
     if manager.sp.spec.typology <= 2:
-        if item.category.name in ["living", "dining", "livingKitchen", "dressing", "laundry"]:
+        if item.category.name in ["living", "dining", "livingKitchen", "wardrobe", "laundry"]:
             param = min(max(25, int(plan_ratio + 10)), 35)
         elif (item.category.name in ["bathroom", "study", "misc", "kitchen", "entrance",
-                                     "dressing", "laundry"]
+                                     "wardrobe", "laundry"]
               or (item.category.name is "bedroom" and item.variant in ["m", "l", "xl"])):
             param = min(max(25, plan_ratio), 32)
         elif item.category.name is "bedroom" and item.variant in ["xs", "s"]:
@@ -683,7 +682,7 @@
         else:
             param = 22  # toilet / bedroom / entrance
     else:
-        if item.category.name in ["living", "dining", "livingKitchen", "dressing", "laundry"]:
+        if item.category.name in ["living", "dining", "livingKitchen", "wardrobe", "laundry"]:
             param = 26# min(max(30, int(plan_ratio + 10)), 40)
         elif item.category.name in ["bathroom", "study", "misc", "kitchen"]:
             param = 25#min(max(25, int(plan_ratio)), 35)
@@ -693,21 +692,6 @@
             param = 30
         else:
             param = 22 # toilet / bedroom / entrance
-=======
-
-    if item.category.name in ["living", "dining", "livingKitchen"]:
-        param = min(max(25, plan_ratio + 10), 35)
-    elif (item.category.name in ["bathroom", "study", "misc", "kitchen", "entrance", "wardrobe",
-                                 "laundry"]
-          or (item.category.name is "bedroom" and item.variant in ["l", "xl"])):
-        param = min(max(25, plan_ratio), 32)
-    elif item.category.name is "bedroom" and item.variant in ["s", "m"]:
-        param = 26
-    elif item.category.name is "bedroom" and item.variant in ["xs"]:
-        param = 22
-    else:
-        param = 22 # toilet / entrance
->>>>>>> 3bf996f2
 
     if item.category.name in ["toilet", "bathroom"]:
         cells_perimeter = manager.solver.solver.Sum(manager.solver.positions[item.id, j] *
@@ -1225,15 +1209,11 @@
         [components_adjacency_constraint,
          {"category": WINDOW_CATEGORY, "adj": True, "addition_rule": "Or"}],
         [item_adjacency_constraint,
-<<<<<<< HEAD
          {"item_categories": ("kitchen", "dining"), "adj": True, "addition_rule": "Or"}],
         [large_windows_constraint, {}],
         [item_adjacency_constraint,
                  {"item_categories": CIRCULATION_ROOMS, "adj": True, "addition_rule": "Or"}]
 
-=======
-         {"item_categories": ("kitchen", "dining"), "adj": True, "addition_rule": "Or"}]
->>>>>>> 3bf996f2
     ],
     "livingKitchen": [
         [item_attribution_constraint, {}],
@@ -1241,14 +1221,10 @@
         [components_adjacency_constraint,
          {"category": WINDOW_CATEGORY, "adj": True, "addition_rule": "Or"}],
         [item_adjacency_constraint,
-<<<<<<< HEAD
          {"item_categories": ("kitchen", "dining"), "adj": True, "addition_rule": "Or"}],
         [large_windows_constraint, {}],
         [item_adjacency_constraint,
                  {"item_categories": CIRCULATION_ROOMS, "adj": True, "addition_rule": "Or"}]
-=======
-         {"item_categories": ("kitchen", "dining"), "adj": True, "addition_rule": "Or"}]
->>>>>>> 3bf996f2
     ],
     "dining": [
         [item_attribution_constraint, {}],
@@ -1370,8 +1346,8 @@
         [large_windows_constraint, {}]
     ],
     "livingKitchen": [
-<<<<<<< HEAD
-        [externals_connection_constraint, {}]
+        [externals_connection_constraint, {}],
+        [large_windows_constraint, {}]
     ],
     "bedroom": [
 
@@ -1389,10 +1365,6 @@
     ],
     "circulation": [
         [circulation_bedroom_adjacency_constraint, {}]
-=======
-        [externals_connection_constraint, {}],
-        [large_windows_constraint, {}]
->>>>>>> 3bf996f2
     ]
 }
 
