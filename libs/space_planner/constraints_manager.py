# coding=utf-8
"""
Constraints manager Module
Creates the following classes:
• ConstraintSolver: Encapsulation of the OR-Tools solver adapted to our problem
• ConstraintsManager : attributes the spaces of the plan created by the seeder to the items.
TODO : the adjacency constraint of spaces within the same room is not completed
TODO : fusion of the entrance for small apartment untreated

OR-Tools : google constraint programing solver
    https://developers.google.com/optimization/
    https://acrogenesis.com/or-tools/documentation/user_manual/index.html

"""
from typing import List, Callable, Optional, Sequence, TYPE_CHECKING
from ortools.constraint_solver import pywrapcp as ortools
from libs.specification.specification import Item
import networkx as nx
import time
import logging

if TYPE_CHECKING:
    from libs.space_planner.space_planner import SpacePlanner

WINDOW_ROOMS = ["living", "kitchen", "livingKitchen", "study", "dining", "bedroom"]

DRESSING_NEIGHBOUR_ROOMS = ["entrance", "bedroom", "toilet", "bathroom"]

CIRCULATION_ROOMS = ["living", "livingKitchen", "dining", "entrance", "circulation"]

DAY_ROOMS = ["living", "livingKitchen", "dining", "kitchen", "cellar"]

<<<<<<< HEAD
PRIVATE_ROOMS = ["bedroom", "bathroom", "laundry", "dressing", "entrance", "circulation", "wc"]
=======
PRIVATE_ROOMS = ["bedroom", "bathroom", "laundry", "dressing", "entrance", "circulationSpace",
                 "toilet"]
>>>>>>> faac8895

WINDOW_CATEGORY = ["window", "doorWindow"]

BIG_VARIANTS = ["m", "l", "xl"]

SMALL_VARIANTS = ["xs", "s"]

OPEN_ON_ADJACENCY_SIZE = 200
BIG_EXTERNAL_SPACE = 7000

SQM = 10000
LBW_THICKNESS = 30
MAX_AREA_COEFF = 4 / 3
MIN_AREA_COEFF = 2 / 3
INSIDE_ADJACENCY_LENGTH = 40


class ConstraintSolver:
    """
    Constraint Solver
    Encapsulation of the OR-tools solver adapted to our problem
    """

    def __init__(self, items_nbr: int, spaces_nbr: int, spaces_adjacency_matrix: List[List[int]],
                 multilevel: bool = False):
        self.items_nbr = items_nbr
        self.spaces_nbr = spaces_nbr
        self.multilevel = multilevel
        self.spaces_adjacency_matrix = spaces_adjacency_matrix
        # Create the solver
        self.solver = ortools.Solver('SpacePlanner')
        # Declare variables
        self.cells_item: List[ortools.IntVar] = []
        self.positions = {}
        self._init_positions()
        self.solutions = []

    def _init_positions(self) -> None:
        """
        variables initialization
        :return: None
        """
        # cells in [0, self.items_nbr-1], self.items_nbr for multilevel plans : circulation
        if not self.multilevel:
            self.cells_item = [self.solver.IntVar(0, self.items_nbr - 1,
                                                  "cells_item[{0}]".format(j_space))
                               for j_space in range(self.spaces_nbr)]
        else:
            self.cells_item = [self.solver.IntVar(0, self.items_nbr,
                                                  "cells_item[{0}]".format(j_space))
                               for j_space in range(self.spaces_nbr)]

        for i_item in range(self.items_nbr):
            for j_space in range(self.spaces_nbr):
                self.positions[i_item, j_space] = (self.cells_item[j_space] == i_item)

    def add_constraint(self, ct: ortools.Constraint) -> None:
        """
        add constraint
        :param ct: ortools.Constraint
        :return: None
        """
        if ct is not None:
            self.solver.Add(ct)

    def _check_adjacency(self, room_positions, connectivity_checker) -> bool:
        """
        Experimental function using BFS graph analysis in order to check wether each room is
        connected.
        A room is considered a subgraph of the voronoi graph.
        :param room_positions:
        :param connectivity_checker:
        :return: a boolean indicating wether each room is connected

        """
        # check for the connectivity of each room
        for i_item in range(self.items_nbr):
            # compute the number of fixed item in the room
            nbr_cells_in_room = sum(room_positions[i_item])
            # if a room has only one fixed item there is no need to check for adjacency
            if nbr_cells_in_room <= 1:
                continue
            # else check the connectivity of the subgraph composed of the fi inside the given room
            room_line = room_positions[i_item]
            fi_in_room = tuple([i for i, e in enumerate(room_line) if e])
            if not connectivity_checker(fi_in_room):
                return False

        return True

    def solve(self) -> None:
        """
        search and solution
        :return: None
        """
        t0 = time.clock()
        # Decision builder
        db = self.solver.Phase(self.cells_item, self.solver.CHOOSE_FIRST_UNBOUND,
                               self.solver.ASSIGN_MIN_VALUE)
        self.solver.NewSearch(db)

        connectivity_checker = check_room_connectivity_factory(self.spaces_adjacency_matrix)

        # Maximum number of solutions
        max_num_sol = 1000
        nbr_solutions = 0
        # noinspection PyArgumentList
        while self.solver.NextSolution():
            sol_positions = []
            for i_item in range(self.items_nbr):  # Rooms
                logging.debug("ConstraintSolver: Solution : {0}: {1}".format(i_item, [
                    self.cells_item[j].Value() == i_item for j in range(self.spaces_nbr)]))
                sol_positions.append([])
                for j_space in range(self.spaces_nbr):  # empty and seed spaces
                    sol_positions[i_item].append(self.cells_item[j_space].Value() == i_item)
            validity = self._check_adjacency(sol_positions, connectivity_checker)
            if validity:
                self.solutions.append(sol_positions)

                # Number of solutions
                nbr_solutions += 1
                if nbr_solutions >= max_num_sol or (time.clock() - t0 - 600) >= 0:
                    break

        # noinspection PyArgumentList
        self.solver.EndSearch()

        logging.debug("ConstraintSolver: Statistics")
        logging.debug("ConstraintSolver: num_solutions: %i", nbr_solutions)
        logging.debug("ConstraintSolver: failures: %i", self.solver.Failures())
        logging.debug("ConstraintSolver: branches:  %i", self.solver.Branches())
        # logging.debug("ConstraintSolver: WallTime:  %i", self.solver.WallTime())
        logging.debug("ConstraintSolver: Process time : %f", time.clock() - t0)


def adjacency_matrix_to_graph(matrix):
    """
    Converts adjacency matrix to a networkx graph structure,
    a value of 1 in the matrix correspond to an edge in the Graph
    :param matrix: an adjacency_matrix
    :return: a networkx graph structure
    """

    nb_cells = len(matrix)  # get the matrix dimensions
    graph = nx.Graph()
    edge_list = [(i, j) for i in range(nb_cells) for j in range(nb_cells) if
                 matrix[i][j] == 1]
    graph.add_edges_from(edge_list)

    return graph


def check_room_connectivity_factory(adjacency_matrix):
    """

    A factory to enable memoization on the check connectivity room

    :param adjacency_matrix: an adjacency_matrix
    :return: check_room_connectivity: a memoized function returning the connectivity of a room
    """

    connectivity_cache = {}
    # create graph from adjacency_matrix
    graph = adjacency_matrix_to_graph(adjacency_matrix)

    def check_room_connectivity(fi_in_room):
        """
        :param fi_in_room: a tuple indicating the fixed items present in the room
        :return: a Boolean indicating if the fixed items in the room are connected according to the
        graph
        """

        # check if the connectivity of these fixed items has already been checked
        # if it is the case fetch the result from the cache
        if fi_in_room in connectivity_cache:
            return connectivity_cache[fi_in_room]

        # else compute the connectivity and stores the result in the cache
        is_connected = nx.is_connected(graph.subgraph(fi_in_room))
        connectivity_cache[fi_in_room] = is_connected

        return is_connected

    # return the memorized function
    return check_room_connectivity


class ConstraintsManager:
    """
    Constraints manager Class
    A Constraints Manager attributes the spaces of the plan created by the seeder to the items.
    The spaces are allocated according to constraints using constraint programming
    All the possible solutions are given.
    """

    def __init__(self, sp: 'SpacePlanner', name: str = ''):
        self.name = name
        self.sp = sp

        self.spaces_adjacency_matrix = []
        self._init_spaces_adjacency()
        if sp.spec.plan.floor_count < 2:
            self.solver = ConstraintSolver(len(self.sp.spec.items),
                                           self.sp.spec.plan.count_mutable_spaces(),
                                           self.spaces_adjacency_matrix, False)
        else:
            self.solver = ConstraintSolver(len(self.sp.spec.items),
                                           self.sp.spec.plan.count_mutable_spaces(),
                                           self.spaces_adjacency_matrix, True)

        self.symmetry_breaker_memo = {}
        self.windows_length = {}
        self._init_windows_length()
        self.spaces_distance = []
        self._init_spaces_distance()
        self.space_graph = nx.Graph()
        self._init_spaces_graph()
        self.area_space_graph = nx.Graph()
        self._init_area_spaces_graph()

        self.item_constraints = {}
        self.add_spaces_constraints()
        self.add_item_constraints()

    def _init_windows_length(self) -> None:
        """
        Initialize the length of each window
        :return:
        """
        for item in self.sp.spec.items:
            length = 0
            for j, space in enumerate(self.sp.spec.plan.mutable_spaces()):
                for component in space.immutable_components():
                    if (component.category.name == "window"
                            or component.category.name == "doorWindow"):
                        length += (self.solver.positions[item.id, j]
                                   * int(round(component.length / 10)))
            self.windows_length[str(item.id)] = length

    def _init_spaces_distance(self) -> None:
        """
        Initialize the spaces distance matrix
        :return:
        """

        for i, i_space in enumerate(self.sp.spec.plan.mutable_spaces()):
            self.spaces_distance.append([])
            self.spaces_distance[i] = [0] * len(list(self.sp.spec.plan.mutable_spaces()))

        for i, i_space in enumerate(self.sp.spec.plan.mutable_spaces()):
            for j, j_space in enumerate(self.sp.spec.plan.mutable_spaces()):
                if i < j:
                    if i_space.floor != j_space.floor:
                        self.spaces_distance[i][j] = 1e20
                        self.spaces_distance[j][i] = 1e20
                    else:
                        self.spaces_distance[i][j] = int(i_space.maximum_distance_to(j_space))
                        self.spaces_distance[j][i] = int(i_space.maximum_distance_to(j_space))

    def _init_spaces_graph(self) -> None:
        """
        Initialize the graph of adjacent seed spaces
        :return:
        """

        for i, i_space in enumerate(self.sp.spec.plan.mutable_spaces()):
            for j, j_space in enumerate(self.sp.spec.plan.mutable_spaces()):
                if i < j:
                    if i_space.adjacent_to(j_space, INSIDE_ADJACENCY_LENGTH):
                        self.space_graph.add_edge(i, j, weight=1)
                        self.space_graph.add_edge(j, i, weight=1)

    def _init_area_spaces_graph(self) -> None:
        """
        Initialize the graph of adjacent seed spaces with weight = space area
        :return:
        """

        for i, i_space in enumerate(self.sp.spec.plan.mutable_spaces()):
            for j, j_space in enumerate(self.sp.spec.plan.mutable_spaces()):
                if i < j:
                    if i_space.adjacent_to(j_space, INSIDE_ADJACENCY_LENGTH):
                        self.area_space_graph.add_edge(i, j, weight=j_space.area + i_space.area)
                        self.area_space_graph.add_edge(j, i, weight=j_space.area + i_space.area)

    def _init_spaces_adjacency(self) -> None:
        """
        spaces adjacency matrix init
        :return: None
        """
        self.spaces_adjacency_matrix = [
            [1 if i == j or i_space.adjacent_to(j_space) else 0 for i, i_space in
             enumerate(self.sp.spec.plan.mutable_spaces())] for j, j_space in
            enumerate(self.sp.spec.plan.mutable_spaces())]

    def add_spaces_constraints(self) -> None:
        """
        add spaces constraints
        - Each space has to be associated with an item and one time only :
        special case of stairs:
        they must be in a circulating room, otherwise: they are not allocated,
        they are created a circulation
        :return: None
        """
        for j_space, space in enumerate(self.sp.spec.plan.mutable_spaces()):
            if ("startingStep" not in [component.category.name for component in
                                       space.immutable_components()]):
                self.solver.add_constraint(
                    space_attribution_constraint(self, j_space))

    def add_item_constraints(self) -> None:
        """
        add items constraints
        :return: None
        """
        for item in self.sp.spec.items:
            for constraint in GENERAL_ITEMS_CONSTRAINTS["all"]:
                self.add_item_constraint(item, constraint[0], **constraint[1])
            for constraint in GENERAL_ITEMS_CONSTRAINTS[item.category.name]:
                self.add_item_constraint(item, constraint[0], **constraint[1])
            if self.sp.spec.typology >= 2 and self.sp.spec.number_of_items > 4:
                for constraint in T2_MORE_ITEMS_CONSTRAINTS["all"]:
                    self.add_item_constraint(item, constraint[0], **constraint[1])
                for constraint in T2_MORE_ITEMS_CONSTRAINTS.get(item.category.name, []):
                    self.add_item_constraint(item, constraint[0], **constraint[1])
            if self.sp.spec.typology >= 3:
                for constraint in T3_MORE_ITEMS_CONSTRAINTS["all"]:
                    self.add_item_constraint(item, constraint[0], **constraint[1])
                for constraint in T3_MORE_ITEMS_CONSTRAINTS.get(item.category.name, []):
                    self.add_item_constraint(item, constraint[0], **constraint[1])
            if self.sp.spec.typology >= 4:
                for constraint in T4_MORE_ITEMS_CONSTRAINTS["all"]:
                    self.add_item_constraint(item, constraint[0], **constraint[1])
                for constraint in T4_MORE_ITEMS_CONSTRAINTS.get(item.category.name, []):
                    self.add_item_constraint(item, constraint[0], **constraint[1])

    def add_item_constraint(self, item: Item, constraint_func: Callable, **kwargs) -> None:
        """
        add item constraint
        :param item: Item
        :param constraint_func: Callable
        :return: None
        """
        if kwargs is not {}:
            kwargs = {"item": item, **kwargs}
        else:
            kwargs = {"item": item}
        self.solver.add_constraint(constraint_func(self, **kwargs))

    def or_(self, ct1: ortools.Constraint, ct2: ortools.Constraint) -> ortools.Constraint:
        """
        Or between two constraints
        :param ct1: ortools.Constraint
        :param ct2: ortools.Constraint
        :return: ct: ortools.Constraint
        """
        ct = (self.solver.solver.Max(ct1, ct2) == 1)
        return ct

    def and_(self, ct1: ortools.Constraint, ct2: ortools.Constraint) -> ortools.Constraint:
        """
        And between two constraints
        :param ct1: ortools.Constraint
        :param ct2: ortools.Constraint
        :return: ct: ortools.Constraint
        """
        ct = (self.solver.solver.Min(ct1, ct2) == 1)
        return ct


def space_attribution_constraint(manager: 'ConstraintsManager',
                                 j_space: int) -> ortools.Constraint:
    """
    Each space has to be associated with an item and one time only
    :param manager: 'ConstraintsManager'
    :param j_space: int
    :return: ct: ortools.Constraint
    """
    ct = (manager.solver.solver.Sum(
        manager.solver.positions[i, j_space]
        for i in range(len(manager.sp.spec.items))) == 1)
    return ct


def item_attribution_constraint(manager: 'ConstraintsManager',
                                item: Item) -> ortools.Constraint:
    """
    Each item has to be associated with a space
    :param manager: 'ConstraintsManager'
    :param item: Item
    :return: ct: ortools.Constraint
    """
    ct = (manager.solver.solver.Sum(
        manager.solver.positions[item.id, j_space]
        for j_space in range(manager.sp.spec.plan.count_mutable_spaces())) >= 1)
    return ct


def area_constraint(manager: 'ConstraintsManager', item: Item,
                    min_max: str) -> ortools.Constraint:
    """
    Maximum area constraint
    :param manager: 'ConstraintsManager'
    :param item: Item
    :param min_max: str
    :return: ct: ortools.Constraint
    """
    ct = None

    if min_max == "max":
        if ((item.variant in ["l", "xl"] or item.category.name in ["entrance", "circulation"])
                and item.category.name not in ["living", "livingKitchen", "dining"]):
            max_area = round(item.max_size.area)
        else:
            max_area = round(max(item.max_size.area * MAX_AREA_COEFF, item.max_size.area + 1 * SQM))
        ct = (manager.solver.solver
              .Sum(manager.solver.positions[item.id, j] * round(space.area)
                   for j, space in enumerate(manager.sp.spec.plan.mutable_spaces())) <= max_area)

    elif min_max == "min":
        if item.variant in ["xs", "s"]:
            min_area = round(item.min_size.area)
        else:
            min_area = round(min(item.min_size.area * MIN_AREA_COEFF, item.min_size.area - 1 * SQM))
        ct = (manager.solver.solver
              .Sum(manager.solver.positions[item.id, j] * round(space.area)
                   for j, space in enumerate(manager.sp.spec.plan.mutable_spaces())) >= min_area)
    else:
        ValueError("AreaConstraint")

    return ct


def distance_constraint(manager: 'ConstraintsManager', item: Item) -> ortools.Constraint:
    """
    Maximum distance constraint between spaces constraint
    :param manager: 'ConstraintsManager'
    :param item: Item
    :return: ct: ortools.Constraint
    # TODO : find best param
    # TODO : unit tests
    """
    if item.category.name in ["living", "dining", "livingKitchen", "dressing", "laundry"]:
        param = 2
    elif item.category.name in ["bathroom", "study", "misc", "kitchen"]:
        param = 2
    else:
        param = 1.8

    max_distance = int(round(param * item.max_size.area ** 0.5))

    ct = None

    for j, j_space in enumerate(manager.sp.spec.plan.mutable_spaces()):
        for k, k_space in enumerate(manager.sp.spec.plan.mutable_spaces()):
            if j < k:
                if ct is None:
                    ct = ((manager.solver.positions[item.id, j] *
                           manager.solver.positions[item.id, k])
                          <= int(max_distance / manager.spaces_distance[j][k]))
                else:
                    new_ct = ((manager.solver.positions[item.id, j] *
                               manager.solver.positions[item.id, k])
                              <= int(max_distance / manager.spaces_distance[j][k]))
                    ct = manager.and_(ct, new_ct)

    return ct


def area_graph_constraint(manager: 'ConstraintsManager', item: Item) -> ortools.Constraint:
    """
    Graph constraint:
    - existing path between two seed space
    - shortest path area < max area (+ margin)
    :param manager: 'ConstraintsManager'
    :param item: Item
    :return: ct: ortools.Constraint
    # TODO : unit tests
    """

    ct = None
    if ((item.variant in ["l", "xl"] or item.category.name in ["entrance"])
            and item.category.name not in ["living", "livingKitchen", "dining"]):
        max_area = round(item.max_size.area)
    else:
        max_area = round(max(item.max_size.area * MAX_AREA_COEFF, item.max_size.area + 1 * SQM))

    for j, j_space in enumerate(manager.sp.spec.plan.mutable_spaces()):
        for k, k_space in enumerate(manager.sp.spec.plan.mutable_spaces()):
            if j < k:
                if ct is None:
                    if (j not in nx.nodes(manager.area_space_graph)
                            or k not in nx.nodes(manager.area_space_graph)
                            or not nx.has_path(manager.area_space_graph, j, k)):
                        ct = (manager.solver.positions[item.id, j] *
                              manager.solver.positions[item.id, k] == 0)
                    else:
                        path = nx.dijkstra_path(manager.area_space_graph, j, k)
                        area_path = sum(int(space.area)
                                        for i, space in
                                        enumerate(manager.sp.spec.plan.mutable_spaces())
                                        if i in path)
                        ct = (manager.solver.positions[item.id, j] *
                              manager.solver.positions[item.id, k] * area_path
                              <= max_area)

                else:
                    if (j not in nx.nodes(manager.area_space_graph)
                            or k not in nx.nodes(manager.area_space_graph)
                            or not nx.has_path(manager.area_space_graph, j, k)):
                        new_ct = (manager.solver.positions[item.id, j] *
                                  manager.solver.positions[item.id, k] == 0)
                    else:
                        path = nx.dijkstra_path(manager.area_space_graph, j, k)
                        area_path = sum(int(space.area)
                                        for i, space in
                                        enumerate(manager.sp.spec.plan.mutable_spaces())
                                        if i in path)
                        new_ct = (manager.solver.positions[item.id, j] *
                                  manager.solver.positions[item.id, k] * area_path
                                  <= max_area)
                    ct = manager.and_(ct, new_ct)

    return ct


def graph_constraint(manager: 'ConstraintsManager', item: Item) -> ortools.Constraint:
    """
    Graph constraint:
    - existing path between two seed space
    - shortest path number of seed spaces <= nbr of seed spaces
    :param manager: 'ConstraintsManager'
    :param item: Item
    :return: ct: ortools.Constraint
    # TODO : unit tests
    """
    ct = None
    for j, j_space in enumerate(manager.sp.spec.plan.mutable_spaces()):
        for k, k_space in enumerate(manager.sp.spec.plan.mutable_spaces()):
            if j < k:
                if ct is None:
                    if j not in nx.nodes(manager.space_graph) or k not in nx.nodes(
                            manager.space_graph) or not nx.has_path(manager.space_graph, j, k):
                        ct = (manager.solver.positions[item.id, j] *
                              manager.solver.positions[item.id, k] == 0)
                    else:
                        ct = ((manager.solver.positions[item.id, j] *
                               manager.solver.positions[item.id, k] *
                               len(nx.dijkstra_path(manager.space_graph, j, k)))
                              <= manager.solver.solver.Sum(manager.solver.positions[item.id, l]
                                                           for l, l_space in enumerate(
                                    manager.sp.spec.plan.mutable_spaces())))

                else:
                    if j not in nx.nodes(manager.space_graph) or k not in nx.nodes(
                            manager.space_graph) or not nx.has_path(manager.space_graph, j, k):
                        new_ct = (manager.solver.positions[item.id, j] *
                                  manager.solver.positions[item.id, k] == 0)
                    else:
                        new_ct = ((manager.solver.positions[item.id, j] *
                                   manager.solver.positions[item.id, k] *
                                   len(nx.dijkstra_path(manager.space_graph, j, k)))
                                  <= manager.solver.solver.Sum(manager.solver.positions[item.id, l]
                                                               for l, l_space in enumerate(
                                    manager.sp.spec.plan.mutable_spaces())))
                    ct = manager.and_(ct, new_ct)

    return ct


def shape_constraint(manager: 'ConstraintsManager', item: Item) -> ortools.Constraint:
    """
    Shape constraint : perimeter**2/area
    :param manager: 'ConstraintsManager'
    :param item: Item
    :return: ct: ortools.Constraint
    # TODO : find best param
    # TODO : unit tests
    """

    plan_ratio = round(manager.sp.spec.plan.indoor_perimeter ** 2
                       / manager.sp.spec.plan.indoor_area)

    if item.category.name in ["living", "dining", "livingKitchen", "dressing", "laundry"]:
        param = min(max(30, int(plan_ratio + 10)), 40)
    elif item.category.name in ["bathroom", "study", "misc", "kitchen"]:
        param = min(max(25, int(plan_ratio)), 35)
    else:
        param = 22 # toilet / bedroom / entrance

    item_area = manager.solver.solver.Sum(manager.solver.positions[item.id, j] * int(space.area)
                                          for j, space in
                                          enumerate(manager.sp.spec.plan.mutable_spaces()))
    if item.category.name in ["toilet", "bathroom"]:
        cells_perimeter = manager.solver.solver.Sum(manager.solver.positions[item.id, j] *
                                                    int(space.perimeter_without_duct)
                                                    for j, space in
                                                    enumerate(
                                                        manager.sp.spec.plan.mutable_spaces()))
    else:
        cells_perimeter = manager.solver.solver.Sum(manager.solver.positions[item.id, j] *
                                                    int(space.perimeter)
                                                    for j, space in
                                                    enumerate(
                                                        manager.sp.spec.plan.mutable_spaces()))
    cells_adjacency = manager.solver.solver.Sum(manager.solver.positions[item.id, j] *
                                                manager.solver.positions[item.id, k] *
                                                int(j_space.contact_length(k_space))
                                                for j, j_space in
                                                enumerate(manager.sp.spec.plan.mutable_spaces())
                                                for k, k_space in
                                                enumerate(manager.sp.spec.plan.mutable_spaces())
                                                )
    item_perimeter = cells_perimeter - cells_adjacency
    ct = (item_perimeter * item_perimeter <= param * item_area)

    return ct


def windows_constraint(manager: 'ConstraintsManager', item: Item) -> Optional[bool]:
    """
    Windows length constraint
    :param manager: 'ConstraintsManager'
    :param item: Item
    :return: ct: ortools.Constraint
    """
    ct = None
    for j_item in manager.sp.spec.items:
        if (item.category.name in WINDOW_ROOMS and j_item.category.name in WINDOW_ROOMS
                and item.required_area < j_item.required_area):
            if ct is None:
                ct = (manager.windows_length[str(item.id)] <=
                      manager.windows_length[str(j_item.id)])
            else:
                new_ct = (manager.windows_length[str(item.id)] <=
                          manager.windows_length[str(j_item.id)])
                ct = manager.solver.solver.Min(ct, new_ct)
    if ct is None:
        return ct
    else:
        return ct == 1


def opens_on_constraint(manager: 'ConstraintsManager', item: Item,
                        length: int) -> ortools.Constraint:
    """
    Opens on constraint : check the adjacency between two rooms if open on, otherwise impose the
    presence of a window in the room
    :param manager: 'ConstraintsManager'
    :param item: Item
    :param length: int
    :return: ct: ortools.Constraint
    """
    ct = None
    if item.opens_on:
        for category_name in item.opens_on:
            adjacency_sum = 0
            for other_item in manager.sp.spec.items:
                if other_item.category.name == category_name:
                    adjacency_sum += manager.solver.solver.Sum(
                        manager.solver.solver.Sum(
                            int(j_space.maximum_adjacency_length(k_space)) *
                            manager.solver.positions[item.id, j] *
                            manager.solver.positions[other_item.id, k] for
                            j, j_space in enumerate(manager.sp.spec.plan.mutable_spaces()))
                        for k, k_space in enumerate(manager.sp.spec.plan.mutable_spaces()))
            if ct is None:
                ct = (adjacency_sum >= length)
            else:
                ct = manager.and_(ct, (adjacency_sum >= length))
    else:
        ct = components_adjacency_constraint(manager, item, WINDOW_CATEGORY, addition_rule="Or")
    return ct


def symmetry_breaker_constraint(manager: 'ConstraintsManager', item: Item) -> ortools.Constraint:
    """
    Symmetry Breaker constraint
    :param manager: 'ConstraintsManager'
    :param item: Item
    :return: ct: ortools.Constraint
    """
    ct = None
    item_sym_id = str(item.category.name + item.variant)
    if item_sym_id in manager.symmetry_breaker_memo.keys():
        memo = manager.solver.solver.Sum(
            2 ** j * manager.solver.positions[manager.symmetry_breaker_memo[item_sym_id], j]
            for j in range(manager.solver.spaces_nbr))
        current = manager.solver.solver.Sum(2 ** j * manager.solver.positions[item.id, j]
                                            for j in range(manager.solver.spaces_nbr))
        ct = manager.solver.solver.IsLessVar(memo, current) == 1

    manager.symmetry_breaker_memo[item_sym_id] = item.id

    return ct


def inside_adjacency_constraint(manager: 'ConstraintsManager',
                                item: Item) -> ortools.Constraint:
    """
    Space adjacency constraint inside a given item
    :param manager: 'ConstraintsManager'
    :param item: Item
    :return: ct: ortools.Constraint
    """
    nbr_spaces_in_i_item = manager.solver.solver.Sum(
        manager.solver.positions[item.id, j] for j in
        range(manager.sp.spec.plan.count_mutable_spaces()))
    spaces_adjacency = manager.solver.solver.Sum(
        manager.solver.solver.Sum(
            int(j_space.adjacent_to(k_space, INSIDE_ADJACENCY_LENGTH)) *
            manager.solver.positions[item.id, j] *
            manager.solver.positions[item.id, k] for
            j, j_space in enumerate(manager.sp.spec.plan.mutable_spaces()) if j > k)
        for k, k_space in enumerate(manager.sp.spec.plan.mutable_spaces()))
    ct1 = (spaces_adjacency >= nbr_spaces_in_i_item - 1)

    ct2 = None
    for k, k_space in enumerate(manager.sp.spec.plan.mutable_spaces()):
        a = (manager.solver.positions[item.id, k] *
             manager.solver.solver
             .Sum(int(j_space.adjacent_to(k_space, INSIDE_ADJACENCY_LENGTH)) *
                  manager.solver.positions[item.id, j]
                  for j, j_space in enumerate(manager.sp.spec.plan.mutable_spaces()) if k != j))

        if ct2 is None:
            ct2 = manager.solver.solver.Max(
                a >= manager.solver.positions[item.id, k],
                nbr_spaces_in_i_item == 1)
        else:
            ct2 = (manager.solver.solver
                   .Min(ct2, manager.solver.solver
                        .Max(a >= manager.solver.positions[item.id, k],
                             nbr_spaces_in_i_item == 1)))

    ct = (manager.and_(ct1, ct2) == 1)

    return ct


def item_adjacency_constraint(manager: 'ConstraintsManager', item: Item,
                              item_categories: List[str], adj: bool = True,
                              addition_rule: str = '') -> ortools.Constraint:
    """
    Item adjacency constraint :
    :param manager: 'ConstraintsManager'
    :param item: Item
    :param item_categories: List[str]
    :param adj: bool
    :param addition_rule: str
    :return: ct: ortools.Constraint
    """

    ct = None
    for cat in item_categories:
        adjacency_sum = 0
        for num, num_item in enumerate(manager.sp.spec.items):
            if num_item.category.name == cat and num_item != item:
                adjacency_sum += manager.solver.solver.Sum(
                    manager.solver.solver.Sum(
                        int(j_space.distance_to(k_space, "min") < LBW_THICKNESS) *
                        int(k_space.floor.level == j_space.floor.level) *
                        manager.solver.positions[item.id, j] *
                        manager.solver.positions[num, k] for
                        j, j_space in enumerate(manager.sp.spec.plan.mutable_spaces()))
                    for k, k_space in enumerate(manager.sp.spec.plan.mutable_spaces()))

        if adjacency_sum is not 0:
            if ct is None:
                if adj:
                    ct = (adjacency_sum >= 1)
                else:
                    ct = (adjacency_sum == 0)
            else:
                if adj:
                    if addition_rule == "Or":
                        ct = manager.or_(ct, (adjacency_sum >= 1))
                    elif addition_rule == "And":
                        ct = manager.and_(ct, (adjacency_sum >= 1))
                    else:
                        ValueError("ComponentsAdjacencyConstraint")
                else:
                    if addition_rule == "Or":
                        ct = manager.or_(ct, (adjacency_sum == 0))
                    elif addition_rule == "And":
                        ct = manager.and_(ct, (adjacency_sum == 0))
                    else:
                        ValueError("ComponentsAdjacencyConstraint")

    return ct


def components_adjacency_constraint(manager: 'ConstraintsManager', item: Item,
                                    category: Sequence[str], adj: bool = True,
                                    addition_rule: str = '') -> ortools.Constraint:
    """
    Components adjacency constraint
    :param manager: 'ConstraintsManager'
    :param item: Item
    :param category: List[str]
    :param adj: bool
    :param addition_rule: str
    :return: ct: ortools.Constraint
    """
    ct = None
    for c, cat in enumerate(category):
        adjacency_sum = manager.solver.solver.Sum(
            manager.solver.positions[item.id, j] for j, space in
            enumerate(manager.sp.spec.plan.mutable_spaces()) if
            cat in space.components_category_associated())
        if c == 0:
            if adj:
                ct = (adjacency_sum >= 1)
            else:
                ct = (adjacency_sum == 0)
        else:
            if adj:
                if addition_rule == "Or":
                    ct = manager.or_(ct, (adjacency_sum >= 1))
                elif addition_rule == "And":
                    ct = manager.and_(ct, (adjacency_sum >= 1))
                else:
                    ValueError("ComponentsAdjacencyConstraint")
            else:
                if addition_rule == "Or":
                    ct = manager.or_(ct, (adjacency_sum == 0))
                elif addition_rule == "And":
                    ct = manager.and_(ct, (adjacency_sum == 0))
                else:
                    ValueError("ComponentsAdjacencyConstraint")

    return ct


def externals_connection_constraint(manager: 'ConstraintsManager',
                                    item: Item) -> ortools.Constraint:
    """
    externals connection constraint
    :param manager: 'ConstraintsManager'
    :param item: Item
    :return: ct: ortools.Constraint
    """
    ct = None

    has_to_be_connected = False
    for space in manager.sp.spec.plan.spaces:
        if space.category.external and space.area > BIG_EXTERNAL_SPACE:
            has_to_be_connected = True
            break

    if has_to_be_connected:
        adjacency_sum = manager.solver.solver.Sum(
            manager.solver.positions[item.id, j] for j, space in
            enumerate(manager.sp.spec.plan.mutable_spaces())
            if max([ext_space.area for ext_space in space.connected_spaces()
                    if ext_space is not None and ext_space.category.external],
                   default=0) > BIG_EXTERNAL_SPACE)
        ct = (adjacency_sum >= 1)

    return ct


GENERAL_ITEMS_CONSTRAINTS = {
    "all": [
        [inside_adjacency_constraint, {}],
        [graph_constraint, {}],
        [area_graph_constraint, {}],
        [distance_constraint, {}],
        [shape_constraint, {}],
        [windows_constraint, {}],
        [symmetry_breaker_constraint, {}]
    ],
    "entrance": [
        [components_adjacency_constraint, {"category": ["frontDoor"], "adj": True}],  # ???
        [area_constraint, {"min_max": "max"}]
    ],
    "toilet": [
        [area_constraint, {"min_max": "min"}],
        [item_attribution_constraint, {}],
        [components_adjacency_constraint, {"category": ["duct"], "adj": True}],
        [components_adjacency_constraint,
         {"category": WINDOW_CATEGORY, "adj": False, "addition_rule": "And"}],
        [components_adjacency_constraint, {"category": ["startingStep"], "adj": False}],
        [area_constraint, {"min_max": "max"}],
    ],
    "bathroom": [
        [area_constraint, {"min_max": "min"}],
        [item_attribution_constraint, {}],
        [components_adjacency_constraint, {"category": ["duct"], "adj": True}],
        [components_adjacency_constraint, {"category": ["doorWindow"], "adj": False}],
        [components_adjacency_constraint, {"category": ["startingStep"], "adj": False}],
        [area_constraint, {"min_max": "max"}],
    ],
    "living": [
        [area_constraint, {"min_max": "min"}],
        [item_attribution_constraint, {}],
        [components_adjacency_constraint,
         {"category": WINDOW_CATEGORY, "adj": True, "addition_rule": "Or"}],
        [item_adjacency_constraint,
         {"item_categories": ("kitchen", "dining"), "adj": True, "addition_rule": "Or"}]
    ],
    "livingKitchen": [
        [area_constraint, {"min_max": "min"}],
        [item_attribution_constraint, {}],
        [components_adjacency_constraint,
         {"category": WINDOW_CATEGORY, "adj": True, "addition_rule": "Or"}],
        [item_adjacency_constraint,
         {"item_categories": ("kitchen", "dining"), "adj": True, "addition_rule": "Or"}]
    ],
    "dining": [
        [area_constraint, {"min_max": "min"}],
        [item_attribution_constraint, {}],
        [opens_on_constraint, {"length": 220}],
        [components_adjacency_constraint,
         {"category": WINDOW_CATEGORY, "adj": True, "addition_rule": "Or"}],
        [item_adjacency_constraint, {"item_categories": ["kitchen"]}]
    ],
    "kitchen": [
        [area_constraint, {"min_max": "min"}],
        [item_attribution_constraint, {}],
        [opens_on_constraint, {"length": 220}],
        [components_adjacency_constraint, {"category": ["duct"], "adj": True}],
        [area_constraint, {"min_max": "max"}],
        [item_adjacency_constraint,
         {"item_categories": ("living", "dining"), "adj": True, "addition_rule": "Or"}],
        [components_adjacency_constraint, {"category": ["startingStep"], "adj": False}]
    ],
    "bedroom": [
        [area_constraint, {"min_max": "min"}],
        [item_attribution_constraint, {}],
        [opens_on_constraint, {"length": 220}],
        [area_constraint, {"min_max": "max"}],
        [components_adjacency_constraint, {"category": ["startingStep"], "adj": False}],
    ],
    "study": [
        [area_constraint, {"min_max": "min"}],
        [item_attribution_constraint, {}],
        [opens_on_constraint, {"length": 220}],
        [area_constraint, {"min_max": "max"}],
        [components_adjacency_constraint, {"category": ["startingStep"], "adj": False}],
    ],
    "dressing": [
        [area_constraint, {"min_max": "min"}],
        [item_attribution_constraint, {}],
        [components_adjacency_constraint,
         {"category": WINDOW_CATEGORY, "adj": False, "addition_rule": "And"}],
        [components_adjacency_constraint, {"category": ["startingStep"], "adj": False}],
        [area_constraint, {"min_max": "max"}],
    ],
    "laundry": [
        [area_constraint, {"min_max": "min"}],
        [item_attribution_constraint, {}],
        [components_adjacency_constraint, {"category": ["duct"], "adj": True}],
        [components_adjacency_constraint,
         {"category": WINDOW_CATEGORY, "adj": False, "addition_rule": "And"}],
        [components_adjacency_constraint, {"category": ["startingStep"], "adj": False}],
        [area_constraint, {"min_max": "max"}],
    ]
}

T2_MORE_ITEMS_CONSTRAINTS = {
    "all": [

    ],
    "livingKitchen": [
        [components_adjacency_constraint, {"category": ["duct"], "adj": True}],
    ]
}

T3_MORE_ITEMS_CONSTRAINTS = {
    "all": [

    ],
    "toilet": [
        [item_adjacency_constraint,
         {"item_categories": PRIVATE_ROOMS, "adj": True, "addition_rule": "Or"}],
        [item_adjacency_constraint, {"item_categories": ["toilet"], "adj": False}]
    ],
    "bathroom": [
        [item_adjacency_constraint, {"item_categories": ["bedroom"], "adj": True}],
    ],
    "living": [
        [externals_connection_constraint, {}]
    ],
    "livingKitchen": [
        [externals_connection_constraint, {}]
    ],
    "dressing": [
        [item_adjacency_constraint,
         {"item_categories": PRIVATE_ROOMS, "adj": True, "addition_rule": "Or"}]
    ],
    "laundry": [
        [item_adjacency_constraint,
         {"item_categories": PRIVATE_ROOMS, "adj": True, "addition_rule": "Or"}]
    ]
}
T4_MORE_ITEMS_CONSTRAINTS = {
    "all": [

    ],
    "bathroom": [
        [item_adjacency_constraint, {"item_categories": ["bathroom"], "adj": False}]
    ],
    "bedroom": [
        [item_adjacency_constraint,
         {"item_categories": PRIVATE_ROOMS, "adj": True, "addition_rule": "Or"}]
    ]
}<|MERGE_RESOLUTION|>--- conflicted
+++ resolved
@@ -30,12 +30,8 @@
 
 DAY_ROOMS = ["living", "livingKitchen", "dining", "kitchen", "cellar"]
 
-<<<<<<< HEAD
-PRIVATE_ROOMS = ["bedroom", "bathroom", "laundry", "dressing", "entrance", "circulation", "wc"]
-=======
-PRIVATE_ROOMS = ["bedroom", "bathroom", "laundry", "dressing", "entrance", "circulationSpace",
+PRIVATE_ROOMS = ["bedroom", "bathroom", "laundry", "dressing", "entrance", "circulation",
                  "toilet"]
->>>>>>> faac8895
 
 WINDOW_CATEGORY = ["window", "doorWindow"]
 
