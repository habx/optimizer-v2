# coding=utf-8
"""
Constraints manager Module
Creates the following classes:
• ConstraintSolver: Encapsulation of the OR-Tools solver adapted to our problem
• ConstraintsManager : attributes the spaces of the plan created by the seeder to the items.
TODO : the adjacency constraint of spaces within the same room is not completed
TODO : fusion of the entrance for small apartment untreated

OR-Tools : google constraint programing solver
    https://developers.google.com/optimization/
    https://acrogenesis.com/or-tools/documentation/user_manual/index.html

"""
from typing import List, Callable, Optional, Sequence, TYPE_CHECKING
from ortools.constraint_solver import pywrapcp as ortools
from libs.specification.specification import Item
from libs.plan.category import LinearCategory
import networkx as nx
import time
import logging

if TYPE_CHECKING:
    from libs.space_planner.space_planner import SpacePlanner

WINDOW_ROOMS = ["living", "kitchen", "livingKitchen", "study", "dining", "bedroom", "bathroom"]

CIRCULATION_ROOMS = ["living", "livingKitchen", "dining", "entrance", "circulation"]

DAY_ROOMS = ["living", "livingKitchen", "dining", "kitchen", "cellar", "study"]

PRIVATE_ROOMS = ["bedroom", "study", "bathroom", "laundry", "wardrobe", "entrance", "circulation",
                 "toilet"]

WINDOW_CATEGORY = ["window", "doorWindow"]

BIG_VARIANTS = ["m", "l", "xl"]

SMALL_VARIANTS = ["xs", "s"]

OPEN_ON_ADJACENCY_SIZE = 200


SQM = 10000
BIG_EXTERNAL_SPACE = 7*SQM
LBW_THICKNESS = 30
MAX_AREA_COEFF = 4 / 3
MIN_AREA_COEFF = 2 / 3
INSIDE_ADJACENCY_LENGTH = 10
ITEM_ADJACENCY_LENGTH = 50
SEARCH_TIME_LIMIT = 1800000  # millisecond
SEARCH_SOLUTIONS_LIMIT = 1000

class ConstraintSolver:
    """
    Constraint Solver
    Encapsulation of the OR-tools solver adapted to our problem
    """

    def __init__(self, items_nbr: int, spaces_nbr: int, spaces_adjacency_matrix: List[List[int]]):
        self.items_nbr = items_nbr
        self.spaces_nbr = spaces_nbr
        self.spaces_adjacency_matrix = spaces_adjacency_matrix
        # Create the solver
        self.solver = ortools.Solver('SpacePlanner')
        # Declare variables
        self.cells_item: List[ortools.IntVar] = []
        self.positions = {}
        self._init_positions()
        self.solutions = []

    def _init_positions(self) -> None:
        """
        variables initialization
        :return: None
        """
        # cells in [0, self.items_nbr-1]
        self.cells_item = [self.solver.IntVar(0, self.items_nbr - 1,
                                              "cells_item[{0}]".format(j_space))
                           for j_space in range(self.spaces_nbr)]

        for i_item in range(self.items_nbr):
            for j_space in range(self.spaces_nbr):
                self.positions[i_item, j_space] = (self.cells_item[j_space] == i_item)

    def add_constraint(self, ct: ortools.Constraint) -> None:
        """
        add constraint
        :param ct: ortools.Constraint
        :return: None
        """
        if ct is not None:
            self.solver.Add(ct)

    def _check_adjacency(self, room_positions, connectivity_checker) -> bool:
        """
        Experimental function using BFS graph analysis in order to check wether each room is
        connected.
        A room is considered a subgraph of the voronoi graph.
        :param room_positions:
        :param connectivity_checker:
        :return: a boolean indicating wether each room is connected

        """
        # check for the connectivity of each room
        for i_item in range(self.items_nbr):
            # compute the number of fixed item in the room
            nbr_cells_in_room = sum(room_positions[i_item])
            # if a room has only one fixed item there is no need to check for adjacency
            if nbr_cells_in_room <= 1:
                continue
            # else check the connectivity of the subgraph composed of the fi inside the given room
            room_line = room_positions[i_item]
            fi_in_room = tuple([i for i, e in enumerate(room_line) if e])
            if not connectivity_checker(fi_in_room):
                return False

        return True

    def solve(self) -> None:
        """
        search and solution
        :return: None
        """
        t0 = time.process_time()
        decision_builder = self.solver.Phase(self.cells_item, self.solver.CHOOSE_FIRST_UNBOUND,
                               self.solver.ASSIGN_MIN_VALUE)
        time_limit = self.solver.TimeLimit(SEARCH_TIME_LIMIT)
        self.solver.NewSearch(decision_builder, time_limit)

        connectivity_checker = check_room_connectivity_factory(self.spaces_adjacency_matrix)

        # noinspection PyArgumentList
        while self.solver.NextSolution():
            sol_positions = []
            for i_item in range(self.items_nbr):  # Rooms
                logging.debug("ConstraintSolver: Solution : {0}: {1}".format(i_item, [
                    self.cells_item[j].Value() == i_item for j in range(self.spaces_nbr)]))
                sol_positions.append([])
                for j_space in range(self.spaces_nbr):  # empty and seed spaces
                    sol_positions[i_item].append(self.cells_item[j_space].Value() == i_item)
            validity = self._check_adjacency(sol_positions, connectivity_checker)

            if validity:
                self.solutions.append(sol_positions)
                if len(self.solutions) >= SEARCH_SOLUTIONS_LIMIT:
                    logging.warning("ConstraintSolver: SEARCH_SOLUTIONS_LIMIT: %d",
                                    len(self.solutions))
                    break
                if (time.process_time() - t0 - 600) >= 0:
                    logging.warning("ConstraintSolver: TIME_LIMIT - 10 min")
                    break

        # noinspection PyArgumentList
        self.solver.EndSearch()

        logging.debug("ConstraintSolver: Statistics")
        print("ConstraintSolver: num_solutions: %d", len(self.solutions))
        logging.debug("ConstraintSolver: failures: %d", self.solver.Failures())
        logging.debug("ConstraintSolver: branches:  %d", self.solver.Branches())
        logging.debug("ConstraintSolver: Process time : %f", time.process_time() - t0)
        if round(time.process_time() - t0) == round(SEARCH_TIME_LIMIT / 1000):
            logging.warning("ConstraintSolver: SEARCH_TIME_LIMIT - 30 min")


def adjacency_matrix_to_graph(matrix):
    """
    Converts adjacency matrix to a networkx graph structure,
    a value of 1 in the matrix correspond to an edge in the Graph
    :param matrix: an adjacency_matrix
    :return: a networkx graph structure
    """

    nb_cells = len(matrix)  # get the matrix dimensions
    graph = nx.Graph()
    edge_list = [(i, j) for i in range(nb_cells) for j in range(nb_cells) if
                 matrix[i][j] == 1]
    graph.add_edges_from(edge_list)

    return graph


def check_room_connectivity_factory(adjacency_matrix):
    """

    A factory to enable memoization on the check connectivity room

    :param adjacency_matrix: an adjacency_matrix
    :return: check_room_connectivity: a memoized function returning the connectivity of a room
    """

    connectivity_cache = {}
    # create graph from adjacency_matrix
    graph = adjacency_matrix_to_graph(adjacency_matrix)

    def check_room_connectivity(fi_in_room):
        """
        :param fi_in_room: a tuple indicating the fixed items present in the room
        :return: a Boolean indicating if the fixed items in the room are connected according to the
        graph
        """

        # check if the connectivity of these fixed items has already been checked
        # if it is the case fetch the result from the cache
        if fi_in_room in connectivity_cache:
            return connectivity_cache[fi_in_room]

        # else compute the connectivity and stores the result in the cache
        is_connected = nx.is_connected(graph.subgraph(fi_in_room))
        connectivity_cache[fi_in_room] = is_connected

        return is_connected

    # return the memorized function
    return check_room_connectivity


class ConstraintsManager:
    """
    Constraints manager Class
    A Constraints Manager attributes the spaces of the plan created by the seeder to the items.
    The spaces are allocated according to constraints using constraint programming
    All the possible solutions are given.
    """

    def __init__(self, sp: 'SpacePlanner', name: str = ''):
        self.name = name
        self.sp = sp

        self.spaces_adjacency_matrix = []
        self._init_spaces_adjacency()
        self.spaces_item_adjacency_matrix = []
        self._init_spaces_item_adjacency()
        self.solver = ConstraintSolver(len(self.sp.spec.items),
                                       self.sp.spec.plan.count_mutable_spaces(),
                                       self.spaces_adjacency_matrix)
        self.item_area = {}
        self._init_item_area()
        self.item_windows_area = {}
        self._init_item_windows_area()
        self.symmetry_breaker_memo = {}
        self.windows_length = {}
        self._init_windows_length()
        self.spaces_max_distance = []
        self.spaces_min_distance = []
        self._init_spaces_distance()
        self.space_graph = nx.Graph()
        self._init_spaces_graph()
        self.area_space_graph = nx.Graph()
        self._init_area_spaces_graph()
        self.centroid_space_graph = nx.Graph()
        self._init_centroid_spaces_graph()
        self.duct_next_to_entrance = []
        self._init_duct_next_to_entrance()
        self.toilet_entrance_proximity_constraint_first_pass = True
<<<<<<< HEAD
=======
        self.externals_connection_constraint_first_pass = True
        self.large_windows_constraint_first_pass = True
>>>>>>> b8934fe1

        self.item_constraints = {}
        self.add_spaces_constraints()
        self.add_duct_constraints()
        self.add_item_constraints()

    def _init_item_area(self) -> None:
        """
        Initialize item area
        :return:
        """
        for item in self.sp.spec.items:
            self.item_area[item.id] = self.solver.solver.Sum(
                self.solver.positions[item.id, j] * round(space.cached_area())
                for j, space in
                enumerate(self.sp.spec.plan.mutable_spaces()))

    def _init_duct_next_to_entrance(self) -> None:
        """
        Initialize duct_next_to_entrance list
        :return:
        """
        min_distance_from_entrance = 400
        frontDoor = [lin for lin in self.sp.spec.plan.linears if lin.category.name == "frontDoor"]
        ducts = [space for space in self.sp.spec.plan.spaces if space.category.name == "duct"]
        for duct in ducts:
            if (frontDoor[0] and
                frontDoor[0].floor == duct.floor and
                    duct.distance_to_linear(frontDoor[0], "min") < min_distance_from_entrance):
                self.duct_next_to_entrance.append(duct)

    def _init_item_windows_area(self) -> None:
        """
        Initialize item window area
        :return:
        """
        for item in self.sp.spec.items:
            area = 0
            for j, space in enumerate(self.sp.spec.plan.mutable_spaces()):
                for component in space.immutable_components():
                    if component.category.name == "window":
                        area += (self.solver.positions[item.id, j]
                                 * int(round(component.length * 100)))
                    elif component.category.name == "doorWindow":
                        area += (self.solver.positions[item.id, j]
                                   * int(round(component.length * 200)))
            self.item_windows_area[item.id] = area

    def _init_windows_length(self) -> None:
        """
        Initialize the length of each window
        :return:
        """
        for item in self.sp.spec.items:
            length = 0
            for j, space in enumerate(self.sp.spec.plan.mutable_spaces()):
                for component in space.immutable_components():
                    if (component.category.name == "window"
                            or component.category.name == "doorWindow"):
                        length += (self.solver.positions[item.id, j]
                                   * int(round(component.length / 10)))
            self.windows_length[item.id] = length

    def _init_spaces_distance(self) -> None:
        """
        Initialize the spaces distance matrix
        :return:
        """

        for i, i_space in enumerate(self.sp.spec.plan.mutable_spaces()):
            self.spaces_max_distance.append([])
            self.spaces_max_distance[i] = [0] * len(list(self.sp.spec.plan.mutable_spaces()))
            self.spaces_min_distance.append([])
            self.spaces_min_distance[i] = [0] * len(list(self.sp.spec.plan.mutable_spaces()))

        for i, i_space in enumerate(self.sp.spec.plan.mutable_spaces()):
            for j, j_space in enumerate(self.sp.spec.plan.mutable_spaces()):
                if i < j:
                    if i_space.floor != j_space.floor:
                        self.spaces_max_distance[i][j] = 1e20
                        self.spaces_max_distance[j][i] = 1e20
                        self.spaces_min_distance[i][j] = 1e20
                        self.spaces_min_distance[j][i] = 1e20
                    else:
                        self.spaces_max_distance[i][j] = int(i_space.maximum_distance_to(j_space))
                        self.spaces_max_distance[j][i] = int(i_space.maximum_distance_to(j_space))
                        self.spaces_min_distance[i][j] = int(i_space.distance_to(j_space, 'min'))
                        self.spaces_min_distance[j][i] = int(i_space.distance_to(j_space, 'min'))

    def _init_spaces_graph(self) -> None:
        """
        Initialize the graph of adjacent seed spaces
        :return:
        """

        for i, i_space in enumerate(self.sp.spec.plan.mutable_spaces()):
            for j, j_space in enumerate(self.sp.spec.plan.mutable_spaces()):
                if i < j:
                    if i_space.adjacent_to(j_space, INSIDE_ADJACENCY_LENGTH):
                        self.space_graph.add_edge(i, j, weight=1)
                        self.space_graph.add_edge(j, i, weight=1)

    def _init_area_spaces_graph(self) -> None:
        """
        Initialize the graph of adjacent seed spaces with weight = space area
        :return:
        """

        for i, i_space in enumerate(self.sp.spec.plan.mutable_spaces()):
            for j, j_space in enumerate(self.sp.spec.plan.mutable_spaces()):
                if i < j:
                    if i_space.adjacent_to(j_space, INSIDE_ADJACENCY_LENGTH):
                        self.area_space_graph.add_edge(i, j, weight=j_space.cached_area() +
                                                                    i_space.cached_area())
                        self.area_space_graph.add_edge(j, i, weight=j_space.cached_area() +
                                                                    i_space.cached_area())

    def _init_centroid_spaces_graph(self) -> None:
        """
        Initialize the graph of adjacent seed spaces with weight = centroid distance
        :return:
        """

        for i, i_space in enumerate(self.sp.spec.plan.mutable_spaces()):
            for j, j_space in enumerate(self.sp.spec.plan.mutable_spaces()):
                if i < j:
                    if i_space.adjacent_to(j_space, INSIDE_ADJACENCY_LENGTH):
                        centroid_distance = int(((j_space.centroid()[0] - i_space.centroid()[
                            0]) ** 2 + (j_space.centroid()[1] - i_space.centroid()[1]) ** 2) ** 0.5)
                        self.centroid_space_graph.add_edge(i, j, weight=centroid_distance)
                        self.centroid_space_graph.add_edge(j, i, weight=centroid_distance)

    def _init_centroid_spaces_graph(self) -> None:
        """
        Initialize the graph of adjacent seed spaces with weight = centroid distance
        :return:
        """

        for i, i_space in enumerate(self.sp.spec.plan.mutable_spaces()):
            for j, j_space in enumerate(self.sp.spec.plan.mutable_spaces()):
                if i < j:
                    if i_space.adjacent_to(j_space, INSIDE_ADJACENCY_LENGTH):
                        centroid_distance = int(((j_space.centroid()[0] - i_space.centroid()[
                            0]) ** 2 + (j_space.centroid()[1] - i_space.centroid()[1]) ** 2) ** 0.5)
                        self.centroid_space_graph.add_edge(i, j, weight=centroid_distance)
                        self.centroid_space_graph.add_edge(j, i, weight=centroid_distance)

    def _init_spaces_adjacency(self) -> None:
        """
        spaces adjacency matrix init
        :return: None
        """
        self.spaces_adjacency_matrix = [
            [1 if i == j or i_space.adjacent_to(j_space) else 0 for i, i_space in
             enumerate(self.sp.spec.plan.mutable_spaces())] for j, j_space in
            enumerate(self.sp.spec.plan.mutable_spaces())]

    def _init_spaces_item_adjacency(self) -> None:
        """
        spaces adjacency matrix init
        :return: None
        """
        self.spaces_item_adjacency_matrix = [
            [1 if i == j or (i_space.as_sp.buffer(LBW_THICKNESS/2).intersection(
                j_space.as_sp.buffer(LBW_THICKNESS/2)).length/2> ITEM_ADJACENCY_LENGTH and
                             i_space.floor.level == j_space.floor.level) else 0 for i, i_space in
             enumerate(self.sp.spec.plan.mutable_spaces())] for j, j_space in
            enumerate(self.sp.spec.plan.mutable_spaces())]

    def _init_spaces_item_adjacency(self) -> None:
        """
        spaces adjacency matrix init
        :return: None
        """
        # for i, i_space in enumerate(self.sp.spec.plan.mutable_spaces()):
        #     for j, j_space in enumerate(self.sp.spec.plan.mutable_spaces()):
        #         print(i_space.as_sp.buffer(LBW_THICKNESS/2).intersection(j_space.as_sp.buffer(LBW_THICKNESS/2)).length/2)
        self.spaces_item_adjacency_matrix = [
            [1 if i == j or (i_space.as_sp.buffer(LBW_THICKNESS/2).intersection(j_space.as_sp.buffer(LBW_THICKNESS/2)).length/2> ITEM_ADJACENCY_LENGTH and i_space.floor.level == j_space.floor.level) else 0 for i, i_space in
             enumerate(self.sp.spec.plan.mutable_spaces())] for j, j_space in
            enumerate(self.sp.spec.plan.mutable_spaces())]

    def add_spaces_constraints(self) -> None:
        """
        add spaces constraints
        :return: None
        """
        for j_space, space in enumerate(self.sp.spec.plan.mutable_spaces()):
            self.solver.add_constraint(space_attribution_constraint(self, j_space))

    def add_duct_constraints(self) -> None:
        """
        Each duct has to be associated with different type of item if it's possible
        :return: None
        """
        item_type_list = ["toilet", "bathroom"]
        duct_list = [space for space in self.sp.spec.plan.spaces if
                     space.category.name == "duct"]
        ct = None
        for item_type in item_type_list:
            list_item = [i_item for i_item in self.sp.spec.items if
                         i_item.category.name == item_type]
            if 1 < len(list_item) <= len(duct_list):
                for duct in duct_list:
                    adjacency_sum = 0
                    for item in self.sp.spec.items:
                        if item.category.name == item_type:
                            item_duct_adjacency = None
                            for j_space, space in enumerate(self.sp.spec.plan.mutable_spaces()):
                                if duct in [component for component in
                                            space.immutable_components()]:
                                    if item_duct_adjacency is None:
                                        item_duct_adjacency = self.solver.positions[item.id, j_space]
                                    else:
                                        item_duct_adjacency = self.solver.solver.Max(self.solver.positions[item.id, j_space], item_duct_adjacency)
                            adjacency_sum += item_duct_adjacency

                    if ct is None:
                        ct = adjacency_sum <= 1
                    else:
                        ct = self.and_(ct, adjacency_sum <= 1)
        self.solver.add_constraint(ct)

    def add_duct_constraints(self) -> None:
        """
        Each duct has to be associated with different type of item if it's possible
        :return: None
        """
        item_type_list = ["toilet", "bathroom"]
        duct_list = [space for space in self.sp.spec.plan.spaces if
                     space.category.name == "duct"]
        ct = None
        for item_type in item_type_list:
            list_item = [i_item for i_item in self.sp.spec.items if
                         i_item.category.name == item_type]
            if 1 < len(list_item) <= len(duct_list):
                for duct in duct_list:
                    adjacency_sum = 0
                    for item in self.sp.spec.items:
                        if item.category.name == item_type:
                            item_duct_adjacency = None
                            for j_space, space in enumerate(self.sp.spec.plan.mutable_spaces()):
                                if duct in [component for component in
                                            space.immutable_components()]:
                                    if item_duct_adjacency is None:
                                        item_duct_adjacency = self.solver.positions[item.id, j_space]
                                    else:
                                        item_duct_adjacency = self.solver.solver.Max(self.solver.positions[item.id, j_space], item_duct_adjacency)
                            adjacency_sum += item_duct_adjacency

                    if ct is None:
                        ct = adjacency_sum <= 1
                    else:
                        ct = self.and_(ct, adjacency_sum <= 1)
        self.solver.add_constraint(ct)

    def add_item_constraints(self) -> None:
        """
        add items constraints
        :return: None
        """
        for item in self.sp.spec.items:
            for constraint in GENERAL_ITEMS_CONSTRAINTS["all"]:
                self.add_item_constraint(item, constraint[0], **constraint[1])
            for constraint in GENERAL_ITEMS_CONSTRAINTS[item.category.name]:
                self.add_item_constraint(item, constraint[0], **constraint[1])
            if self.sp.spec.typology <= 2:
                for constraint in T1_T2_ITEMS_CONSTRAINTS.get(item.category.name, []):
                    self.add_item_constraint(item, constraint[0], **constraint[1])
            if self.sp.spec.typology == 2 and self.sp.spec.number_of_items > 5:
                for constraint in T2_MORE_ITEMS_CONSTRAINTS.get(item.category.name, []):
                    self.add_item_constraint(item, constraint[0], **constraint[1])
            if self.sp.spec.typology >= 3:
                for constraint in T2_MORE_ITEMS_CONSTRAINTS.get(item.category.name, []):
                    self.add_item_constraint(item, constraint[0], **constraint[1])
                for constraint in T3_MORE_ITEMS_CONSTRAINTS.get(item.category.name, []):
                    self.add_item_constraint(item, constraint[0], **constraint[1])
            # if self.sp.spec.typology >= 4:
            #     for constraint in T4_MORE_ITEMS_CONSTRAINTS.get(item.category.name, []):
            #         self.add_item_constraint(item, constraint[0], **constraint[1])

    def add_item_constraint(self, item: Item, constraint_func: Callable, **kwargs) -> None:
        """
        add item constraint
        :param item: Item
        :param constraint_func: Callable
        :return: None
        """
        if kwargs is not {}:
            kwargs = {"item": item, **kwargs}
        else:
            kwargs = {"item": item}
        self.solver.add_constraint(constraint_func(self, **kwargs))

    def or_(self, ct1: ortools.Constraint, ct2: ortools.Constraint) -> ortools.Constraint:
        """
        Or between two constraints
        :param ct1: ortools.Constraint
        :param ct2: ortools.Constraint
        :return: ct: ortools.Constraint
        """
        ct = (self.solver.solver.Max(ct1, ct2) == 1)
        return ct

    def and_(self, ct1: ortools.Constraint, ct2: ortools.Constraint) -> ortools.Constraint:
        """
        And between two constraints
        :param ct1: ortools.Constraint
        :param ct2: ortools.Constraint
        :return: ct: ortools.Constraint
        """
        ct = (self.solver.solver.Min(ct1, ct2) == 1)
        return ct


def space_attribution_constraint(manager: 'ConstraintsManager',
                                 j_space: int) -> ortools.Constraint:
    """
    Each space has to be associated with an item and one time only
    :param manager: 'ConstraintsManager'
    :param j_space: int
    :return: ct: ortools.Constraint
    """
    ct = (manager.solver.solver.Sum(
        manager.solver.positions[i, j_space]
        for i in range(len(manager.sp.spec.items))) == 1)
    return ct


def item_attribution_constraint(manager: 'ConstraintsManager',
                                item: Item) -> ortools.Constraint:
    """
    Each item has to be associated with a space
    :param manager: 'ConstraintsManager'
    :param item: Item
    :return: ct: ortools.Constraint
    """
    ct = (manager.solver.solver.Sum(
        manager.solver.positions[item.id, j_space]
        for j_space in range(manager.sp.spec.plan.count_mutable_spaces())) >= 1)
    return ct


def area_constraint(manager: 'ConstraintsManager', item: Item,
                    min_max: str) -> ortools.Constraint:
    """
    Maximum area constraint
    :param manager: 'ConstraintsManager'
    :param item: Item
    :param min_max: str
    :return: ct: ortools.Constraint
    """
    ct = None

    if min_max == "max":
        if (item.variant in ["l", "xl"]
             and item.category.name not in ["living", "livingKitchen", "dining"]):
            max_area = round(item.max_size.area)
        else:
            max_area = round(max(item.max_size.area * MAX_AREA_COEFF, item.max_size.area + 1 * SQM))

        ct = manager.item_area[item.id] <= max_area

    elif min_max == "min":
        if item.variant in ["xs", "s"]:
            min_area = round(item.min_size.area)
        else:
            min_area = round(min(item.min_size.area * MIN_AREA_COEFF, item.min_size.area - 1 * SQM))

        ct = manager.item_area[item.id] >= min_area
    else:
        ValueError("AreaConstraint")

    return ct

def distance_constraint(manager: 'ConstraintsManager', item: Item) -> ortools.Constraint:
    """
    Maximum distance constraint between spaces constraint
    :param manager: 'ConstraintsManager'
    :param item: Item
    :return: ct: ortools.Constraint
    # TODO : find best param
    # TODO : unit tests
    """
    if item.category.name in ["living", "dining", "livingKitchen", "wardrobe", "laundry"]:
        param = 2
    elif item.category.name in ["bathroom", "bedroom"]:
        param = 1.9
    elif item.category.name in ["study", "misc", "kitchen"]:
        param = 1.8
    elif item.category.name in ["entrance"]:
        param = 2.5
    elif item.category.name in ["circulation"]:
        param = 3
    else:
        param = 1.8 # toilet

    max_distance = int(round(param * item.required_area ** 0.5))

    ct = None

    for j, j_space in enumerate(manager.sp.spec.plan.mutable_spaces()):
        for k, k_space in enumerate(manager.sp.spec.plan.mutable_spaces()):
            if j < k:
                if ct is None:
                    ct = ((manager.solver.positions[item.id, j] *
                           manager.solver.positions[item.id, k])
                          <= int(max_distance / manager.spaces_max_distance[j][k]))
                else:
                    new_ct = ((manager.solver.positions[item.id, j] *
                               manager.solver.positions[item.id, k])
                              <= int(max_distance / manager.spaces_max_distance[j][k]))
                    ct = manager.and_(ct, new_ct)
    ct = or_no_space_constraint(manager, item, ct)
    return ct

<<<<<<< HEAD
def max_distance_to_window_constraint(manager: 'ConstraintsManager', item: Item) -> ortools.Constraint:
    """
    Maximum distance constraint between spaces constraint
    :param manager: 'ConstraintsManager'
    :param item: Item
    :return: ct: ortools.Constraint
    # TODO : find best param
    # TODO : unit tests
    """
    ct = None
    max_distance = 1000
    additional_distance = 150
    for j, j_space in enumerate(manager.sp.spec.plan.mutable_spaces()):
        current_ct = None
        if "window" in j_space.components_category_associated() or "doorWindow" in j_space.components_category_associated():
            for k, k_space in enumerate(manager.sp.spec.plan.mutable_spaces()):
                if j < k:
                    if current_ct is None:
                        if (j not in nx.nodes(manager.centroid_space_graph)
                                or k not in nx.nodes(manager.centroid_space_graph)
                                or not nx.has_path(manager.centroid_space_graph, j, k)):
                            current_ct = (manager.solver.positions[item.id, j] *
                                  manager.solver.positions[item.id, k] == 0)
                        else:
                            path_length, path = nx.single_source_dijkstra(
                                manager.centroid_space_graph, j, k)
                            path_length += additional_distance
                            path_inside_room = 1
                            for i_path in path:
                                path_inside_room = (path_inside_room *
                                                    manager.solver.positions[item.id, i_path])
                            current_ct = path_inside_room * (manager.solver.positions[item.id, j] *
                                                     manager.solver.positions[
                                                         item.id, k] * path_length
                                                     <= max_distance)
                            print(path_length)
                    else:
                        if (j not in nx.nodes(manager.centroid_space_graph)
                                or k not in nx.nodes(manager.centroid_space_graph)
                                or not nx.has_path(manager.centroid_space_graph, j, k)):
                            new_ct = (manager.solver.positions[item.id, j] *
                                      manager.solver.positions[item.id, k] == 0)
                        else:
                            path_length, path = nx.single_source_dijkstra(
                                manager.centroid_space_graph, j, k)
                            path_length += additional_distance
                            path_inside_room = 1
                            for i_path in path:
                                path_inside_room = path_inside_room * manager.solver.positions[
                                    item.id, i_path]
                            new_ct = path_inside_room * (manager.solver.positions[item.id, j] *
                                                         manager.solver.positions[
                                                             item.id, k] * path_length
                                                         <= max_distance)
                            print(path_length)
                        current_ct = manager.or_(current_ct, new_ct)
            if ct is None:
                ct = current_ct
            else:
                ct = manager.or_(current_ct, ct)
    ct = or_no_space_constraint(manager, item, ct)
    return ct

=======
>>>>>>> b8934fe1
def item_max_distance_constraint(manager: 'ConstraintsManager', item: Item,
                                 item_categories: List[str], max_distance: int) -> ortools.Constraint:
    """
    Maximum distance constraint between item and an other type of item
    :param manager: 'ConstraintsManager'
    :param item: Item
    :param item_categories: List[str]
    :param max_distance: int
    :return: ct: ortools.Constraint
    # TODO : find best param
    # TODO : unit tests
    """
    current_ct = None
    for num, num_item in enumerate(manager.sp.spec.items):
        if num_item.category.name in item_categories and num_item != item:
            for j, j_space in enumerate(manager.sp.spec.plan.mutable_spaces()):
                for k, k_space in enumerate(manager.sp.spec.plan.mutable_spaces()):
                    if j!= k:
                        if current_ct is None:
                            if manager.spaces_min_distance[j][k] == 0:
                                current_ct = (manager.solver.positions[item.id, j] *
                                              manager.solver.positions[num_item.id, k])
                            else:
                                current_ct = ((manager.solver.positions[item.id, j] *
                                              manager.solver.positions[num_item.id, k]) *
                                              ((manager.solver.positions[item.id, j] *
                                              manager.solver.positions[num_item.id, k])
                                             <= int(max_distance / manager.spaces_min_distance[j][k])))
                        else:
                            if manager.spaces_min_distance[j][k] == 0:
                                new_ct = (manager.solver.positions[item.id, j] *
                                               manager.solver.positions[num_item.id, k])
                                current_ct = manager.or_(current_ct, new_ct)
                            else:
                                new_ct = ((manager.solver.positions[item.id, j] *
                                              manager.solver.positions[num_item.id, k]) *
                                             ((manager.solver.positions[item.id, j] *
                                              manager.solver.positions[num_item.id, k])
                                             <= int(max_distance / manager.spaces_min_distance[j][k])))
                                current_ct = manager.or_(current_ct, new_ct)
    return current_ct

def max_distance_window_duct_constraint(manager: 'ConstraintsManager', item: Item,
                                        max_distance: int) -> ortools.Constraint:
    """
    Maximum distance constraint between window and duct constraint
    :param manager: 'ConstraintsManager'
    :param item: Item
    :param max_distance: int
    :return: ct: ortools.Constraint
    """
    additional_distance = 150 # 100 for window --> centroid and 50 for centroid --> duct
    ct = None
    for j, j_space in enumerate(manager.sp.spec.plan.mutable_spaces()):
        for j_space_component in j_space.immutable_components():
            if (j_space_component.category.name == "window"
                    or j_space_component.category.name == "doorWindow"):
                for k, k_space in enumerate(manager.sp.spec.plan.mutable_spaces()):
                    for k_space_component in k_space.immutable_components():
                        if k_space_component.category.name == "duct":
                            if ct is None:
                                if (j not in nx.nodes(manager.centroid_space_graph)
                                        or k not in nx.nodes(manager.centroid_space_graph)
                                        or not nx.has_path(manager.centroid_space_graph, j, k)):
                                    ct = (manager.solver.positions[item.id, j] *
                                          manager.solver.positions[item.id, k] == 0)
                                else:
                                    path_length, path = nx.single_source_dijkstra(manager.centroid_space_graph, j, k)
                                    path_length += additional_distance
                                    path_inside_room = 1
                                    for i_path in path:
                                        path_inside_room = path_inside_room * manager.solver.positions[item.id, i_path]
                                    ct = path_inside_room*(manager.solver.positions[item.id, j] *
                                          manager.solver.positions[item.id, k] * path_length
                                          <= max_distance)
                            else:
                                if (j not in nx.nodes(manager.centroid_space_graph)
                                        or k not in nx.nodes(manager.centroid_space_graph)
                                        or not nx.has_path(manager.centroid_space_graph, j, k)):
                                    new_ct = (manager.solver.positions[item.id, j] *
                                          manager.solver.positions[item.id, k] == 0)
                                else:
                                    path_length, path = nx.single_source_dijkstra(manager.centroid_space_graph, j, k)
                                    path_length += additional_distance
                                    path_inside_room = 1
                                    for i_path in path:
                                        path_inside_room = path_inside_room * manager.solver.positions[item.id, i_path]
                                    new_ct = path_inside_room*(manager.solver.positions[item.id, j] *
                                          manager.solver.positions[item.id, k] * path_length
                                          <= max_distance)
                                ct = manager.or_(ct, new_ct)
    return ct == 1

def area_graph_constraint(manager: 'ConstraintsManager', item: Item) -> ortools.Constraint:
    """
    Graph constraint:
    - existing path between two seed space
    - shortest path area < max area (+ margin)
    :param manager: 'ConstraintsManager'
    :param item: Item
    :return: ct: ortools.Constraint
    # TODO : unit tests
    """

    ct = None
    if ((item.variant in ["l", "xl"] or item.category.name in ["entrance"])
            and item.category.name not in ["living", "livingKitchen", "dining"]):
        max_area = round(item.max_size.area)
    else:
        max_area = round(max(item.max_size.area * MAX_AREA_COEFF, item.max_size.area + 1 * SQM))

    for j, j_space in enumerate(manager.sp.spec.plan.mutable_spaces()):
        for k, k_space in enumerate(manager.sp.spec.plan.mutable_spaces()):
            if j < k:
                if ct is None:
                    if (j not in nx.nodes(manager.area_space_graph)
                            or k not in nx.nodes(manager.area_space_graph)
                            or not nx.has_path(manager.area_space_graph, j, k)):
                        ct = (manager.solver.positions[item.id, j] *
                              manager.solver.positions[item.id, k] == 0)
                    else:
                        path = nx.dijkstra_path(manager.area_space_graph, j, k)
                        area_path = sum(int(space.cached_area())
                                        for i, space in
                                        enumerate(manager.sp.spec.plan.mutable_spaces())
                                        if i in path)
                        ct = (manager.solver.positions[item.id, j] *
                              manager.solver.positions[item.id, k] * area_path
                              <= max_area)

                else:
                    if (j not in nx.nodes(manager.area_space_graph)
                            or k not in nx.nodes(manager.area_space_graph)
                            or not nx.has_path(manager.area_space_graph, j, k)):
                        new_ct = (manager.solver.positions[item.id, j] *
                                  manager.solver.positions[item.id, k] == 0)
                    else:
                        path = nx.dijkstra_path(manager.area_space_graph, j, k)
                        area_path = sum(int(space.cached_area())
                                        for i, space in
                                        enumerate(manager.sp.spec.plan.mutable_spaces())
                                        if i in path)
                        new_ct = (manager.solver.positions[item.id, j] *
                                  manager.solver.positions[item.id, k] * area_path
                                  <= max_area)
                    ct = manager.and_(ct, new_ct)
    ct = or_no_space_constraint(manager, item, ct)
    return ct


def graph_constraint(manager: 'ConstraintsManager', item: Item) -> ortools.Constraint:
    """
    Graph constraint:
    - existing path between two seed space
    - shortest path number of seed spaces <= nbr of seed spaces
    :param manager: 'ConstraintsManager'
    :param item: Item
    :return: ct: ortools.Constraint
    # TODO : unit tests
    """
    ct = None
    for j, j_space in enumerate(manager.sp.spec.plan.mutable_spaces()):
        for k, k_space in enumerate(manager.sp.spec.plan.mutable_spaces()):
            if j < k:
                if ct is None:
                    if j not in nx.nodes(manager.space_graph) or k not in nx.nodes(
                            manager.space_graph) or not nx.has_path(manager.space_graph, j, k):
                        ct = (manager.solver.positions[item.id, j] *
                              manager.solver.positions[item.id, k] == 0)
                    else:
                        ct = ((manager.solver.positions[item.id, j] *
                               manager.solver.positions[item.id, k] *
                               len(nx.dijkstra_path(manager.space_graph, j, k)))
                              <= manager.solver.solver.Sum(manager.solver.positions[item.id, l]
                                                           for l, l_space in enumerate(
                                    manager.sp.spec.plan.mutable_spaces())))

                else:
                    if j not in nx.nodes(manager.space_graph) or k not in nx.nodes(
                            manager.space_graph) or not nx.has_path(manager.space_graph, j, k):
                        new_ct = (manager.solver.positions[item.id, j] *
                                  manager.solver.positions[item.id, k] == 0)
                    else:
                        new_ct = ((manager.solver.positions[item.id, j] *
                                   manager.solver.positions[item.id, k] *
                                   len(nx.dijkstra_path(manager.space_graph, j, k)))
                                  <= manager.solver.solver.Sum(manager.solver.positions[item.id, l]
                                                               for l, l_space in enumerate(
                                    manager.sp.spec.plan.mutable_spaces())))
                    ct = manager.and_(ct, new_ct)
    ct = or_no_space_constraint(manager, item, ct)
    return ct


def shape_constraint(manager: 'ConstraintsManager', item: Item) -> ortools.Constraint:
    """
    Shape constraint : perimeter**2/area
    :param manager: 'ConstraintsManager'
    :param item: Item
    :return: ct: ortools.Constraint
    # TODO : find best param
    # TODO : unit tests
    """

    plan_ratio = round(manager.sp.spec.plan.indoor_perimeter ** 2
                       / manager.sp.spec.plan.indoor_area)
    if manager.sp.spec.typology <= 2:
        if item.category.name in ["living", "dining", "livingKitchen"]:
            param = min(max(25, plan_ratio + 10), 35)
        elif (item.category.name in ["bathroom", "study", "misc", "kitchen", "entrance", "wardrobe",
                                     "laundry"]
              or (item.category.name is "bedroom" and item.variant in ["l", "xl"])):
            param = min(max(25, plan_ratio), 32)
        elif item.category.name is "bedroom" and item.variant in ["s", "m"]:
            param = 26
        elif item.category.name is "bedroom" and item.variant in ["xs"]:
            param = 22
        else:
            param = 22  # toilet / entrance
    else:
        if item.category.name in ["living", "dining", "livingKitchen"]:
            param = 28
        elif (item.category.name in ["bathroom", "study", "misc", "kitchen", "entrance", "wardrobe",
                                     "laundry"]
              or (item.category.name is "bedroom" and item.variant in ["l", "xl"])):
            param = 28
        elif item.category.name is "bedroom" and item.variant in ["s", "m"]:
            param = 26
        elif item.category.name is "bedroom" and item.variant in ["xs"]:
            param = 22
        elif item.category.name in ["circulation"]:
            param = 40
        elif item.category.name in ["entrance"]:
            param = 30
        else:
            param = 22 # toilet / bedroom / entrance

    if item.category.name in ["toilet", "bathroom"]:
        cells_perimeter = manager.solver.solver.Sum(manager.solver.positions[item.id, j] *
                                                    int(round(space.perimeter_without_duct))
                                                    for j, space in
                                                    enumerate(
                                                        manager.sp.spec.plan.mutable_spaces()))
    else:
        cells_perimeter = manager.solver.solver.Sum(manager.solver.positions[item.id, j] *
                                                    int(round(space.perimeter))
                                                    for j, space in
                                                    enumerate(
                                                        manager.sp.spec.plan.mutable_spaces()))
    cells_adjacency = manager.solver.solver.Sum(manager.solver.positions[item.id, j] *
                                                manager.solver.positions[item.id, k] *
                                                int(round(j_space.contact_length(k_space)))
                                                for j, j_space in
                                                enumerate(manager.sp.spec.plan.mutable_spaces())
                                                for k, k_space in
                                                enumerate(manager.sp.spec.plan.mutable_spaces())
                                                )
    item_perimeter = cells_perimeter - cells_adjacency
    ct = (item_perimeter * item_perimeter <= int(param) * manager.item_area[item.id])
    ct = or_no_space_constraint(manager, item, ct)
    return ct


def windows_ordering_constraint(manager: 'ConstraintsManager',
                                item: Item) -> Optional[ ortools.Constraint]:
    """
    Windows length constraint : margin
    :param manager: 'ConstraintsManager'
    :param item: Item
    :return: ct: ortools.Constraint
    """
    ct = None
    for j_item in manager.sp.spec.items:
        if (item.category.name in WINDOW_ROOMS and j_item.category.name in WINDOW_ROOMS
                and item.required_area < j_item.required_area):
            if ct is None:
                ct = (manager.windows_length[item.id] <=
                      manager.windows_length[j_item.id])
            else:
                new_ct = (manager.windows_length[item.id] <=
                          manager.windows_length[j_item.id])
                ct = manager.solver.solver.Min(ct, new_ct)
        elif (item.category.name in WINDOW_ROOMS and j_item.category.name in WINDOW_ROOMS
              and item.required_area > j_item.required_area):
            if ct is None:
                ct = (manager.windows_length[item.id] >=
                      manager.windows_length[j_item.id])
            else:
                new_ct = (manager.windows_length[item.id] >=
                          manager.windows_length[j_item.id])
                ct = manager.solver.solver.Min(ct, new_ct)

    return ct

def windows_area_constraint(manager: 'ConstraintsManager', item: Item,
                            ratio: int) -> ortools.Constraint:
    """
    Windows area ratio constraint : NF HABITAT HQE
    :param manager: 'ConstraintsManager'
    :param item: Item
    :param ratio : minimum ratio between item area and windows area
    :return: ct: ortools.Constraint
    """
    ct = round(item.required_area * ratio) <= (
                manager.item_windows_area[item.id] * 100)
    return ct

def windows_constraint(manager: 'ConstraintsManager', item: Item) -> ortools.Constraint:
    """
    Windows constraint : windows_area_constraint or windows_ordering_constraint
    :param manager: 'ConstraintsManager'
    :param item: Item
    :return: ct: ortools.Constraint
    """
    ct = None

    if item.category.name in WINDOW_ROOMS:
        if item.category.name in ["living", "livingKitchen", "dining"]:
            ratio = 18
        elif item.category.name in ["bedroom"] and len(item.opens_on) == 0:
            ratio = 15
        elif item.category.name in ["kitchen", "study", "bathroom"] and len(item.opens_on) == 0:
            ratio = 10
        else:
            ratio = 0
            logging.warning("ConstraintsManager - windows_constraint : undefined ratio")

        ct1 = windows_ordering_constraint(manager, item)
        ct2 = windows_area_constraint(manager, item, ratio)
        if ct1 is None:
            ct = None
            logging.debug("ConstraintsManager - No window constraint")
        else:
            ct = manager.or_(ct1, ct2)

    return ct

def toilet_entrance_proximity_constraint(manager: 'ConstraintsManager', item: Item) -> ortools.Constraint:
    """
<<<<<<< HEAD
    warning : symmetry breaker
=======
    toilet entrance proximity constraint
>>>>>>> b8934fe1
    :param manager: 'ConstraintsManager'
    :param item: Item
    :return: ct: ortools.Constraint
    """
    ct = None
    toilet_entrance_proximity = 0
    if manager.toilet_entrance_proximity_constraint_first_pass:
        for j, space in enumerate(manager.sp.spec.plan.mutable_spaces()):
            for component in space.immutable_components():
                if component in manager.duct_next_to_entrance:
                    toilet_entrance_proximity += manager.solver.positions[item.id, j]
        if toilet_entrance_proximity:
            ct = toilet_entrance_proximity >= 1

    manager.toilet_entrance_proximity_constraint_first_pass = False
<<<<<<< HEAD
=======
    for i_item in manager.sp.spec.items:
        if i_item.category.name == "entrance":
            ct = or_no_space_constraint(manager, i_item, ct)
>>>>>>> b8934fe1
    return ct



def large_windows_constraint(manager: 'ConstraintsManager',
                             item: Item) -> Optional[ortools.Constraint]:
    """
    Large Windows constraint
    :param manager: 'ConstraintsManager'
    :param item: Item
    :return: ct: ortools.Constraint
    """
    ct = None

    if manager.large_windows_constraint_first_pass:
        large_windows_sum = 0
        manager.large_windows_constraint_first_pass = False
        for j, space in enumerate(manager.sp.spec.plan.mutable_spaces()):
            for component in space.immutable_components():
                if component.category.name is "doorWindow" and component.length > 180:
                    large_windows_sum += manager.solver.positions[item.id, j]
        if large_windows_sum:
            ct = large_windows_sum >= 1

    return ct

def opens_on_constraint(manager: 'ConstraintsManager', item: Item,
                        length: int) -> ortools.Constraint:
    """
    Opens on constraint : check the adjacency between two rooms if open on, otherwise impose the
    presence of a window in the room
    :param manager: 'ConstraintsManager'
    :param item: Item
    :param length: int
    :return: ct: ortools.Constraint
    """
    ct = None
    if item.opens_on:
        for category_name in item.opens_on:
            adjacency_sum = 0
            for other_item in manager.sp.spec.items:
                if other_item.category.name == category_name:
                    adjacency_sum += manager.solver.solver.Sum(
                        manager.solver.solver.Sum(
                            int(j_space.maximum_adjacency_length(k_space)) *
                            manager.solver.positions[item.id, j] *
                            manager.solver.positions[other_item.id, k] for
                            j, j_space in enumerate(manager.sp.spec.plan.mutable_spaces()))
                        for k, k_space in enumerate(manager.sp.spec.plan.mutable_spaces()))
            if adjacency_sum != 0:
                if ct is None:
                    ct = (adjacency_sum >= length)
                else:
                    ct = manager.and_(ct, (adjacency_sum >= length))
            else:
                logging.warning("ConstraintSolver: opens_on inconsistency")
    else:
        ct = components_adjacency_constraint(manager, item, WINDOW_CATEGORY, addition_rule="Or")
    return ct


def symmetry_breaker_constraint(manager: 'ConstraintsManager', item: Item) -> ortools.Constraint:
    """
    Symmetry Breaker constraint
    :param manager: 'ConstraintsManager'
    :param item: Item
    :return: ct: ortools.Constraint
    """
    ct = None
    item_sym_id = str(item.category.name + item.variant)
    if item_sym_id in manager.symmetry_breaker_memo:
        memo = 0
        current = 0
        for j in range(manager.solver.spaces_nbr):
            memo = manager.solver.solver.Max(j *
                    manager.solver.positions[manager.symmetry_breaker_memo[item_sym_id], j], memo)
            current = manager.solver.solver.Max(j * manager.solver.positions[item.id, j], current)
        ct = manager.solver.solver.IsLessVar(memo, current) == 1

    manager.symmetry_breaker_memo[item_sym_id] = item.id

    return ct


def inside_adjacency_constraint(manager: 'ConstraintsManager',
                                item: Item) -> ortools.Constraint:
    """
    Space adjacency constraint inside a given item
    :param manager: 'ConstraintsManager'
    :param item: Item
    :return: ct: ortools.Constraint
    """
    nbr_spaces_in_i_item = manager.solver.solver.Sum(
        manager.solver.positions[item.id, j] for j in
        range(manager.sp.spec.plan.count_mutable_spaces()))
    spaces_adjacency = manager.solver.solver.Sum(
        manager.solver.solver.Sum(
            int(j_space.adjacent_to(k_space, INSIDE_ADJACENCY_LENGTH)) *
            manager.solver.positions[item.id, j] *
            manager.solver.positions[item.id, k] for
            j, j_space in enumerate(manager.sp.spec.plan.mutable_spaces()) if j > k)
        for k, k_space in enumerate(manager.sp.spec.plan.mutable_spaces()))
    ct1 = (spaces_adjacency >= nbr_spaces_in_i_item - 1)

    ct2 = None
    for k, k_space in enumerate(manager.sp.spec.plan.mutable_spaces()):
        a = (manager.solver.positions[item.id, k] *
             manager.solver.solver
             .Sum(int(j_space.adjacent_to(k_space, INSIDE_ADJACENCY_LENGTH)) *
                  manager.solver.positions[item.id, j]
                  for j, j_space in enumerate(manager.sp.spec.plan.mutable_spaces()) if k != j))

        if ct2 is None:
            ct2 = manager.solver.solver.Max(
                a >= manager.solver.positions[item.id, k],
                nbr_spaces_in_i_item == 1)
        else:
            ct2 = (manager.solver.solver
                   .Min(ct2, manager.solver.solver
                        .Max(a >= manager.solver.positions[item.id, k],
                             nbr_spaces_in_i_item == 1)))

    ct = (manager.and_(ct1, ct2) == 1)

    ct = or_no_space_constraint(manager, item, ct)

    return ct


def item_adjacency_constraint(manager: 'ConstraintsManager', item: Item,
                              item_categories: List[str], adj: bool = True,
                              addition_rule: str = '') -> ortools.Constraint:
    """
    Item adjacency constraint :
    :param manager: 'ConstraintsManager'
    :param item: Item
    :param item_categories: List[str]
    :param adj: bool
    :param addition_rule: str
    :return: ct: ortools.Constraint
    """

    ct = None

    for cat in item_categories:
        adjacency_sum = 0
        for num, num_item in enumerate(manager.sp.spec.items):
            if num_item.category.name == cat and num_item != item:
                adjacency_sum += manager.solver.solver.Sum(
                    manager.solver.solver.Sum(
                        int(manager.spaces_item_adjacency_matrix[j][k]) *
                        int(k_space.floor.level == j_space.floor.level) *
                        manager.solver.positions[item.id, j] *
                        manager.solver.positions[num, k] for
                        j, j_space in enumerate(manager.sp.spec.plan.mutable_spaces()))
                    for k, k_space in enumerate(manager.sp.spec.plan.mutable_spaces()))

        if adjacency_sum is not 0:
            if ct is None:
                if adj:
                    ct = (adjacency_sum >= 1)
                else:
                    ct = (adjacency_sum == 0)
            else:
                if adj:
                    if addition_rule == "Or":
                        ct = manager.or_(ct, (adjacency_sum >= 1))
                    elif addition_rule == "And":
                        ct = manager.and_(ct, (adjacency_sum >= 1))
                    else:
                        ValueError("ComponentsAdjacencyConstraint")
                else:
                    if addition_rule == "Or":
                        ct = manager.or_(ct, (adjacency_sum == 0))
                    elif addition_rule == "And":
                        ct = manager.and_(ct, (adjacency_sum == 0))
                    else:
                        ValueError("ComponentsAdjacencyConstraint")

    ct = or_no_space_constraint(manager, item, ct)

    return ct

def non_isolated_item_constraint(manager: 'ConstraintsManager', item: Item) -> ortools.Constraint:
    """
    non isolated item constraint :
    :param manager: 'ConstraintsManager'
    :param item: Item
    :return: ct: ortools.Constraint
    """
    adjacency_sum = 0
    adjacency_circulation_room_sum = 0
    for num, num_item in enumerate(manager.sp.spec.items):
        if num_item != item:
            adjacency_sum += manager.solver.solver.Sum(
                manager.solver.solver.Sum(
                    int(manager.spaces_item_adjacency_matrix[j][k]) *
                    int(k_space.floor.level == j_space.floor.level) *
                    manager.solver.positions[item.id, j] *
                    manager.solver.positions[num, k] for
                    j, j_space in enumerate(manager.sp.spec.plan.mutable_spaces()))
                for k, k_space in enumerate(manager.sp.spec.plan.mutable_spaces()))
            if num_item.category.name in CIRCULATION_ROOMS:
                adjacency_circulation_room_sum += manager.solver.solver.Sum(
                    manager.solver.solver.Sum(
                        int(manager.spaces_item_adjacency_matrix[j][k]) *
                        int(k_space.floor.level == j_space.floor.level) *
                        manager.solver.positions[item.id, j] *
                        manager.solver.positions[num, k] for
                        j, j_space in enumerate(manager.sp.spec.plan.mutable_spaces()))
                    for k, k_space in enumerate(manager.sp.spec.plan.mutable_spaces()))


    ct = manager.or_(adjacency_sum >= 2, adjacency_circulation_room_sum >= 1)

    return ct

def circulation_adjacency_constraint(manager: 'ConstraintsManager',
                                     item: Item) -> ortools.Constraint:
    """
    circulation adjacency constraint :
    :param manager: 'ConstraintsManager'
    :param item: Item
    :return: ct: ortools.Constraint
    """
    adjacency_sum = 0
    exclusive_adjacency_sum = 0
    for num, num_item in enumerate(manager.sp.spec.items):
        other_adjacency_sum = 0
        for i_other, other_item in enumerate(manager.sp.spec.items):
            if other_item != item and other_item != num_item and other_item.category.name in CIRCULATION_ROOMS:
                other_adjacency_sum += manager.solver.solver.Sum(
                    manager.solver.solver.Sum(
                        int(manager.spaces_item_adjacency_matrix[j][k]) *
                        manager.solver.positions[i_other, j] *
                        manager.solver.positions[num, k] for
                        j, j_space in enumerate(manager.sp.spec.plan.mutable_spaces()))
                    for k, k_space in enumerate(manager.sp.spec.plan.mutable_spaces()))

        if num_item != item:
            exclusive_adjacency_sum += manager.solver.solver.Sum(
                manager.solver.solver.Sum(
                    int(manager.spaces_item_adjacency_matrix[j][k]) * (other_adjacency_sum == 0) *
                    manager.solver.positions[item.id, j] *
                    manager.solver.positions[num, k] for
                    j, j_space in enumerate(manager.sp.spec.plan.mutable_spaces()))
                for k, k_space in enumerate(manager.sp.spec.plan.mutable_spaces()))
            adjacency_sum += manager.solver.solver.Sum(
                manager.solver.solver.Sum(
                    int(manager.spaces_item_adjacency_matrix[j][k]) *
                    manager.solver.positions[item.id, j] *
                    manager.solver.positions[num, k] for
                    j, j_space in enumerate(manager.sp.spec.plan.mutable_spaces()))
                for k, k_space in enumerate(manager.sp.spec.plan.mutable_spaces()))

    ct1 = adjacency_sum >= 3
    ct2 = exclusive_adjacency_sum > 0

    ct = manager.and_(ct1, ct2)

    ct = or_no_space_constraint(manager, item, ct)

    return ct


def circulation_bedroom_adjacency_constraint(manager: 'ConstraintsManager',
                                     item: Item) -> ortools.Constraint:
    """
    circulation adjacency constraint :
    :param manager: 'ConstraintsManager'
    :param item: Item
    :return: ct: ortools.Constraint
    """
    bedroom_adjacency_sum = 0
    bedroom_count = 0
    for num, num_item in enumerate(manager.sp.spec.items):
        if num_item != item and num_item.category.name in ["bedroom", "office"]:
            bedroom_count += 1
            bedroom_adjacency_sum += manager.solver.solver.Sum(
                manager.solver.solver.Sum(
                    int(manager.spaces_item_adjacency_matrix[j][k]) *
                    manager.solver.positions[item.id, j] *
                    manager.solver.positions[num, k] for
                    j, j_space in enumerate(manager.sp.spec.plan.mutable_spaces()))
                for k, k_space in enumerate(manager.sp.spec.plan.mutable_spaces()))

    ct = bedroom_adjacency_sum >= bedroom_count - 1

    ct = or_no_space_constraint(manager, item, ct)

    return ct

def non_isolated_item_constraint(manager: 'ConstraintsManager', item: Item) -> ortools.Constraint:
    """
    non isolated item constraint :
    :param manager: 'ConstraintsManager'
    :param item: Item
    :return: ct: ortools.Constraint
    """
    adjacency_sum = 0
    adjacency_circulation_room_sum = 0
    for num, num_item in enumerate(manager.sp.spec.items):
        if num_item != item:
            adjacency_sum += manager.solver.solver.Sum(
                manager.solver.solver.Sum(
                    int(manager.spaces_item_adjacency_matrix[j][k]) *
                    int(k_space.floor.level == j_space.floor.level) *
                    manager.solver.positions[item.id, j] *
                    manager.solver.positions[num, k] for
                    j, j_space in enumerate(manager.sp.spec.plan.mutable_spaces()))
                for k, k_space in enumerate(manager.sp.spec.plan.mutable_spaces()))
            if num_item.category.name in CIRCULATION_ROOMS:
                adjacency_circulation_room_sum += manager.solver.solver.Sum(
                    manager.solver.solver.Sum(
                        int(manager.spaces_item_adjacency_matrix[j][k]) *
                        int(k_space.floor.level == j_space.floor.level) *
                        manager.solver.positions[item.id, j] *
                        manager.solver.positions[num, k] for
                        j, j_space in enumerate(manager.sp.spec.plan.mutable_spaces()))
                    for k, k_space in enumerate(manager.sp.spec.plan.mutable_spaces()))


    ct = manager.or_(adjacency_sum >= 2, adjacency_circulation_room_sum >= 1)

    return ct

def components_adjacency_constraint(manager: 'ConstraintsManager', item: Item,
                                    category: Sequence[str], adj: bool = True,
                                    addition_rule: str = '') -> ortools.Constraint:
    """
    Components adjacency constraint
    :param manager: 'ConstraintsManager'
    :param item: Item
    :param category: List[str]
    :param adj: bool
    :param addition_rule: str
    :return: ct: ortools.Constraint
    """
    ct = None
    for c, cat in enumerate(category):
        adjacency_sum = manager.solver.solver.Sum(
            manager.solver.positions[item.id, j] for j, space in
            enumerate(manager.sp.spec.plan.mutable_spaces()) if
            cat in space.components_category_associated())
        if c == 0:
            if adj:
                ct = (adjacency_sum >= 1)
            else:
                ct = (adjacency_sum == 0)
        else:
            if adj:
                if addition_rule == "Or":
                    ct = manager.or_(ct, (adjacency_sum >= 1))
                elif addition_rule == "And":
                    ct = manager.and_(ct, (adjacency_sum >= 1))
                else:
                    ValueError("ComponentsAdjacencyConstraint")
            else:
                if addition_rule == "Or":
                    ct = manager.or_(ct, (adjacency_sum == 0))
                elif addition_rule == "And":
                    ct = manager.and_(ct, (adjacency_sum == 0))
                else:
                    ValueError("ComponentsAdjacencyConstraint")
    ct = or_no_space_constraint(manager, item, ct)
    return ct

def externals_connection_constraint(manager: 'ConstraintsManager',
                                    item: Item) -> ortools.Constraint:
    """
    externals connection constraint
    :param manager: 'ConstraintsManager'
    :param item: Item
    :return: ct: ortools.Constraint
    """
    ct = None

    has_to_be_connected = False
    for space in manager.sp.spec.plan.spaces:
        if space.category.external and space.cached_area() > BIG_EXTERNAL_SPACE:
            has_to_be_connected = True
            break

    if has_to_be_connected and manager.externals_connection_constraint_first_pass:
        manager.externals_connection_constraint_first_pass = False
        adjacency_sum = manager.solver.solver.Sum(
            manager.solver.positions[item.id, j] for j, space in
            enumerate(manager.sp.spec.plan.mutable_spaces())
            if (max([ext_space.cached_area() for ext_space in space.connected_spaces()
                    if ext_space is not None and ext_space.category.external],
                   default=0) > BIG_EXTERNAL_SPACE))
        ct = (adjacency_sum >= 1)
    return ct

def or_no_space_constraint(manager: 'ConstraintsManager', item: Item,
                           ct: Optional[ortools.Constraint]) -> Optional[ortools.Constraint]:
    """
    to apply the given constraint only if the item exists in the solution
    :param manager: 'ConstraintsManager'
    :param item: Item
    :param ct : ortools.Constraint
    :return: ct: ortools.Constraint
    """
    ct0 = (manager.solver.solver.Sum(manager.solver.positions[item.id, j]
                                     for j, space in enumerate(
                                        manager.sp.spec.plan.mutable_spaces())) == 0)
    if ct:
        return manager.or_(ct, ct0)
    else:
        return None

def optional_entrance_constraint(manager: 'ConstraintsManager',
                                    item: Item) -> ortools.Constraint:
    """
    optional entrance constraint
    :param manager: 'ConstraintsManager'
    :param item: Item
    :return: ct: ortools.Constraint
    """
    ct1 = components_adjacency_constraint(manager, item,["frontDoor"], True)
    ct = or_no_space_constraint(manager, item, ct1)

    return ct

def conditional_entrance_constraint(manager: 'ConstraintsManager',
                                    item: Item) -> ortools.Constraint:
    """
    conditional entrance constraint
    :param manager: 'ConstraintsManager'
    :param item: Item
    :return: ct: ortools.Constraint
    """
    ct1 = components_adjacency_constraint(manager, item, ["frontDoor"], True)

    front_door_space = None
    for space in manager.sp.spec.plan.mutable_spaces():
        if "frontDoor" in space.components_category_associated():
            front_door_space = space
            break

    if front_door_space and front_door_space.cached_area() > 5*SQM:
        ct = or_no_space_constraint(manager, item, ct1)
    else:
        ct = ct1

    return ct

GENERAL_ITEMS_CONSTRAINTS = {
    "all": [
        [inside_adjacency_constraint, {}],
        [graph_constraint, {}],
        [area_graph_constraint, {}],
        [distance_constraint, {}],
        [shape_constraint, {}],
        [windows_constraint, {}],
        [symmetry_breaker_constraint, {}],
        #[max_distance_to_window_constraint, {}],
        [item_adjacency_constraint,
         {"item_categories": CIRCULATION_ROOMS, "adj": True, "addition_rule": "Or"}]
    ],
    "entrance": [
        [area_constraint, {"min_max": "max"}],
    ],
    "toilet": [
        [item_attribution_constraint, {}],
        [area_constraint, {"min_max": "min"}],
        [area_constraint, {"min_max": "max"}],
        [components_adjacency_constraint, {"category": ["duct"], "adj": True}],
        [components_adjacency_constraint,
         {"category": WINDOW_CATEGORY, "adj": False, "addition_rule": "And"}],
        [components_adjacency_constraint, {"category": ["startingStep", "frontDoor"], "adj": False,
                                           "addition_rule": "And"}],
        [toilet_entrance_proximity_constraint, {}],
        [non_isolated_item_constraint, {}],
        [item_adjacency_constraint,
         {"item_categories": PRIVATE_ROOMS, "adj": True, "addition_rule": "Or"}],
    ],
    "bathroom": [
        [item_attribution_constraint, {}],
        [area_constraint, {"min_max": "min"}],
        [area_constraint, {"min_max": "max"}],
        [components_adjacency_constraint, {"category": ["duct"], "adj": True}],
        [item_max_distance_constraint, {"item_categories": ["bedroom", "study"], "max_distance": 200}],
        [components_adjacency_constraint, {"category": ["startingStep", "frontDoor"], "adj": False,
                                           "addition_rule": "And"}],
    ],
    "living": [
        [item_attribution_constraint, {}],
        [area_constraint, {"min_max": "min"}],
        [components_adjacency_constraint,
         {"category": WINDOW_CATEGORY, "adj": True, "addition_rule": "Or"}],
        [item_adjacency_constraint,
         {"item_categories": ("kitchen", "dining"), "adj": True, "addition_rule": "Or"}],
        [large_windows_constraint, {}],
    ],
    "livingKitchen": [
        [item_attribution_constraint, {}],
        [area_constraint, {"min_max": "min"}],
        [components_adjacency_constraint,
         {"category": WINDOW_CATEGORY, "adj": True, "addition_rule": "Or"}],
        [item_adjacency_constraint,
         {"item_categories": ("kitchen", "dining"), "adj": True, "addition_rule": "Or"}],
    ],
    "dining": [
        [item_attribution_constraint, {}],
        [area_constraint, {"min_max": "min"}],
        [opens_on_constraint, {"length": 220}],
        [components_adjacency_constraint,
         {"category": WINDOW_CATEGORY, "adj": True, "addition_rule": "Or"}],
        [components_adjacency_constraint, {"category": ["startingStep", "frontDoor"], "adj": False,
                                           "addition_rule": "And"}],
        [item_adjacency_constraint,
         {"item_categories": ["kitchen", "livingKitchen"], "adj": True, "addition_rule": "Or"}],
    ],
    "kitchen": [
        [item_attribution_constraint, {}],
        [area_constraint, {"min_max": "min"}],
        [area_constraint, {"min_max": "max"}],
        [opens_on_constraint, {"length": 220}],
        [components_adjacency_constraint, {"category": ["duct"], "adj": True}],
        [components_adjacency_constraint, {"category": ["startingStep", "frontDoor"], "adj": False,
                                           "addition_rule": "And"}],
        [item_adjacency_constraint,
         {"item_categories": ("living", "dining"), "adj": True, "addition_rule": "Or"}],
    ],
    "bedroom": [
        [item_attribution_constraint, {}],
        [area_constraint, {"min_max": "min"}],
        [area_constraint, {"min_max": "max"}],
        [opens_on_constraint, {"length": 220}],
        [components_adjacency_constraint, {"category": ["startingStep", "frontDoor"], "adj": False,
                                           "addition_rule": "And"}],
    ],
    "study": [
        [item_attribution_constraint, {}],
        [area_constraint, {"min_max": "min"}],
        [area_constraint, {"min_max": "max"}],
        [opens_on_constraint, {"length": 220}],
        [components_adjacency_constraint, {"category": ["startingStep", "frontDoor"], "adj": False,
                                           "addition_rule": "And"}],
    ],
    "wardrobe": [
        [item_attribution_constraint, {}],
        [area_constraint, {"min_max": "min"}],
        [area_constraint, {"min_max": "max"}],
        [components_adjacency_constraint,
         {"category": WINDOW_CATEGORY, "adj": False, "addition_rule": "And"}],
        [components_adjacency_constraint, {"category": ["startingStep", "frontDoor"], "adj": False,
                                           "addition_rule": "And"}],
        [item_adjacency_constraint,
         {"item_categories": PRIVATE_ROOMS, "adj": True, "addition_rule": "Or"}],
    ],
    "misc": [
        [item_attribution_constraint, {}],
        [area_constraint, {"min_max": "min"}],
        [area_constraint, {"min_max": "max"}],
        [components_adjacency_constraint, {"category": ["startingStep", "frontDoor"], "adj": False,
                                           "addition_rule": "And"}],
    ],
    "laundry": [
        [item_attribution_constraint, {}],
        [area_constraint, {"min_max": "min"}],
        [area_constraint, {"min_max": "max"}],
        [components_adjacency_constraint, {"category": ["duct"], "adj": True}],
        [components_adjacency_constraint,
         {"category": WINDOW_CATEGORY, "adj": False, "addition_rule": "And"}],
        [components_adjacency_constraint, {"category": ["startingStep", "frontDoor"], "adj": False,
                                           "addition_rule": "And"}],
<<<<<<< HEAD
        [non_isolated_item_constraint, {}],
    ],
    "circulation": [
        [area_constraint, {"min_max": "max"}],
        [components_adjacency_constraint, {"category": WINDOW_CATEGORY, "adj": False,
                                           "addition_rule": "And"}],
        [circulation_adjacency_constraint, {}]
=======
>>>>>>> b8934fe1
    ]
}

T1_T2_ITEMS_CONSTRAINTS = {
    "entrance": [
        [optional_entrance_constraint,{}],
    ]
}

T2_MORE_ITEMS_CONSTRAINTS = {
    "livingKitchen": [
        [components_adjacency_constraint, {"category": ["duct"], "adj": True}],
        [max_distance_window_duct_constraint, {"max_distance": 700}]
    ]
}

T3_MORE_ITEMS_CONSTRAINTS = {
    "entrance": [
        [conditional_entrance_constraint, {}],
    ],
    "toilet": [
        [item_adjacency_constraint, {"item_categories": ["toilet"], "adj": False}],
<<<<<<< HEAD
        [item_adjacency_constraint,
         {"item_categories": ["entrance", "circulation"], "adj": True, "addition_rule": "Or"}]
=======
>>>>>>> b8934fe1
    ],
    "bathroom": [
        [item_adjacency_constraint,
         {"item_categories": PRIVATE_ROOMS, "adj": True, "addition_rule": "Or"}],
        [item_adjacency_constraint,
         {"item_categories": ["entrance", "circulation"], "adj": True, "addition_rule": "Or"}]
    ],
    "living": [
        [externals_connection_constraint, {}],
        [large_windows_constraint, {}]
    ],
    "livingKitchen": [
        [externals_connection_constraint, {}],
        [large_windows_constraint, {}]
    ],
<<<<<<< HEAD
    "bedroom": [

    ],
    "study": [

    ],
    "dressing": [
        [item_adjacency_constraint,
         {"item_categories": ["entrance", "circulation"], "adj": True, "addition_rule": "Or"}]
    ],
    "laundry": [
        [item_adjacency_constraint,
         {"item_categories": ["entrance", "circulation"], "adj": True, "addition_rule": "Or"}]
    ],
    "circulation": [
        [circulation_bedroom_adjacency_constraint, {}]
=======
    "laundry": [
        [non_isolated_item_constraint, {}],
>>>>>>> b8934fe1
    ]
}

DUPLEX_CONSTRAINTS = {

}
<|MERGE_RESOLUTION|>--- conflicted
+++ resolved
@@ -253,11 +253,8 @@
         self.duct_next_to_entrance = []
         self._init_duct_next_to_entrance()
         self.toilet_entrance_proximity_constraint_first_pass = True
-<<<<<<< HEAD
-=======
         self.externals_connection_constraint_first_pass = True
         self.large_windows_constraint_first_pass = True
->>>>>>> b8934fe1
 
         self.item_constraints = {}
         self.add_spaces_constraints()
@@ -674,72 +671,6 @@
     ct = or_no_space_constraint(manager, item, ct)
     return ct
 
-<<<<<<< HEAD
-def max_distance_to_window_constraint(manager: 'ConstraintsManager', item: Item) -> ortools.Constraint:
-    """
-    Maximum distance constraint between spaces constraint
-    :param manager: 'ConstraintsManager'
-    :param item: Item
-    :return: ct: ortools.Constraint
-    # TODO : find best param
-    # TODO : unit tests
-    """
-    ct = None
-    max_distance = 1000
-    additional_distance = 150
-    for j, j_space in enumerate(manager.sp.spec.plan.mutable_spaces()):
-        current_ct = None
-        if "window" in j_space.components_category_associated() or "doorWindow" in j_space.components_category_associated():
-            for k, k_space in enumerate(manager.sp.spec.plan.mutable_spaces()):
-                if j < k:
-                    if current_ct is None:
-                        if (j not in nx.nodes(manager.centroid_space_graph)
-                                or k not in nx.nodes(manager.centroid_space_graph)
-                                or not nx.has_path(manager.centroid_space_graph, j, k)):
-                            current_ct = (manager.solver.positions[item.id, j] *
-                                  manager.solver.positions[item.id, k] == 0)
-                        else:
-                            path_length, path = nx.single_source_dijkstra(
-                                manager.centroid_space_graph, j, k)
-                            path_length += additional_distance
-                            path_inside_room = 1
-                            for i_path in path:
-                                path_inside_room = (path_inside_room *
-                                                    manager.solver.positions[item.id, i_path])
-                            current_ct = path_inside_room * (manager.solver.positions[item.id, j] *
-                                                     manager.solver.positions[
-                                                         item.id, k] * path_length
-                                                     <= max_distance)
-                            print(path_length)
-                    else:
-                        if (j not in nx.nodes(manager.centroid_space_graph)
-                                or k not in nx.nodes(manager.centroid_space_graph)
-                                or not nx.has_path(manager.centroid_space_graph, j, k)):
-                            new_ct = (manager.solver.positions[item.id, j] *
-                                      manager.solver.positions[item.id, k] == 0)
-                        else:
-                            path_length, path = nx.single_source_dijkstra(
-                                manager.centroid_space_graph, j, k)
-                            path_length += additional_distance
-                            path_inside_room = 1
-                            for i_path in path:
-                                path_inside_room = path_inside_room * manager.solver.positions[
-                                    item.id, i_path]
-                            new_ct = path_inside_room * (manager.solver.positions[item.id, j] *
-                                                         manager.solver.positions[
-                                                             item.id, k] * path_length
-                                                         <= max_distance)
-                            print(path_length)
-                        current_ct = manager.or_(current_ct, new_ct)
-            if ct is None:
-                ct = current_ct
-            else:
-                ct = manager.or_(current_ct, ct)
-    ct = or_no_space_constraint(manager, item, ct)
-    return ct
-
-=======
->>>>>>> b8934fe1
 def item_max_distance_constraint(manager: 'ConstraintsManager', item: Item,
                                  item_categories: List[str], max_distance: int) -> ortools.Constraint:
     """
@@ -1079,11 +1010,7 @@
 
 def toilet_entrance_proximity_constraint(manager: 'ConstraintsManager', item: Item) -> ortools.Constraint:
     """
-<<<<<<< HEAD
-    warning : symmetry breaker
-=======
     toilet entrance proximity constraint
->>>>>>> b8934fe1
     :param manager: 'ConstraintsManager'
     :param item: Item
     :return: ct: ortools.Constraint
@@ -1099,12 +1026,9 @@
             ct = toilet_entrance_proximity >= 1
 
     manager.toilet_entrance_proximity_constraint_first_pass = False
-<<<<<<< HEAD
-=======
     for i_item in manager.sp.spec.items:
         if i_item.category.name == "entrance":
             ct = or_no_space_constraint(manager, i_item, ct)
->>>>>>> b8934fe1
     return ct
 
 
@@ -1673,7 +1597,6 @@
          {"category": WINDOW_CATEGORY, "adj": False, "addition_rule": "And"}],
         [components_adjacency_constraint, {"category": ["startingStep", "frontDoor"], "adj": False,
                                            "addition_rule": "And"}],
-<<<<<<< HEAD
         [non_isolated_item_constraint, {}],
     ],
     "circulation": [
@@ -1681,8 +1604,6 @@
         [components_adjacency_constraint, {"category": WINDOW_CATEGORY, "adj": False,
                                            "addition_rule": "And"}],
         [circulation_adjacency_constraint, {}]
-=======
->>>>>>> b8934fe1
     ]
 }
 
@@ -1705,11 +1626,8 @@
     ],
     "toilet": [
         [item_adjacency_constraint, {"item_categories": ["toilet"], "adj": False}],
-<<<<<<< HEAD
         [item_adjacency_constraint,
          {"item_categories": ["entrance", "circulation"], "adj": True, "addition_rule": "Or"}]
-=======
->>>>>>> b8934fe1
     ],
     "bathroom": [
         [item_adjacency_constraint,
@@ -1725,27 +1643,18 @@
         [externals_connection_constraint, {}],
         [large_windows_constraint, {}]
     ],
-<<<<<<< HEAD
-    "bedroom": [
-
-    ],
-    "study": [
+    "laundry": [
+        [non_isolated_item_constraint, {}],
+        [item_adjacency_constraint,
+         {"item_categories": ["entrance", "circulation"], "adj": True, "addition_rule": "Or"}]
 
     ],
     "dressing": [
         [item_adjacency_constraint,
          {"item_categories": ["entrance", "circulation"], "adj": True, "addition_rule": "Or"}]
     ],
-    "laundry": [
-        [item_adjacency_constraint,
-         {"item_categories": ["entrance", "circulation"], "adj": True, "addition_rule": "Or"}]
-    ],
     "circulation": [
         [circulation_bedroom_adjacency_constraint, {}]
-=======
-    "laundry": [
-        [non_isolated_item_constraint, {}],
->>>>>>> b8934fe1
     ]
 }
 
