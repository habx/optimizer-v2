# coding=utf-8
"""
Constraints manager Module
Creates the following classes:
• ConstraintSolver: Encapsulation of the OR-Tools solver adapted to our problem
• ConstraintsManager : attributes the spaces of the plan created by the seeder to the items.
TODO : the adjacency constraint of spaces within the same room is not completed
TODO : fusion of the entrance for small apartment untreated

OR-Tools : google constraint programing solver
    https://developers.google.com/optimization/
    https://acrogenesis.com/or-tools/documentation/user_manual/index.html

"""
from typing import List, Callable, Optional, Sequence, TYPE_CHECKING
from ortools.constraint_solver import pywrapcp as ortools
from libs.specification.specification import Item
import networkx as nx
import time
import logging

if TYPE_CHECKING:
    from libs.space_planner.space_planner import SpacePlanner

WINDOW_ROOMS = ["living", "kitchen", "livingKitchen", "study", "dining", "bedroom"]

DRESSING_NEIGHBOUR_ROOMS = ["entrance", "bedroom", "toilet", "bathroom"]

CIRCULATION_ROOMS = ["living", "livingKitchen", "dining", "entrance", "circulation"]

DAY_ROOMS = ["living", "livingKitchen", "dining", "kitchen", "cellar"]

PRIVATE_ROOMS = ["bedroom", "bathroom", "laundry", "dressing", "entrance", "circulation",
                 "toilet"]

WINDOW_CATEGORY = ["window", "doorWindow"]

BIG_VARIANTS = ["m", "l", "xl"]

SMALL_VARIANTS = ["xs", "s"]

OPEN_ON_ADJACENCY_SIZE = 200
BIG_EXTERNAL_SPACE = 7000

SQM = 10000
LBW_THICKNESS = 30
MAX_AREA_COEFF = 4 / 3
MIN_AREA_COEFF = 2 / 3
INSIDE_ADJACENCY_LENGTH = 40
ITEM_ADJACENCY_LENGTH = 100
SEARCH_TIME_LIMIT = 1800000  # millisecond
SEARCH_SOLUTIONS_LIMIT = 1000

class ConstraintSolver:
    """
    Constraint Solver
    Encapsulation of the OR-tools solver adapted to our problem
    """

    def __init__(self, items_nbr: int, spaces_nbr: int, spaces_adjacency_matrix: List[List[int]]):
        self.items_nbr = items_nbr
        self.spaces_nbr = spaces_nbr
        self.spaces_adjacency_matrix = spaces_adjacency_matrix
        # Create the solver
        self.solver = ortools.Solver('SpacePlanner')
        # Declare variables
        self.cells_item: List[ortools.IntVar] = []
        self.positions = {}
        self._init_positions()
        self.solutions = []

    def _init_positions(self) -> None:
        """
        variables initialization
        :return: None
        """
        # cells in [0, self.items_nbr-1]
        self.cells_item = [self.solver.IntVar(0, self.items_nbr - 1,
                                              "cells_item[{0}]".format(j_space))
                           for j_space in range(self.spaces_nbr)]

        for i_item in range(self.items_nbr):
            for j_space in range(self.spaces_nbr):
                self.positions[i_item, j_space] = (self.cells_item[j_space] == i_item)

    def add_constraint(self, ct: ortools.Constraint) -> None:
        """
        add constraint
        :param ct: ortools.Constraint
        :return: None
        """
        if ct is not None:
            self.solver.Add(ct)

    def _check_adjacency(self, room_positions, connectivity_checker) -> bool:
        """
        Experimental function using BFS graph analysis in order to check wether each room is
        connected.
        A room is considered a subgraph of the voronoi graph.
        :param room_positions:
        :param connectivity_checker:
        :return: a boolean indicating wether each room is connected

        """
        # check for the connectivity of each room
        for i_item in range(self.items_nbr):
            # compute the number of fixed item in the room
            nbr_cells_in_room = sum(room_positions[i_item])
            # if a room has only one fixed item there is no need to check for adjacency
            if nbr_cells_in_room <= 1:
                continue
            # else check the connectivity of the subgraph composed of the fi inside the given room
            room_line = room_positions[i_item]
            fi_in_room = tuple([i for i, e in enumerate(room_line) if e])
            if not connectivity_checker(fi_in_room):
                return False

        return True

    def solve(self) -> None:
        """
        search and solution
        :return: None
        """
        t0 = time.process_time()
        decision_builder = self.solver.Phase(self.cells_item, self.solver.CHOOSE_FIRST_UNBOUND,
                               self.solver.ASSIGN_MIN_VALUE)
        time_limit = self.solver.TimeLimit(SEARCH_TIME_LIMIT)
        self.solver.NewSearch(decision_builder, time_limit)

        connectivity_checker = check_room_connectivity_factory(self.spaces_adjacency_matrix)

        # noinspection PyArgumentList
        while self.solver.NextSolution():
            sol_positions = []
            for i_item in range(self.items_nbr):  # Rooms
                logging.debug("ConstraintSolver: Solution : {0}: {1}".format(i_item, [
                    self.cells_item[j].Value() == i_item for j in range(self.spaces_nbr)]))
                sol_positions.append([])
                for j_space in range(self.spaces_nbr):  # empty and seed spaces
                    sol_positions[i_item].append(self.cells_item[j_space].Value() == i_item)
            validity = self._check_adjacency(sol_positions, connectivity_checker)
            if validity:
                self.solutions.append(sol_positions)
                if len(self.solutions) >= SEARCH_SOLUTIONS_LIMIT:
<<<<<<< HEAD
=======
                    logging.warning("ConstraintSolver: SEARCH_SOLUTIONS_LIMIT: %d",
                                    len(self.solutions))
>>>>>>> ea188330
                    break
                if (time.clock() - t0 - 600) >= 0:
                    logging.warning("ConstraintSolver: TIME_LIMIT - 10 min")
                    break

        # noinspection PyArgumentList
        self.solver.EndSearch()

        logging.debug("ConstraintSolver: Statistics")
        print("ConstraintSolver: num_solutions: %d", len(self.solutions))
        logging.debug("ConstraintSolver: failures: %d", self.solver.Failures())
        logging.debug("ConstraintSolver: branches:  %d", self.solver.Branches())
        logging.debug("ConstraintSolver: Process time : %f", time.process_time() - t0)
        if round(time.process_time() - t0) == round(SEARCH_TIME_LIMIT / 1000):
            logging.warning("ConstraintSolver: SEARCH_TIME_LIMIT - 30 min")


def adjacency_matrix_to_graph(matrix):
    """
    Converts adjacency matrix to a networkx graph structure,
    a value of 1 in the matrix correspond to an edge in the Graph
    :param matrix: an adjacency_matrix
    :return: a networkx graph structure
    """

    nb_cells = len(matrix)  # get the matrix dimensions
    graph = nx.Graph()
    edge_list = [(i, j) for i in range(nb_cells) for j in range(nb_cells) if
                 matrix[i][j] == 1]
    graph.add_edges_from(edge_list)

    return graph


def check_room_connectivity_factory(adjacency_matrix):
    """

    A factory to enable memoization on the check connectivity room

    :param adjacency_matrix: an adjacency_matrix
    :return: check_room_connectivity: a memoized function returning the connectivity of a room
    """

    connectivity_cache = {}
    # create graph from adjacency_matrix
    graph = adjacency_matrix_to_graph(adjacency_matrix)

    def check_room_connectivity(fi_in_room):
        """
        :param fi_in_room: a tuple indicating the fixed items present in the room
        :return: a Boolean indicating if the fixed items in the room are connected according to the
        graph
        """

        # check if the connectivity of these fixed items has already been checked
        # if it is the case fetch the result from the cache
        if fi_in_room in connectivity_cache:
            return connectivity_cache[fi_in_room]

        # else compute the connectivity and stores the result in the cache
        is_connected = nx.is_connected(graph.subgraph(fi_in_room))
        connectivity_cache[fi_in_room] = is_connected

        return is_connected

    # return the memorized function
    return check_room_connectivity


class ConstraintsManager:
    """
    Constraints manager Class
    A Constraints Manager attributes the spaces of the plan created by the seeder to the items.
    The spaces are allocated according to constraints using constraint programming
    All the possible solutions are given.
    """

    def __init__(self, sp: 'SpacePlanner', name: str = ''):
        self.name = name
        self.sp = sp

        self.spaces_adjacency_matrix = []
        self._init_spaces_adjacency()
        self.spaces_item_adjacency_matrix = []
        self._init_spaces_item_adjacency()
        self.solver = ConstraintSolver(len(self.sp.spec.items),
                                       self.sp.spec.plan.count_mutable_spaces(),
                                       self.spaces_adjacency_matrix)

        self.symmetry_breaker_memo = {}
        self.windows_length = {}
        self._init_windows_length()
        self.spaces_distance = []
        self._init_spaces_distance()
        self.space_graph = nx.Graph()
        self._init_spaces_graph()
        self.area_space_graph = nx.Graph()
        self._init_area_spaces_graph()

        self.item_constraints = {}
        self.add_spaces_constraints()
        self.add_item_constraints()

    def _init_windows_length(self) -> None:
        """
        Initialize the length of each window
        :return:
        """
        for item in self.sp.spec.items:
            length = 0
            for j, space in enumerate(self.sp.spec.plan.mutable_spaces()):
                for component in space.immutable_components():
                    if (component.category.name == "window"
                            or component.category.name == "doorWindow"):
                        length += (self.solver.positions[item.id, j]
                                   * int(round(component.length / 10)))
            self.windows_length[str(item.id)] = length

    def _init_spaces_distance(self) -> None:
        """
        Initialize the spaces distance matrix
        :return:
        """

        for i, i_space in enumerate(self.sp.spec.plan.mutable_spaces()):
            self.spaces_distance.append([])
            self.spaces_distance[i] = [0] * len(list(self.sp.spec.plan.mutable_spaces()))

        for i, i_space in enumerate(self.sp.spec.plan.mutable_spaces()):
            for j, j_space in enumerate(self.sp.spec.plan.mutable_spaces()):
                if i < j:
                    if i_space.floor != j_space.floor:
                        self.spaces_distance[i][j] = 1e20
                        self.spaces_distance[j][i] = 1e20
                    else:
                        self.spaces_distance[i][j] = int(i_space.maximum_distance_to(j_space))
                        self.spaces_distance[j][i] = int(i_space.maximum_distance_to(j_space))

    def _init_spaces_graph(self) -> None:
        """
        Initialize the graph of adjacent seed spaces
        :return:
        """

        for i, i_space in enumerate(self.sp.spec.plan.mutable_spaces()):
            for j, j_space in enumerate(self.sp.spec.plan.mutable_spaces()):
                if i < j:
                    if i_space.adjacent_to(j_space, INSIDE_ADJACENCY_LENGTH):
                        self.space_graph.add_edge(i, j, weight=1)
                        self.space_graph.add_edge(j, i, weight=1)

    def _init_area_spaces_graph(self) -> None:
        """
        Initialize the graph of adjacent seed spaces with weight = space area
        :return:
        """

        for i, i_space in enumerate(self.sp.spec.plan.mutable_spaces()):
            for j, j_space in enumerate(self.sp.spec.plan.mutable_spaces()):
                if i < j:
                    if i_space.adjacent_to(j_space, INSIDE_ADJACENCY_LENGTH):
                        self.area_space_graph.add_edge(i, j, weight=j_space.area + i_space.area)
                        self.area_space_graph.add_edge(j, i, weight=j_space.area + i_space.area)

    def _init_spaces_adjacency(self) -> None:
        """
        spaces adjacency matrix init
        :return: None
        """
        self.spaces_adjacency_matrix = [
            [1 if i == j or i_space.adjacent_to(j_space) else 0 for i, i_space in
             enumerate(self.sp.spec.plan.mutable_spaces())] for j, j_space in
            enumerate(self.sp.spec.plan.mutable_spaces())]

    def _init_spaces_item_adjacency(self) -> None:
        """
        spaces adjacency matrix init
        :return: None
        """
        # for i, i_space in enumerate(self.sp.spec.plan.mutable_spaces()):
        #     for j, j_space in enumerate(self.sp.spec.plan.mutable_spaces()):
        #         print(i_space.as_sp.buffer(LBW_THICKNESS/2).intersection(j_space.as_sp.buffer(LBW_THICKNESS/2)).length/2)
        self.spaces_item_adjacency_matrix = [
            [1 if i == j or (i_space.as_sp.buffer(LBW_THICKNESS/2).intersection(j_space.as_sp.buffer(LBW_THICKNESS/2)).length/2> ITEM_ADJACENCY_LENGTH and i_space.floor.level == j_space.floor.level) else 0 for i, i_space in
             enumerate(self.sp.spec.plan.mutable_spaces())] for j, j_space in
            enumerate(self.sp.spec.plan.mutable_spaces())]

    def add_spaces_constraints(self) -> None:
        """
        add spaces constraints
        :return: None
        """
        for j_space, space in enumerate(self.sp.spec.plan.mutable_spaces()):
            self.solver.add_constraint(space_attribution_constraint(self, j_space))

    def add_item_constraints(self) -> None:
        """
        add items constraints
        :return: None
        """
        for item in self.sp.spec.items:
            for constraint in GENERAL_ITEMS_CONSTRAINTS["all"]:
                self.add_item_constraint(item, constraint[0], **constraint[1])
            for constraint in GENERAL_ITEMS_CONSTRAINTS[item.category.name]:
                self.add_item_constraint(item, constraint[0], **constraint[1])
            if self.sp.spec.typology >= 2 and self.sp.spec.number_of_items > 4:
                for constraint in T2_MORE_ITEMS_CONSTRAINTS["all"]:
                    self.add_item_constraint(item, constraint[0], **constraint[1])
                for constraint in T2_MORE_ITEMS_CONSTRAINTS.get(item.category.name, []):
                    self.add_item_constraint(item, constraint[0], **constraint[1])
            if self.sp.spec.typology >= 3:
                for constraint in T3_MORE_ITEMS_CONSTRAINTS["all"]:
                    self.add_item_constraint(item, constraint[0], **constraint[1])
                for constraint in T3_MORE_ITEMS_CONSTRAINTS.get(item.category.name, []):
                    self.add_item_constraint(item, constraint[0], **constraint[1])
            if self.sp.spec.typology >= 4:
                for constraint in T4_MORE_ITEMS_CONSTRAINTS["all"]:
                    self.add_item_constraint(item, constraint[0], **constraint[1])
                for constraint in T4_MORE_ITEMS_CONSTRAINTS.get(item.category.name, []):
                    self.add_item_constraint(item, constraint[0], **constraint[1])

    def add_item_constraint(self, item: Item, constraint_func: Callable, **kwargs) -> None:
        """
        add item constraint
        :param item: Item
        :param constraint_func: Callable
        :return: None
        """
        if kwargs is not {}:
            kwargs = {"item": item, **kwargs}
        else:
            kwargs = {"item": item}
        self.solver.add_constraint(constraint_func(self, **kwargs))

    def or_(self, ct1: ortools.Constraint, ct2: ortools.Constraint) -> ortools.Constraint:
        """
        Or between two constraints
        :param ct1: ortools.Constraint
        :param ct2: ortools.Constraint
        :return: ct: ortools.Constraint
        """
        ct = (self.solver.solver.Max(ct1, ct2) == 1)
        return ct

    def and_(self, ct1: ortools.Constraint, ct2: ortools.Constraint) -> ortools.Constraint:
        """
        And between two constraints
        :param ct1: ortools.Constraint
        :param ct2: ortools.Constraint
        :return: ct: ortools.Constraint
        """
        ct = (self.solver.solver.Min(ct1, ct2) == 1)
        return ct


def space_attribution_constraint(manager: 'ConstraintsManager',
                                 j_space: int) -> ortools.Constraint:
    """
    Each space has to be associated with an item and one time only
    :param manager: 'ConstraintsManager'
    :param j_space: int
    :return: ct: ortools.Constraint
    """
    ct = (manager.solver.solver.Sum(
        manager.solver.positions[i, j_space]
        for i in range(len(manager.sp.spec.items))) == 1)
    return ct


def item_attribution_constraint(manager: 'ConstraintsManager',
                                item: Item) -> ortools.Constraint:
    """
    Each item has to be associated with a space
    :param manager: 'ConstraintsManager'
    :param item: Item
    :return: ct: ortools.Constraint
    """
    ct = (manager.solver.solver.Sum(
        manager.solver.positions[item.id, j_space]
        for j_space in range(manager.sp.spec.plan.count_mutable_spaces())) >= 1)
    return ct


def area_constraint(manager: 'ConstraintsManager', item: Item,
                    min_max: str) -> ortools.Constraint:
    """
    Maximum area constraint
    :param manager: 'ConstraintsManager'
    :param item: Item
    :param min_max: str
    :return: ct: ortools.Constraint
    """
    ct = None

    if min_max == "max":
        # if ((item.variant in ["l", "xl"] or item.category.name in ["entrance", "circulation"])
        #         and item.category.name not in ["living", "livingKitchen", "dining"]):
        #     max_area = round(item.max_size.area)
        # else:
        #     max_area = round(max(item.max_size.area * MAX_AREA_COEFF, item.max_size.area + 1 * SQM))
        max_area = round(max(item.max_size.area * MAX_AREA_COEFF, item.max_size.area + 1 * SQM))
        ct = (manager.solver.solver
              .Sum(manager.solver.positions[item.id, j] * round(space.area)
                   for j, space in enumerate(manager.sp.spec.plan.mutable_spaces())) <= max_area)

    elif min_max == "min":
        if item.variant in ["xs", "s"]:
            min_area = round(item.min_size.area)
        else:
            min_area = round(min(item.min_size.area * MIN_AREA_COEFF, item.min_size.area - 1 * SQM))

        ct = (manager.solver.solver
              .Sum(manager.solver.positions[item.id, j] * round(space.area)
                   for j, space in enumerate(manager.sp.spec.plan.mutable_spaces())) >= min_area)
    else:
        ValueError("AreaConstraint")

    return ct


def or_no_space_constraint(manager: 'ConstraintsManager', item: Item,
                           ct: Optional[ortools.Constraint]) -> Optional[ortools.Constraint]:
    """
    Maximum distance constraint between spaces constraint
    :param manager: 'ConstraintsManager'
    :param item: Item
    :return: ct: ortools.Constraint
    # TODO : find best param
    # TODO : unit tests
    """
    ct0 = (manager.solver.solver.Sum(manager.solver.positions[item.id, j]
                                     for j, space in enumerate(
                                        manager.sp.spec.plan.mutable_spaces())) == 0)
    if ct:
        return manager.or_(ct, ct0)
    else:
        return None


def distance_constraint(manager: 'ConstraintsManager', item: Item) -> ortools.Constraint:
    """
    Maximum distance constraint between spaces constraint
    :param manager: 'ConstraintsManager'
    :param item: Item
    :return: ct: ortools.Constraint
    # TODO : find best param
    # TODO : unit tests
    """
    if item.category.name in ["living", "dining", "livingKitchen", "dressing", "laundry"]:
        param = 2
    elif item.category.name in ["bathroom", "study", "misc", "kitchen"]:
        param = 2
    else:
        param = 1.8

    max_distance = int(round(param * item.max_size.area ** 0.5))

    ct = None

    for j, j_space in enumerate(manager.sp.spec.plan.mutable_spaces()):
        for k, k_space in enumerate(manager.sp.spec.plan.mutable_spaces()):
            if j < k:
                if ct is None:
                    ct = ((manager.solver.positions[item.id, j] *
                           manager.solver.positions[item.id, k])
                          <= int(max_distance / manager.spaces_distance[j][k]))
                else:
                    new_ct = ((manager.solver.positions[item.id, j] *
                               manager.solver.positions[item.id, k])
                              <= int(max_distance / manager.spaces_distance[j][k]))
                    ct = manager.and_(ct, new_ct)

    ct = or_no_space_constraint(manager, item, ct)

    return ct


def area_graph_constraint(manager: 'ConstraintsManager', item: Item) -> ortools.Constraint:
    """
    Graph constraint:
    - existing path between two seed space
    - shortest path area < max area (+ margin)
    :param manager: 'ConstraintsManager'
    :param item: Item
    :return: ct: ortools.Constraint
    # TODO : unit tests
    """

    ct = None
    if ((item.variant in ["l", "xl"] or item.category.name in ["entrance"])
            and item.category.name not in ["living", "livingKitchen", "dining"]):
        max_area = round(item.max_size.area)
    else:
        max_area = round(max(item.max_size.area * MAX_AREA_COEFF, item.max_size.area + 1 * SQM))

    for j, j_space in enumerate(manager.sp.spec.plan.mutable_spaces()):
        for k, k_space in enumerate(manager.sp.spec.plan.mutable_spaces()):
            if j < k:
                if ct is None:
                    if (j not in nx.nodes(manager.area_space_graph)
                            or k not in nx.nodes(manager.area_space_graph)
                            or not nx.has_path(manager.area_space_graph, j, k)):
                        ct = (manager.solver.positions[item.id, j] *
                              manager.solver.positions[item.id, k] == 0)
                    else:
                        path = nx.dijkstra_path(manager.area_space_graph, j, k)
                        area_path = sum(int(space.area)
                                        for i, space in
                                        enumerate(manager.sp.spec.plan.mutable_spaces())
                                        if i in path)
                        ct = (manager.solver.positions[item.id, j] *
                              manager.solver.positions[item.id, k] * area_path
                              <= max_area)

                else:
                    if (j not in nx.nodes(manager.area_space_graph)
                            or k not in nx.nodes(manager.area_space_graph)
                            or not nx.has_path(manager.area_space_graph, j, k)):
                        new_ct = (manager.solver.positions[item.id, j] *
                                  manager.solver.positions[item.id, k] == 0)
                    else:
                        path = nx.dijkstra_path(manager.area_space_graph, j, k)
                        area_path = sum(int(space.area)
                                        for i, space in
                                        enumerate(manager.sp.spec.plan.mutable_spaces())
                                        if i in path)
                        new_ct = (manager.solver.positions[item.id, j] *
                                  manager.solver.positions[item.id, k] * area_path
                                  <= max_area)
                    ct = manager.and_(ct, new_ct)

    ct = or_no_space_constraint(manager, item, ct)

    return ct


def graph_constraint(manager: 'ConstraintsManager', item: Item) -> ortools.Constraint:
    """
    Graph constraint:
    - existing path between two seed space
    - shortest path number of seed spaces <= nbr of seed spaces
    :param manager: 'ConstraintsManager'
    :param item: Item
    :return: ct: ortools.Constraint
    # TODO : unit tests
    """
    ct = None
    for j, j_space in enumerate(manager.sp.spec.plan.mutable_spaces()):
        for k, k_space in enumerate(manager.sp.spec.plan.mutable_spaces()):
            if j < k:
                if ct is None:
                    if j not in nx.nodes(manager.space_graph) or k not in nx.nodes(
                            manager.space_graph) or not nx.has_path(manager.space_graph, j, k):
                        ct = (manager.solver.positions[item.id, j] *
                              manager.solver.positions[item.id, k] == 0)
                    else:
                        ct = ((manager.solver.positions[item.id, j] *
                               manager.solver.positions[item.id, k] *
                               len(nx.dijkstra_path(manager.space_graph, j, k)))
                              <= manager.solver.solver.Sum(manager.solver.positions[item.id, l]
                                                           for l, l_space in enumerate(
                                    manager.sp.spec.plan.mutable_spaces())))

                else:
                    if j not in nx.nodes(manager.space_graph) or k not in nx.nodes(
                            manager.space_graph) or not nx.has_path(manager.space_graph, j, k):
                        new_ct = (manager.solver.positions[item.id, j] *
                                  manager.solver.positions[item.id, k] == 0)
                    else:
                        new_ct = ((manager.solver.positions[item.id, j] *
                                   manager.solver.positions[item.id, k] *
                                   len(nx.dijkstra_path(manager.space_graph, j, k)))
                                  <= manager.solver.solver.Sum(manager.solver.positions[item.id, l]
                                                               for l, l_space in enumerate(
                                    manager.sp.spec.plan.mutable_spaces())))
                    ct = manager.and_(ct, new_ct)

    ct = or_no_space_constraint(manager, item, ct)

    return ct


def shape_constraint(manager: 'ConstraintsManager', item: Item) -> ortools.Constraint:
    """
    Shape constraint : perimeter**2/area
    :param manager: 'ConstraintsManager'
    :param item: Item
    :return: ct: ortools.Constraint
    # TODO : find best param
    # TODO : unit tests
    """

    plan_ratio = round(manager.sp.spec.plan.indoor_perimeter ** 2
                       / manager.sp.spec.plan.indoor_area)
    if item.category.name in ["living", "dining", "livingKitchen", "dressing", "laundry"]:
        param = 35#min(max(30, int(plan_ratio + 10)), 40)
    elif item.category.name in ["bathroom", "study", "misc", "kitchen"]:
        param = 28#min(max(25, int(plan_ratio)), 35)
    else:
        param = 22 # toilet / bedroom / entrance

    item_area = manager.solver.solver.Sum(manager.solver.positions[item.id, j] * int(space.area)
                                          for j, space in
                                          enumerate(manager.sp.spec.plan.mutable_spaces()))
    if item.category.name in ["toilet", "bathroom"]:
        cells_perimeter = manager.solver.solver.Sum(manager.solver.positions[item.id, j] *
                                                    int(space.perimeter_without_duct)
                                                    for j, space in
                                                    enumerate(
                                                        manager.sp.spec.plan.mutable_spaces()))
    else:
        cells_perimeter = manager.solver.solver.Sum(manager.solver.positions[item.id, j] *
                                                    int(space.perimeter)
                                                    for j, space in
                                                    enumerate(
                                                        manager.sp.spec.plan.mutable_spaces()))
    cells_adjacency = manager.solver.solver.Sum(manager.solver.positions[item.id, j] *
                                                manager.solver.positions[item.id, k] *
                                                int(j_space.contact_length(k_space))
                                                for j, j_space in
                                                enumerate(manager.sp.spec.plan.mutable_spaces())
                                                for k, k_space in
                                                enumerate(manager.sp.spec.plan.mutable_spaces())
                                                )
    item_perimeter = cells_perimeter - cells_adjacency
    ct = (item_perimeter * item_perimeter <= param * item_area)

    ct = or_no_space_constraint(manager, item, ct)

    return ct


def windows_constraint(manager: 'ConstraintsManager', item: Item) -> Optional[bool]:
    """
    Windows length constraint : margin
    :param manager: 'ConstraintsManager'
    :param item: Item
    :return: ct: ortools.Constraint
    """
    ct = None
    for j_item in manager.sp.spec.items:
        if (item.category.name in WINDOW_ROOMS and j_item.category.name in WINDOW_ROOMS
                and item.required_area < j_item.required_area):
            if ct is None:
                ct = (manager.windows_length[str(item.id)] <=
                      manager.windows_length[str(j_item.id)])
            else:
                new_ct = (manager.windows_length[str(item.id)] <=
                          manager.windows_length[str(j_item.id)])
                ct = manager.solver.solver.Min(ct, new_ct)
    if ct is None:
        return ct
    else:
        return ct == 1


def opens_on_constraint(manager: 'ConstraintsManager', item: Item,
                        length: int) -> ortools.Constraint:
    """
    Opens on constraint : check the adjacency between two rooms if open on, otherwise impose the
    presence of a window in the room
    :param manager: 'ConstraintsManager'
    :param item: Item
    :param length: int
    :return: ct: ortools.Constraint
    """
    ct = None
    if item.opens_on:
        for category_name in item.opens_on:
            adjacency_sum = 0
            for other_item in manager.sp.spec.items:
                if other_item.category.name == category_name:
                    adjacency_sum += manager.solver.solver.Sum(
                        manager.solver.solver.Sum(
                            int(j_space.maximum_adjacency_length(k_space)) *
                            manager.solver.positions[item.id, j] *
                            manager.solver.positions[other_item.id, k] for
                            j, j_space in enumerate(manager.sp.spec.plan.mutable_spaces()))
                        for k, k_space in enumerate(manager.sp.spec.plan.mutable_spaces()))
            if ct is None:
                ct = (adjacency_sum >= length)
            else:
                ct = manager.and_(ct, (adjacency_sum >= length))
    else:
        ct = components_adjacency_constraint(manager, item, WINDOW_CATEGORY, addition_rule="Or")
    return ct


def symmetry_breaker_constraint(manager: 'ConstraintsManager', item: Item) -> ortools.Constraint:
    """
    Symmetry Breaker constraint
    :param manager: 'ConstraintsManager'
    :param item: Item
    :return: ct: ortools.Constraint
    """
    ct = None
    item_sym_id = str(item.category.name + item.variant)
    if item_sym_id in manager.symmetry_breaker_memo.keys():
        memo = manager.solver.solver.Sum(
            2 ** j * manager.solver.positions[manager.symmetry_breaker_memo[item_sym_id], j]
            for j in range(manager.solver.spaces_nbr))
        current = manager.solver.solver.Sum(2 ** j * manager.solver.positions[item.id, j]
                                            for j in range(manager.solver.spaces_nbr))
        ct = manager.solver.solver.IsLessVar(memo, current) == 1

    manager.symmetry_breaker_memo[item_sym_id] = item.id

    return ct


def inside_adjacency_constraint(manager: 'ConstraintsManager',
                                item: Item) -> ortools.Constraint:
    """
    Space adjacency constraint inside a given item
    :param manager: 'ConstraintsManager'
    :param item: Item
    :return: ct: ortools.Constraint
    """
    nbr_spaces_in_i_item = manager.solver.solver.Sum(
        manager.solver.positions[item.id, j] for j in
        range(manager.sp.spec.plan.count_mutable_spaces()))
    spaces_adjacency = manager.solver.solver.Sum(
        manager.solver.solver.Sum(
            int(j_space.adjacent_to(k_space, INSIDE_ADJACENCY_LENGTH)) *
            manager.solver.positions[item.id, j] *
            manager.solver.positions[item.id, k] for
            j, j_space in enumerate(manager.sp.spec.plan.mutable_spaces()) if j > k)
        for k, k_space in enumerate(manager.sp.spec.plan.mutable_spaces()))
    ct1 = (spaces_adjacency >= nbr_spaces_in_i_item - 1)

    ct2 = None
    for k, k_space in enumerate(manager.sp.spec.plan.mutable_spaces()):
        a = (manager.solver.positions[item.id, k] *
             manager.solver.solver
             .Sum(int(j_space.adjacent_to(k_space, INSIDE_ADJACENCY_LENGTH)) *
                  manager.solver.positions[item.id, j]
                  for j, j_space in enumerate(manager.sp.spec.plan.mutable_spaces()) if k != j))

        if ct2 is None:
            ct2 = manager.solver.solver.Max(
                a >= manager.solver.positions[item.id, k],
                nbr_spaces_in_i_item == 1)
        else:
            ct2 = (manager.solver.solver
                   .Min(ct2, manager.solver.solver
                        .Max(a >= manager.solver.positions[item.id, k],
                             nbr_spaces_in_i_item == 1)))

    ct = (manager.and_(ct1, ct2) == 1)

    ct = or_no_space_constraint(manager, item, ct)

    return ct


def item_adjacency_constraint(manager: 'ConstraintsManager', item: Item,
                              item_categories: List[str], adj: bool = True,
                              addition_rule: str = '') -> ortools.Constraint:
    """
    Item adjacency constraint :
    :param manager: 'ConstraintsManager'
    :param item: Item
    :param item_categories: List[str]
    :param adj: bool
    :param addition_rule: str
    :return: ct: ortools.Constraint
    """

    ct = None
    for cat in item_categories:
        adjacency_sum = 0
        for num, num_item in enumerate(manager.sp.spec.items):
            if num_item.category.name == cat and num_item != item:
                adjacency_sum += manager.solver.solver.Sum(
                    manager.solver.solver.Sum(
                        int(manager.spaces_item_adjacency_matrix[j][k]) *
                        int(k_space.floor.level == j_space.floor.level) *
                        manager.solver.positions[item.id, j] *
                        manager.solver.positions[num, k] for
                        j, j_space in enumerate(manager.sp.spec.plan.mutable_spaces()))
                    for k, k_space in enumerate(manager.sp.spec.plan.mutable_spaces()))

        if adjacency_sum is not 0:
            if ct is None:
                if adj:
                    ct = (adjacency_sum >= 1)
                else:
                    ct = (adjacency_sum == 0)
            else:
                if adj:
                    if addition_rule == "Or":
                        ct = manager.or_(ct, (adjacency_sum >= 1))
                    elif addition_rule == "And":
                        ct = manager.and_(ct, (adjacency_sum >= 1))
                    else:
                        ValueError("ComponentsAdjacencyConstraint")
                else:
                    if addition_rule == "Or":
                        ct = manager.or_(ct, (adjacency_sum == 0))
                    elif addition_rule == "And":
                        ct = manager.and_(ct, (adjacency_sum == 0))
                    else:
                        ValueError("ComponentsAdjacencyConstraint")

    ct = or_no_space_constraint(manager, item, ct)

    return ct


def circulation_adjacency_constraint(manager: 'ConstraintsManager',
                                     item: Item) -> ortools.Constraint:
    """
    circulation adjacency constraint :
    :param manager: 'ConstraintsManager'
    :param item: Item
    :return: ct: ortools.Constraint
    """
    adjacency_sum = 0
    exclusive_adjacency_sum = 0
    for num, num_item in enumerate(manager.sp.spec.items):
        other_adjacency_sum = 0
        for i_other, other_item in enumerate(manager.sp.spec.items):
            if other_item != item and other_item != num_item and other_item.category.name in CIRCULATION_ROOMS:
                other_adjacency_sum += manager.solver.solver.Sum(
                    manager.solver.solver.Sum(
                        int(manager.spaces_item_adjacency_matrix[j][k]) *
                        manager.solver.positions[i_other, j] *
                        manager.solver.positions[num, k] for
                        j, j_space in enumerate(manager.sp.spec.plan.mutable_spaces()))
                    for k, k_space in enumerate(manager.sp.spec.plan.mutable_spaces()))

        if num_item != item:
            exclusive_adjacency_sum += manager.solver.solver.Sum(
                manager.solver.solver.Sum(
                    int(manager.spaces_item_adjacency_matrix[j][k]) * (other_adjacency_sum == 0) *
                    manager.solver.positions[item.id, j] *
                    manager.solver.positions[num, k] for
                    j, j_space in enumerate(manager.sp.spec.plan.mutable_spaces()))
                for k, k_space in enumerate(manager.sp.spec.plan.mutable_spaces()))
            adjacency_sum += manager.solver.solver.Sum(
                manager.solver.solver.Sum(
                    int(manager.spaces_item_adjacency_matrix[j][k]) *
                    manager.solver.positions[item.id, j] *
                    manager.solver.positions[num, k] for
                    j, j_space in enumerate(manager.sp.spec.plan.mutable_spaces()))
                for k, k_space in enumerate(manager.sp.spec.plan.mutable_spaces()))

    ct1 = adjacency_sum >= 3
    ct2 = exclusive_adjacency_sum > 0

    ct = manager.and_(ct1, ct2)

    ct = or_no_space_constraint(manager, item, ct)

    return ct


def circulation_bedroom_adjacency_constraint(manager: 'ConstraintsManager',
                                     item: Item) -> ortools.Constraint:
    """
    circulation adjacency constraint :
    :param manager: 'ConstraintsManager'
    :param item: Item
    :return: ct: ortools.Constraint
    """
    bedroom_adjacency_sum = 0
    bedroom_count = 0
    for num, num_item in enumerate(manager.sp.spec.items):
        if num_item != item and num_item.category.name in ["bedroom"]:
            bedroom_count += 1
            bedroom_adjacency_sum += manager.solver.solver.Sum(
                manager.solver.solver.Sum(
                    int(manager.spaces_item_adjacency_matrix[j][k]) *
                    manager.solver.positions[item.id, j] *
                    manager.solver.positions[num, k] for
                    j, j_space in enumerate(manager.sp.spec.plan.mutable_spaces()))
                for k, k_space in enumerate(manager.sp.spec.plan.mutable_spaces()))

    ct = bedroom_adjacency_sum >= bedroom_count - 1

    ct = or_no_space_constraint(manager, item, ct)

    return ct


def components_adjacency_constraint(manager: 'ConstraintsManager', item: Item,
                                    category: Sequence[str], adj: bool = True,
                                    addition_rule: str = '') -> ortools.Constraint:
    """
    Components adjacency constraint
    :param manager: 'ConstraintsManager'
    :param item: Item
    :param category: List[str]
    :param adj: bool
    :param addition_rule: str
    :return: ct: ortools.Constraint
    """
    ct = None
    for c, cat in enumerate(category):
        adjacency_sum = manager.solver.solver.Sum(
            manager.solver.positions[item.id, j] for j, space in
            enumerate(manager.sp.spec.plan.mutable_spaces()) if
            cat in space.components_category_associated())
        if c == 0:
            if adj:
                ct = (adjacency_sum >= 1)
            else:
                ct = (adjacency_sum == 0)
        else:
            if adj:
                if addition_rule == "Or":
                    ct = manager.or_(ct, (adjacency_sum >= 1))
                elif addition_rule == "And":
                    ct = manager.and_(ct, (adjacency_sum >= 1))
                else:
                    ValueError("ComponentsAdjacencyConstraint")
            else:
                if addition_rule == "Or":
                    ct = manager.or_(ct, (adjacency_sum == 0))
                elif addition_rule == "And":
                    ct = manager.and_(ct, (adjacency_sum == 0))
                else:
                    ValueError("ComponentsAdjacencyConstraint")
    ct = or_no_space_constraint(manager, item, ct)
    return ct


def externals_connection_constraint(manager: 'ConstraintsManager',
                                    item: Item) -> ortools.Constraint:
    """
    externals connection constraint
    :param manager: 'ConstraintsManager'
    :param item: Item
    :return: ct: ortools.Constraint
    """
    ct = None

    has_to_be_connected = False
    for space in manager.sp.spec.plan.spaces:
        if space.category.external and space.area > BIG_EXTERNAL_SPACE:
            has_to_be_connected = True
            break

    if has_to_be_connected:
        adjacency_sum = manager.solver.solver.Sum(
            manager.solver.positions[item.id, j] for j, space in
            enumerate(manager.sp.spec.plan.mutable_spaces())
            if max([ext_space.area for ext_space in space.connected_spaces()
                    if ext_space is not None and ext_space.category.external],
                   default=0) > BIG_EXTERNAL_SPACE)
        ct = (adjacency_sum >= 1)

    return ct


GENERAL_ITEMS_CONSTRAINTS = {
    "all": [
        [windows_constraint, {}],
        [symmetry_breaker_constraint, {}]
    ],
    "entrance": [
        [inside_adjacency_constraint, {}],
        [graph_constraint, {}],
        [area_graph_constraint, {}],
        [distance_constraint, {}],
        [shape_constraint, {}],
        [area_constraint, {"min_max": "min"}],
        [components_adjacency_constraint, {"category": ["frontDoor"], "adj": True}],  # ???
        [area_constraint, {"min_max": "max"}],
        [item_adjacency_constraint,
         {"item_categories": CIRCULATION_ROOMS, "adj": True, "addition_rule": "Or"}]
    ],
    "toilet": [
        [inside_adjacency_constraint, {}],
        [graph_constraint, {}],
        [area_graph_constraint, {}],
        [distance_constraint, {}],
        [shape_constraint, {}],
        [area_constraint, {"min_max": "min"}],
        [item_attribution_constraint, {}],
        [components_adjacency_constraint, {"category": ["duct"], "adj": True}],
        [components_adjacency_constraint,
         {"category": WINDOW_CATEGORY, "adj": False, "addition_rule": "And"}],
        [components_adjacency_constraint, {"category": ["startingStep"], "adj": False}],
        [area_constraint, {"min_max": "max"}],
        [item_adjacency_constraint,
            {"item_categories": CIRCULATION_ROOMS, "adj": True, "addition_rule": "Or"}]
    ],
    "bathroom": [
        [inside_adjacency_constraint, {}],
        [graph_constraint, {}],
        [area_graph_constraint, {}],
        [distance_constraint, {}],
        [shape_constraint, {}],
        [area_constraint, {"min_max": "min"}],
        [item_attribution_constraint, {}],
        [components_adjacency_constraint, {"category": ["duct"], "adj": True}],
        [components_adjacency_constraint, {"category": ["doorWindow"], "adj": False}],
        [components_adjacency_constraint, {"category": ["startingStep"], "adj": False}],
        [area_constraint, {"min_max": "max"}],
        [item_adjacency_constraint,
         {"item_categories": CIRCULATION_ROOMS, "adj": True, "addition_rule": "Or"}]
    ],
    "living": [
        [inside_adjacency_constraint, {}],
        [graph_constraint, {}],
        [area_graph_constraint, {}],
        [distance_constraint, {}],
        [shape_constraint, {}],
        [area_constraint, {"min_max": "min"}],
        [item_attribution_constraint, {}],
        [components_adjacency_constraint,
         {"category": WINDOW_CATEGORY, "adj": True, "addition_rule": "Or"}],
        [item_adjacency_constraint,
         {"item_categories": ["kitchen", "dining"], "adj": True, "addition_rule": "Or"}],
        [item_adjacency_constraint,
         {"item_categories": CIRCULATION_ROOMS, "adj": True, "addition_rule": "Or"}]

    ],
    "livingKitchen": [
        [inside_adjacency_constraint, {}],
        [graph_constraint, {}],
        [area_graph_constraint, {}],
        [distance_constraint, {}],
        [shape_constraint, {}],
        [area_constraint, {"min_max": "min"}],
        [item_attribution_constraint, {}],
        [components_adjacency_constraint,
         {"category": WINDOW_CATEGORY, "adj": True, "addition_rule": "Or"}],
        [item_adjacency_constraint,
         {"item_categories": ["kitchen", "dining"], "adj": True, "addition_rule": "Or"}],
        [item_adjacency_constraint,
         {"item_categories": CIRCULATION_ROOMS, "adj": True, "addition_rule": "Or"}]
    ],
    "dining": [
        [inside_adjacency_constraint, {}],
        [graph_constraint, {}],
        [area_graph_constraint, {}],
        [distance_constraint, {}],
        [shape_constraint, {}],
        [area_constraint, {"min_max": "min"}],
        [item_attribution_constraint, {}],
        [opens_on_constraint, {"length": 220}],
        [components_adjacency_constraint,
         {"category": WINDOW_CATEGORY, "adj": True, "addition_rule": "Or"}],
        [item_adjacency_constraint, {"item_categories": ["kitchen"]}],
        [item_adjacency_constraint,
         {"item_categories": CIRCULATION_ROOMS, "adj": True, "addition_rule": "Or"}]
    ],
    "kitchen": [
        [inside_adjacency_constraint, {}],
        [graph_constraint, {}],
        [area_graph_constraint, {}],
        [distance_constraint, {}],
        [shape_constraint, {}],
        [area_constraint, {"min_max": "min"}],
        [item_attribution_constraint, {}],
        [opens_on_constraint, {"length": 220}],
        [components_adjacency_constraint, {"category": ["duct"], "adj": True}],
        [area_constraint, {"min_max": "max"}],
        [item_adjacency_constraint,
         {"item_categories": ("living", "dining"), "adj": True, "addition_rule": "Or"}],
        [components_adjacency_constraint, {"category": ["startingStep"], "adj": False}],
        [item_adjacency_constraint,
         {"item_categories": CIRCULATION_ROOMS, "adj": True, "addition_rule": "Or"}]
    ],
    "bedroom": [
        [inside_adjacency_constraint, {}],
        [graph_constraint, {}],
        [area_graph_constraint, {}],
        [distance_constraint, {}],
        [shape_constraint, {}],
        [area_constraint, {"min_max": "min"}],
        [item_attribution_constraint, {}],
        [opens_on_constraint, {"length": 220}],
        [area_constraint, {"min_max": "max"}],
        [components_adjacency_constraint, {"category": ["startingStep"], "adj": False}],
        [item_adjacency_constraint,
         {"item_categories": CIRCULATION_ROOMS, "adj": True, "addition_rule": "Or"}]
    ],
    "study": [
        [inside_adjacency_constraint, {}],
        [graph_constraint, {}],
        [area_graph_constraint, {}],
        [distance_constraint, {}],
        [shape_constraint, {}],
        [area_constraint, {"min_max": "min"}],
        [item_attribution_constraint, {}],
        [opens_on_constraint, {"length": 220}],
        [area_constraint, {"min_max": "max"}],
        [components_adjacency_constraint, {"category": ["startingStep"], "adj": False}],
        [item_adjacency_constraint,
         {"item_categories": CIRCULATION_ROOMS, "adj": True, "addition_rule": "Or"}]
    ],
    "dressing": [
        [inside_adjacency_constraint, {}],
        [graph_constraint, {}],
        [area_graph_constraint, {}],
        [distance_constraint, {}],
        [shape_constraint, {}],
        [area_constraint, {"min_max": "min"}],
        [item_attribution_constraint, {}],
        [components_adjacency_constraint,
         {"category": WINDOW_CATEGORY, "adj": False, "addition_rule": "And"}],
        [components_adjacency_constraint, {"category": ["startingStep"], "adj": False}],
        [area_constraint, {"min_max": "max"}],
        [item_adjacency_constraint,
         {"item_categories": CIRCULATION_ROOMS, "adj": True, "addition_rule": "Or"}]
    ],
    "laundry": [
        [inside_adjacency_constraint, {}],
        [graph_constraint, {}],
        [area_graph_constraint, {}],
        [distance_constraint, {}],
        [shape_constraint, {}],
        [area_constraint, {"min_max": "min"}],
        [item_attribution_constraint, {}],
        [components_adjacency_constraint, {"category": ["duct"], "adj": True}],
        [components_adjacency_constraint,
         {"category": WINDOW_CATEGORY, "adj": False, "addition_rule": "And"}],
        [components_adjacency_constraint, {"category": ["startingStep"], "adj": False}],
        [area_constraint, {"min_max": "max"}],
        [item_adjacency_constraint,
         {"item_categories": CIRCULATION_ROOMS, "adj": True, "addition_rule": "Or"}]
    ],
    "circulation": [
        [area_constraint, {"min_max": "max"}],
        [components_adjacency_constraint, {"category": WINDOW_CATEGORY, "adj": False,
                                           "addition_rule": "And"}],
        [item_adjacency_constraint,
         {"item_categories": CIRCULATION_ROOMS, "adj": True, "addition_rule": "Or"}],
        [circulation_adjacency_constraint, {}]
    ]
}

T2_MORE_ITEMS_CONSTRAINTS = {
    "all": [

    ],
    "livingKitchen": [
        [components_adjacency_constraint, {"category": ["duct"], "adj": True}],
    ]
}

T3_MORE_ITEMS_CONSTRAINTS = {
    "all": [

    ],
    "toilet": [
        [item_adjacency_constraint,
         {"item_categories": PRIVATE_ROOMS, "adj": True, "addition_rule": "Or"}],
        [item_adjacency_constraint, {"item_categories": ["toilet"], "adj": False}],
        [item_adjacency_constraint,
         {"item_categories": ["entrance", "circulation"], "adj": True, "addition_rule": "Or"}]
    ],
    "bathroom": [
        [item_adjacency_constraint, {"item_categories": ["bedroom"], "adj": True}],
        [item_adjacency_constraint,
         {"item_categories": ["entrance", "circulation"], "adj": True, "addition_rule": "Or"}]
    ],
    "living": [
        [externals_connection_constraint, {}]
    ],
    "livingKitchen": [
        [externals_connection_constraint, {}]
    ],
    "bedroom": [

    ],
    "study": [

    ],
    "dressing": [
        [item_adjacency_constraint,
         {"item_categories": PRIVATE_ROOMS, "adj": True, "addition_rule": "Or"}],
        [item_adjacency_constraint,
         {"item_categories": ["entrance", "circulation"], "adj": True, "addition_rule": "Or"}]
    ],
    "laundry": [
        [item_adjacency_constraint,
         {"item_categories": PRIVATE_ROOMS, "adj": True, "addition_rule": "Or"}],
        [item_adjacency_constraint,
         {"item_categories": ["entrance", "circulation"], "adj": True, "addition_rule": "Or"}]
    ],
    "circulation": [
        [circulation_bedroom_adjacency_constraint, {}]
    ]
}
T4_MORE_ITEMS_CONSTRAINTS = {
    "all": [

    ],
    "bathroom": [
        [item_adjacency_constraint, {"item_categories": ["bathroom"], "adj": False}]
    ],
    "bedroom": [
        [item_adjacency_constraint,
         {"item_categories": PRIVATE_ROOMS, "adj": True, "addition_rule": "Or"}]
    ]
}<|MERGE_RESOLUTION|>--- conflicted
+++ resolved
@@ -143,11 +143,8 @@
             if validity:
                 self.solutions.append(sol_positions)
                 if len(self.solutions) >= SEARCH_SOLUTIONS_LIMIT:
-<<<<<<< HEAD
-=======
                     logging.warning("ConstraintSolver: SEARCH_SOLUTIONS_LIMIT: %d",
                                     len(self.solutions))
->>>>>>> ea188330
                     break
                 if (time.clock() - t0 - 600) >= 0:
                     logging.warning("ConstraintSolver: TIME_LIMIT - 10 min")
