--- conflicted
+++ resolved
@@ -443,11 +443,7 @@
     ct = None
 
     if min_max == "max":
-<<<<<<< HEAD
-        if ((item.variant in ["l", "xl"] or item.category.name in ["entrance", "circulationSpace"])
-=======
         if ((item.variant in ["l", "xl"] or item.category.name in ["entrance", "circulation"])
->>>>>>> ad6547ed
                 and item.category.name not in ["living", "livingKitchen", "dining"]):
             max_area = round(item.max_size.area)
         else:
