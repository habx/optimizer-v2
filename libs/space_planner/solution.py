--- conflicted
+++ resolved
@@ -563,14 +563,9 @@
                 if (i_item != item and
                         i_item.category.name not in list_of_non_concerned_room and space.floor ==
                         self.items_spaces[i_item].floor):
-<<<<<<< HEAD
-                    if (round((convex_hull.intersection(self.items_spaces[i_item].as_sp)).area)
-                        == round(self.items_spaces[i_item].as_sp.area)):
-=======
                     if (self.items_spaces[i_item].as_sp.is_valid and
                             (round((convex_hull.intersection(self.items_spaces[i_item].as_sp)).area)
                              == round(self.items_spaces[i_item].as_sp.area))):
->>>>>>> 52a09591
                         logging.debug(
                             "Solution %i: Something Inside score : %f, room : %s - isolated room",
                             self._id, 0, i_item.category.name)
