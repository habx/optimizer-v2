--- conflicted
+++ resolved
@@ -34,11 +34,5 @@
     best_solutions = space_planner.apply_to(spec, 3)
 
     for solution in best_solutions:
-<<<<<<< HEAD
-        circulator = Circulator(plan=solution.plan, spec=spec)
-        circulator.connect()
-=======
         circulator = Circulator(plan=solution.spec.plan, spec=spec)
-        circulator.connect()
-        circulator.plot()
->>>>>>> d86614f3
+        circulator.connect()