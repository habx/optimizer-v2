# coding=utf-8
"""
Solution Module Tests
"""

from libs.space_planner.solution import SolutionsCollector
from libs.plan.category import SPACE_CATEGORIES, LINEAR_CATEGORIES
from libs.specification.specification import Item, Size
from libs.specification.specification import Specification
from libs.plan.plan import Plan
from libs.modelers.grid import GRIDS
from libs.modelers.seed import SEEDERS
from libs.inout import reader
from libs.space_planner.space_planner import SPACE_PLANNERS
from copy import copy


def test_solution_distance():
    """
    Test
    :return:
    """
    boundaries = [(0, 0), (1000, 0), (1000, 1000), (0, 1000)]

    spec = Specification()
    for cat in ["living", "bedroom", "bathroom", "kitchen", "entrance"]:
        size_min = Size(area=10000)
        size_max = Size(area=15000)
        new_item = Item(SPACE_CATEGORIES[cat], "m", size_min, size_max, [], [], [])
        spec.add_item(new_item)
    plan = Plan("0")
    plan.add_floor_from_boundary(boundaries, floor_level=0)
    spec.plan = plan
    collector = SolutionsCollector(spec, 3)

    plan1 = Plan("1")
    floor_1 = plan1.add_floor_from_boundary(boundaries, floor_level=0)
    plan1.insert_linear((200, 0), (300, 0), LINEAR_CATEGORIES["frontDoor"], floor_1)
    plan1.insert_linear((600, 0), (800, 0), LINEAR_CATEGORIES["doorWindow"], floor_1)
    plan1.insert_linear((800, 1000), (600, 1000), LINEAR_CATEGORIES["doorWindow"], floor_1)
    living_coords = [(0, 0), (500, 0), (500, 1000), (0, 1000)]
    bedroom_coords = [(500, 0), (1000, 0), (1000, 500), (500, 500)]
    kitchen_coords = [(500, 500), (1000, 500), (1000, 1000), (500, 1000)]
    plan1.insert_space_from_boundary(living_coords, SPACE_CATEGORIES["living"], floor_1)
    plan1.insert_space_from_boundary(bedroom_coords, SPACE_CATEGORIES["bedroom"], floor_1)
    plan1.insert_space_from_boundary(kitchen_coords, SPACE_CATEGORIES["kitchen"], floor_1)
    plan1.remove_null_spaces()

    dict_space_item_plan1 = {}
    for space in plan1.spaces:
        for item in spec.items:
            if space.category == item.category:
                dict_space_item_plan1[space] = item
                break

    plan2 = plan1.clone("2")
    plan2.spaces[1].category = SPACE_CATEGORIES["kitchen"]
    plan2.spaces[2].category = SPACE_CATEGORIES["bedroom"]

    dict_space_item_plan2 = {}
    for space in plan2.spaces:
        for item in spec.items:
            if space.category == item.category:
                dict_space_item_plan2[space] = item
                break
    spec1 = copy(spec)
    spec1.plan = plan1
    spec2 = copy(spec)
    spec2.plan = plan2
    collector.add_solution(spec1, dict_space_item_plan1)
    collector.add_solution(spec2, dict_space_item_plan2)

    assert collector.solutions[0].distance(collector.solutions[1]) == 2, "Wrong distance"

    plan3 = plan1.clone("3")
    plan3.spaces[1].category = SPACE_CATEGORIES["kitchen"]
    plan3.spaces[2].category = SPACE_CATEGORIES["entrance"]

    dict_space_item_plan3 = {}
    for space in plan3.spaces:
        for item in spec.items:
            if space.category == item.category:
                dict_space_item_plan3[space] = item
                break

    spec3 = copy(spec)
    spec3.plan = plan3
    collector.add_solution(spec3, dict_space_item_plan3)
    assert collector.solutions[0].distance(collector.solutions[2]) == 1, "Wrong distance"

    plan4 = plan1.clone("4")
    spec4 = copy(spec)
    spec4.plan = plan4
    collector.add_solution(spec4, dict_space_item_plan1)

    assert collector.solutions[0].distance(collector.solutions[3]) == 0, "Wrong distance"

    plan5 = plan1.clone("5")
    plan5.spaces[0].category = SPACE_CATEGORIES["bedroom"]
    plan5.spaces[1].category = SPACE_CATEGORIES["living"]
    plan5.spaces[2].category = SPACE_CATEGORIES["kitchen"]

    dict_space_item_plan5 = {}
    for space in plan5.spaces:
        for item in spec.items:
            if space.category == item.category:
                dict_space_item_plan5[space] = item
                break
    spec5 = copy(spec)
    spec5.plan = plan5
    collector.add_solution(spec5, dict_space_item_plan5)

    assert collector.solutions[0].distance(collector.solutions[4]) == 1, "Wrong distance"


def test_duplex():
    """
    Test
    :return:
    """
    boundaries = [(0, 500), (400, 500), (400, 0), (1500, 0), (1500, 700), (1000, 700), (1000, 800),
                  (0, 800)]
    boundaries_2 = [(0, 500), (400, 500), (400, 400), (1000, 400), (1000, 800), (0, 800)]

    plan = Plan("Solution_Tests_Multiple_floors")
    floor_1 = plan.add_floor_from_boundary(boundaries, floor_level=0)
    floor_2 = plan.add_floor_from_boundary(boundaries_2, floor_level=1)

    terrace_coords = [(400, 400), (400, 200), (1300, 200), (1300, 700), (1000, 700), (1000, 400)]
    plan.insert_space_from_boundary(terrace_coords, SPACE_CATEGORIES["terrace"], floor_1)
    garden_coords = [(400, 200), (400, 0), (1500, 0), (1500, 700), (1300, 700), (1300, 200)]
    plan.insert_space_from_boundary(garden_coords, SPACE_CATEGORIES["garden"], floor_1)
    duct_coords = [(350, 500), (400, 500), (400, 520), (350, 520)]
    plan.insert_space_from_boundary(duct_coords, SPACE_CATEGORIES["duct"], floor_1)
    duct_coords = [(350, 780), (400, 780), (400, 800), (350, 800)]
    plan.insert_space_from_boundary(duct_coords, SPACE_CATEGORIES["duct"], floor_1)
    hole_coords = [(400, 700), (650, 700), (650, 800), (400, 800)]
    plan.insert_space_from_boundary(hole_coords, SPACE_CATEGORIES["hole"], floor_1)
    plan.insert_linear((650, 800), (650, 700), LINEAR_CATEGORIES["startingStep"], floor_1)
    plan.insert_linear((275, 500), (340, 500), LINEAR_CATEGORIES["frontDoor"], floor_1)
    plan.insert_linear((550, 400), (750, 400), LINEAR_CATEGORIES["doorWindow"], floor_1)
    plan.insert_linear((1000, 450), (1000, 650), LINEAR_CATEGORIES["doorWindow"], floor_1)
    plan.insert_linear((0, 700), (0, 600), LINEAR_CATEGORIES["window"], floor_1)

    duct_coords = [(350, 500), (400, 500), (400, 520), (350, 520)]
    plan.insert_space_from_boundary(duct_coords, SPACE_CATEGORIES["duct"], floor_2)
    duct_coords = [(350, 780), (400, 780), (400, 800), (350, 800)]
    plan.insert_space_from_boundary(duct_coords, SPACE_CATEGORIES["duct"], floor_2)
    hole_coords = [(400, 700), (650, 700), (650, 800), (400, 800)]
    plan.insert_space_from_boundary(hole_coords, SPACE_CATEGORIES["hole"], floor_2)
    plan.insert_linear((650, 800), (650, 700), LINEAR_CATEGORIES["startingStep"], floor_2)
    plan.insert_linear((500, 400), (600, 400), LINEAR_CATEGORIES["window"], floor_2)
    plan.insert_linear((1000, 550), (1000, 650), LINEAR_CATEGORIES["window"], floor_2)
    plan.insert_linear((0, 700), (0, 600), LINEAR_CATEGORIES["window"], floor_2)

    GRIDS["001"].apply_to(plan)

    SEEDERS["simple_seeder"].apply_to(plan)

    spec = reader.create_specification_from_file("test_solution_duplex_setup.json")
    spec.plan = plan

    space_planner = SPACE_PLANNERS["standard_space_planner"]
<<<<<<< HEAD
    best_solutions = space_planner.apply_to(spec, 3)
=======
    best_solutions = space_planner.apply_to(spec, 3)

    for solution in best_solutions:
        solution.spec.plan.plot()
>>>>>>> d86614f3
<|MERGE_RESOLUTION|>--- conflicted
+++ resolved
@@ -161,11 +161,4 @@
     spec.plan = plan
 
     space_planner = SPACE_PLANNERS["standard_space_planner"]
-<<<<<<< HEAD
-    best_solutions = space_planner.apply_to(spec, 3)
-=======
-    best_solutions = space_planner.apply_to(spec, 3)
-
-    for solution in best_solutions:
-        solution.spec.plan.plot()
->>>>>>> d86614f3
+    best_solutions = space_planner.apply_to(spec, 3)