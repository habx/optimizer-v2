# coding=utf-8
"""
Space Planner module

The space planner finds the best rooms layouts according to a plan with given seed spaces
and a customer input setup

"""
import logging
from typing import List, Optional, Dict
from libs.specification.specification import Specification, Item
from libs.specification.size import Size
from libs.space_planner.solution import SolutionsCollector, Solution
from libs.plan.plan import Plan, Space
from libs.space_planner.constraints_manager import ConstraintsManager
from libs.plan.category import SPACE_CATEGORIES
import libs.io.writer as writer

SQM = 10000


class SpacePlanner:
    """
    Space planner Class
    """

    def __init__(self, name: str):
        self.name = name
        self.spec = None
        self.manager = None
        self.solutions_collector = None

    def __repr__(self):
        output = "SpacePlanner" + self.name
        return output

    def _init_spec(self, spec: 'Specification') -> None:
        """
        change reader specification :
        living + kitchen : opensOn --> livingKitchen
        area convergence
        :return: None
        """
        space_planner_spec = Specification('SpacePlannerSpecification', spec.plan)
        spec.plan.mesh.compute_cache()

        # entrance
        size_min = Size(area=2 * SQM)
        size_max = Size(area=5 * SQM)
        new_item = Item(SPACE_CATEGORIES["entrance"], "s", size_min, size_max)
        space_planner_spec.add_item(new_item)
        living_kitchen = False

        for item in spec.items:
            if item.category.name == "circulation":
                if spec.typology > 2:
                    size_min = Size(area=(max(0,(spec.typology - 2)*3*SQM - 1*SQM)))
                    size_max = Size(area=(max(0,(spec.typology - 2)*3*SQM + 1*SQM)))
                    new_item = Item(SPACE_CATEGORIES["circulation"], item.variant, size_min,
                                    size_max)
                    space_planner_spec.add_item(new_item)
            elif((item.category.name != "living" or "kitchen" not in item.opens_on) and
                    (item.category.name != "kitchen" or len(item.opens_on) == 0)):
                space_planner_spec.add_item(item)
            elif item.category.name == "living" and "kitchen" in item.opens_on:
                kitchens = spec.category_items("kitchen")
                for kitchen_item in kitchens:
                    if "living" in kitchen_item.opens_on:
                        size_min = Size(area=(kitchen_item.min_size.area + item.min_size.area))
                        size_max = Size(area=(kitchen_item.max_size.area + item.max_size.area))
                        #opens_on = item.opens_on.remove("kitchen")
                        new_item = Item(SPACE_CATEGORIES["livingKitchen"], item.variant, size_min,
                                        size_max, item.opens_on, item.linked_to)
                        space_planner_spec.add_item(new_item)
                        living_kitchen = True

        category_name_list = ["entrance", "toilet", "bathroom", "laundry", "wardrobe", "kitchen",
                              "living", "livingKitchen", "dining", "bedroom", "study", "misc",
                              "circulation"]
        space_planner_spec.init_id(category_name_list)

        # area
        invariant_categories = ["entrance", "wc", "bathroom", "laundry", "wardrobe", "circulation",
                                "misc"]
        #invariant_categories = ["entrance"]

        # area - without circulation
        # invariant_area = sum(item.required_area for item in space_planner_spec.items
        #                      if item.category.name in invariant_categories)
        # circulation_area = sum(item.required_area for item in space_planner_spec.items
        #                      if item.category.name == 'circulation')
        # coeff = (int(space_planner_spec.plan.indoor_area - invariant_area) / int(sum(
        #     item.required_area for item in space_planner_spec.items if
        #     (item.category.name not in invariant_categories
        #      and item.category.name != 'circulation'))))
        #
        # for item in space_planner_spec.items:
        #     if (item.category.name not in invariant_categories
        #             and item.category.name != 'circulation'):
        #         item.min_size.area = round(item.min_size.area * coeff)
        #         item.max_size.area = round(item.max_size.area * coeff)

        # area - with circulation
        invariant_area = sum(item.required_area for item in space_planner_spec.items
                             if item.category.name in invariant_categories)
        coeff = (int(space_planner_spec.plan.indoor_area - invariant_area) / int(sum(
            item.required_area for item in space_planner_spec.items if
            item.category.name not in invariant_categories)))

        for item in space_planner_spec.items:
            if living_kitchen:
                if "living" in item.opens_on:
                    item.opens_on.remove("living")
                    item.opens_on.append("livingKitchen")
            if item.category.name not in invariant_categories:
                item.min_size.area = round(item.min_size.area * coeff)
                item.max_size.area = round(item.max_size.area * coeff)

        logging.debug("SP - PLAN AREA : %i", int(space_planner_spec.plan.indoor_area))
        logging.debug("SP - Setup AREA : %i", int(sum(item.required_area
                                                      for item in space_planner_spec.items)))

        self.spec = space_planner_spec

    def _plan_cleaner(self, min_area: float = 100) -> None:
        """
        Plan cleaner for little spaces
        TODO: This means that we are breaking the assumption that every face of the mesh has an
              assigned space. This means that we must then always check for None results when we
              fetch the space of a face. Not sure this is optimal.
        :return: None
        """
        self.spec.plan.remove_null_spaces()
        for space in self.spec.plan.spaces:
            if space.cached_area() < min_area:
                self.spec.plan.remove(space)

    def _rooms_building(self, plan: 'Plan', matrix_solution) -> ('Plan', Dict['Item', 'Space']):
        """
        Builds the rooms requested in the specification from the matrix and seed spaces.
        :param: plan
        :param: matrix_solution
        :return: built plan
        """
        dict_items_spaces = {}
        for i_item, item in enumerate(self.spec.items):
            item_space = []
            for j_space, space in enumerate(plan.mutable_spaces()):
                if matrix_solution[i_item][j_space] == 1:
                    space.category = item.category
                    item_space.append(space)
            dict_items_spaces[item] = item_space

        dict_items_space = {}
        for item in self.spec.items:
            item_space = dict_items_spaces[item]
            if len(item_space) > 1:
                space_ini = item_space[0]
                item_space.remove(item_space[0])
                i = 0
                iter_max = len(item_space) ** 2
                while (len(item_space) > 0) and i < iter_max:
                    i += 1
                    for space in item_space:
                        if space.adjacent_to(space_ini):
                            item_space.remove(space)
                            space_ini.merge(space)
                            plan.remove_null_spaces()
                            break
                dict_items_space[item] = space_ini
            else:
                if item_space:
                    dict_items_space[item] = item_space[0]

        # OPT-72: If we really want to enable it, it should be done through some execution context
        # parameters.
        # assert plan.check()

        return plan, dict_items_space

    def solution_research(self, show=False) -> Optional[List['Solution']]:
        """
        Looks for all possible solutions then find the three best solutions
        :return: None
        """

        self.manager.solver.solve()

        if len(self.manager.solver.solutions) == 0:
            logging.warning(
                "SpacePlanner : solution_research : Plan without space planning solution")
        else:
            logging.info("SpacePlanner : solution_research : Plan with {0} solutions".format(
                len(self.manager.solver.solutions)))
            if len(self.manager.solver.solutions) > 0:
                for i, sol in enumerate(self.manager.solver.solutions):
                    plan_solution = self.spec.plan.clone()
                    plan_solution, dict_items_spaces = self._rooms_building(plan_solution, sol)
                    self.solutions_collector.add_solution(plan_solution, dict_items_spaces)
                    logging.debug(plan_solution)
                    #plan_solution.plot()
                    if show:
                        plan_solution.plot()

                best_sol = self.solutions_collector.best()
                for sol in best_sol:
                    logging.debug(sol)
                    if show:
                        sol.plan.plot(save=True)
                return best_sol

        return []

    def apply_to(self, spec: 'Specification') -> List['Solution']:
        """
        Runs the space planner
        :param spec:
        :return: SolutionsCollector
        """
        self._init_spec(spec)
        self._plan_cleaner()
        logging.debug(self.spec)

        self.manager = ConstraintsManager(self)

        self.solutions_collector = SolutionsCollector(self.spec)

        self.solution_research()

        best_solutions = self.solutions_collector.best()

        return best_solutions


standard_space_planner = SpacePlanner("standard")

SPACE_PLANNERS = {
    "standard_space_planner": standard_space_planner
}

if __name__ == '__main__':
    import libs.io.reader as reader
    from libs.modelers.grid import GRIDS
    from libs.modelers.seed import SEEDERS

    import argparse
    import time

    parser = argparse.ArgumentParser()
    parser.add_argument("-p", "--plan_index", help="choose plan index",
                        default=0)
    logging.getLogger().setLevel(logging.INFO)
    args = parser.parse_args()
    plan_index = int(args.plan_index)


    def space_planning():
        """
        Test
        :return:
        """
        input_file = "017.json"
        t00 = time.process_time()
        plan = reader.create_plan_from_file(input_file)
        # logging.info("input_file %s", input_file)
        print("input_file", input_file, " - area : ", plan.indoor_area)
        logging.debug(("P2/S ratio : %i", round(plan.indoor_perimeter ** 2 / plan.indoor_area)))

        GRIDS['optimal_grid'].apply_to(plan)
        SEEDERS["simple_seeder"].apply_to(plan)

        plan.plot()
<<<<<<< HEAD
        print(list(space.components_category_associated() for space in plan.mutable_spaces()))
=======
        # print(list(space.components_category_associated() for space in plan.mutable_spaces()))
        # print(list(space.cached_area() for space in plan.mutable_spaces()))
>>>>>>> bcc11807

        input_file_setup = input_file[:-5] + "_setup0.json"
        spec = reader.create_specification_from_file(input_file_setup)
        logging.debug(spec)
        spec.plan = plan
        spec.plan.remove_null_spaces()

        print("number of mutables spaces, %i",
                      len([space for space in spec.plan.spaces if space.mutable]))

        t0 = time.process_time()
        space_planner = SPACE_PLANNERS["standard_space_planner"]
        best_solutions = space_planner.apply_to(spec)
        logging.debug(space_planner.spec)
        logging.debug("space_planner time : %f", time.process_time() - t0)
        # surfaces control
        logging.debug("PLAN AREA : %i", int(space_planner.spec.plan.indoor_area))
        logging.debug("Setup AREA : %i",
                      int(sum(item.required_area for item in space_planner.spec.items)))
        logging.debug("Setup max AREA : %i", int(sum(item.max_size.area
                                                     for item in space_planner.spec.items)))
        logging.debug("Setup min AREA : %i", int(sum(item.min_size.area
                                                     for item in space_planner.spec.items)))
        plan_ratio = round(space_planner.spec.plan.indoor_perimeter
                           ** 2 / space_planner.spec.plan.indoor_area)
        logging.debug("PLAN Ratio : %i", plan_ratio)
        logging.debug("space_planner time : ", time.process_time() - t0)
        logging.debug("number of solutions : ", len(space_planner.solutions_collector.solutions))
        logging.debug("solution_research time: %f", time.process_time() - t0)
        logging.debug(best_solutions)

        # Output
        if best_solutions:
            for sol in best_solutions:
                sol.plan.plot()
                logging.debug(sol, sol.score)
                for space in sol.plan.mutable_spaces():
                    logging.debug(space.category.name, " : ", space.cached_area())
                solution_dict = writer.generate_output_dict_from_file(input_file, sol)
                writer.save_json_solution(solution_dict, sol.id)

        # shuffle
        # if best_solutions:
        #     for sol in best_solutions:
        #         SHUFFLES['square_shape_shuffle_rooms'].run(sol.plan, show=True)
        #         sol.plan.plot()

        # logging.info("total time : %f", time.process_time() - t00)
        print("total time :", time.process_time() - t00)


    def space_planning_nico():
        """
        Test
        :return:
        """
        input_file = "019.json"
        t00 = time.process_time()
        plan = reader.create_plan_from_file(input_file)
        logging.info("input_file %s", input_file)
        # print("input_file", input_file, " - area : ", plan.indoor_area)
        logging.debug(("P2/S ratio : %i", round(plan.indoor_perimeter ** 2 / plan.indoor_area)))

        plan_name = None
        if plan_index < 10:
            plan_name = '00' + str(plan_index)
        elif 10 <= plan_index < 100:
            plan_name = '0' + str(plan_index)

        # plan_name = '007'

        try:
            new_serialized_data = reader.get_plan_from_json(plan_name + ".json")
            plan = Plan(plan_name).deserialize(new_serialized_data)
        except FileNotFoundError:
            plan = reader.create_plan_from_file(plan_name + ".json")
            GRIDS["optimal_finer_grid"].apply_to(plan)
            SEEDERS["directional_seeder"].apply_to(plan)
            writer.save_plan_as_json(plan.serialize(), plan_name + ".json")

        plan.remove_null_spaces()
        plan.plot()

        input_file_setup = plan_name + "_setup0.json"
        spec = reader.create_specification_from_file(input_file_setup)
        logging.debug(spec)
        spec.plan = plan
        spec.plan.remove_null_spaces()

        logging.debug("number of mutables spaces, %i",
                      len([space for space in spec.plan.spaces if space.mutable]))

        t0 = time.process_time()
        space_planner = SPACE_PLANNERS["standard_space_planner"]
        best_solutions = space_planner.apply_to(spec)
        logging.debug(space_planner.spec)
        logging.debug("space_planner time : %f", time.process_time() - t0)
        # surfaces control
        logging.debug("PLAN AREA : %i", int(space_planner.spec.plan.indoor_area))
        logging.debug("Setup AREA : %i",
                      int(sum(item.required_area for item in space_planner.spec.items)))
        logging.debug("Setup max AREA : %i", int(sum(item.max_size.area
                                                     for item in space_planner.spec.items)))
        logging.debug("Setup min AREA : %i", int(sum(item.min_size.area
                                                     for item in space_planner.spec.items)))
        plan_ratio = round(space_planner.spec.plan.indoor_perimeter
                           ** 2 / space_planner.spec.plan.indoor_area)
        logging.debug("PLAN Ratio : %i", plan_ratio)
        logging.debug("solution_research time : ", time.process_time() - t0)
        logging.debug("number of solutions : ", len(space_planner.solutions_collector.solutions))
        logging.debug("solution_research time: %f", time.process_time() - t0)
        logging.debug(best_solutions)

        # Output
        for sol in best_solutions:
            sol.plan.plot()
            logging.debug(sol, sol.score)
            for space in sol.plan.mutable_spaces():
                logging.debug(space.category.name, " : ", space.cached_area())
            solution_dict = writer.generate_output_dict_from_file(input_file, sol)
            writer.save_json_solution(solution_dict, sol.id)

        logging.debug("total time :", time.process_time() - t00)


    space_planning()
    # space_planning_nico()<|MERGE_RESOLUTION|>--- conflicted
+++ resolved
@@ -270,12 +270,7 @@
         SEEDERS["simple_seeder"].apply_to(plan)
 
         plan.plot()
-<<<<<<< HEAD
         print(list(space.components_category_associated() for space in plan.mutable_spaces()))
-=======
-        # print(list(space.components_category_associated() for space in plan.mutable_spaces()))
-        # print(list(space.cached_area() for space in plan.mutable_spaces()))
->>>>>>> bcc11807
 
         input_file_setup = input_file[:-5] + "_setup0.json"
         spec = reader.create_specification_from_file(input_file_setup)
