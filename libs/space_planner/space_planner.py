--- conflicted
+++ resolved
@@ -224,7 +224,6 @@
 
         GRIDS['optimal_grid'].apply_to(plan)
 
-<<<<<<< HEAD
         # new_space_list = []
         # for space in plan.spaces:
         #     if space.category.name == "empty":
@@ -240,8 +239,6 @@
         #             has_empty_space = True
         #     plan.remove_null_spaces()
 
-=======
->>>>>>> 9797dfc1
         SEEDERS["simple_seeder"].apply_to(plan)
 
         plan.plot()
@@ -256,10 +253,9 @@
         print("number of mutables spaces, %i",
                       len([space for space in spec.plan.spaces if space.mutable]))
 
-<<<<<<< HEAD
-        t0 = time.clock()
+        t0 = time.process_time()
         space_planner = SpacePlanner("test", spec)
-        logging.debug("space_planner time : %f", time.clock() - t0)
+        logging.debug("space_planner time : %f", time.process_time() - t0)
         # surfaces control
         print("PLAN AREA : %i", int(space_planner.spec.plan.indoor_area))
         print("Setup AREA : %i", int(sum(item.required_area for item in space_planner.spec.items)))
@@ -270,27 +266,11 @@
         plan_ratio = round(space_planner.spec.plan.indoor_perimeter
                            ** 2 / space_planner.spec.plan.indoor_area)
         print("PLAN Ratio : %i", plan_ratio)
-        print("space_planner time : ", time.clock() - t0)
-        t1 = time.clock()
-        best_solutions = space_planner.solution_research()
-        print("solution_research time : ", time.clock() - t1)
-        logging.debug("solution_research time: %f", time.clock() - t1)
-=======
-        # surfaces control
-        logging.debug("PLAN AREA : %i", int(spec.plan.indoor_area))
-        logging.debug("Setup AREA : %i", int(sum(item.required_area for item in spec.items)))
-        logging.debug("Setup max AREA : %i", int(sum(item.max_size.area for item in spec.items)))
-        logging.debug("Setup min AREA : %i", int(sum(item.min_size.area for item in spec.items)))
-        plan_ratio = round(spec.plan.indoor_perimeter ** 2 / spec.plan.indoor_area)
-        logging.debug("PLAN Ratio : %i", plan_ratio)
-
-        t0 = time.process_time()
-        space_planner = SpacePlanner("test", spec)
-        logging.debug("space_planner time : %f", time.process_time() - t0)
+        print("space_planner time : ", time.process_time() - t0)
         t1 = time.process_time()
         best_solutions = space_planner.solution_research()
+        print("solution_research time : ", time.process_time() - t1)
         logging.debug("solution_research time: %f", time.process_time() - t1)
->>>>>>> 9797dfc1
         logging.debug(best_solutions)
 
         # Output
@@ -300,8 +280,7 @@
             for space in sol.plan.mutable_spaces():
                 print(space.category.name, " : ", space.area)
             solution_dict = writer.generate_output_dict_from_file(input_file, sol)
-<<<<<<< HEAD
-            writer.save_json_solution(solution_dict, sol.get_id)
+            writer.save_json_solution(solution_dict, sol.id)
 
         # shuffle
         # if best_solutions:
@@ -309,13 +288,7 @@
         #         SHUFFLES['square_shape_shuffle_rooms'].run(sol.plan, show=True)
         #         sol.plan.plot()
 
-        # logging.info("total time : %f", time.clock() - t00)
-        print("total time :", time.clock() - t00)
-=======
-            writer.save_json_solution(solution_dict, sol.id)
-
-        logging.info("total time : %f", time.process_time() - t00)
-        # print("total time :", time.clock() - t00)
->>>>>>> 9797dfc1
+        # logging.info("total time : %f", time.process_time() - t00)
+        print("total time :", time.process_time() - t00)
 
     space_planning()