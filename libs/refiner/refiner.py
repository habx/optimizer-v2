# coding=utf-8
"""
Finisher module :
Applies a genetic algorithm to improve the plan according to several constraints :
• rooms sizes
• rooms shapes
• circulation [TO DO]

The module is inspired by the DEAP library (global toolbox for genetic algorithms :
https://github.com/deap/deap)

It implements a simple version of the NSGA-II algorithm:

    [Deb2002] Deb, Pratab, Agarwal, and Meyarivan, "A fast elitist
    non-dominated sorting genetic algorithm for multi-objective
    optimization: NSGA-II", 2002.

TODO :
• merge circulation with livingRoom or entrance when only adjacent to livingRoom and entrance
• recompute spec areas to take into account corridor space ?
• profile time and add cache for edge lengths and edge angles
• make a bunch of tests

"""
import random
import math
import logging
import multiprocessing
from typing import TYPE_CHECKING, Optional, Callable, List, Union, Tuple

from libs.plan.plan import Plan
from libs.refiner import (
    core,
    crossover,
    evaluation,
    mutation,
    nsga,
    space_nsga,
    population,
    support,
    selection
)


if TYPE_CHECKING:
    from libs.specification.specification import Specification
    from libs.refiner.core import Individual
    from libs.plan.plan import Plan

# The type of an algorithm function
algorithmFunc = Callable[['core.Toolbox', Plan, dict, Optional['support.HallOfFame']],
                         List['core.Individual']]

# setting a seed for debugging
random.seed(0)


def merge_similar_circulations(plan: 'Plan') -> None:
    """
    Merges two adjacent corridors
    :param plan:
    :return:
    """
    try_again = True
    adjacency_ratio = 0.3

    while try_again:
        try_again = False
        circulations = list(plan.get_spaces("circulation"))
        for circulation in circulations:
            min_perimeter = circulation.perimeter*adjacency_ratio
            for other_circulation in circulations:
                if circulation.adjacency_to(other_circulation) >= min_perimeter:
                    circulation.merge(other_circulation)
                    try_again = True
                    break
            if try_again:
                break


def merge_adjacent_circulation(ind: 'Individual') -> None:
    """
    Merges two adjacent corridors
    :param ind:
    :return:
    """
    try_again = True
    adjacency_length = 20.0

    while try_again:
        try_again = False
        circulations = list(ind.get_spaces("circulation"))
        for circulation in circulations:
            for other_circulation in circulations:
                if circulation.adjacent_to(other_circulation, adjacency_length):
                    circulation.merge(other_circulation)
                    try_again = True
                    break
            if try_again:
                break


def merge_circulation_living(ind: 'Individual') -> None:
    """
    Merges a circulation space with the living or the livingKitchen if
    their adjacency length is superior a certain ratio of the circulation perimeter
    :return:
    """
    adjacency_ratio = 0.4

    circulations = list(ind.get_spaces("circulation"))
    livings = list(ind.get_spaces("living", "livingKitchen"))

    for circulation in circulations:
        merged = False
        perimeter = circulation.perimeter
        for living in livings:
            if circulation.adjacency_to(living) >= perimeter * adjacency_ratio:
                living.merge(circulation)
                merged = True
                break
        if merged:
            break


def merge_circulation_entrance(ind: 'Individual') -> None:
    """
    Merges a circulation space with the entrance if
    their adjacency length is superior a certain ratio of the circulation perimeter
    :return:
    """
    adjacency_ratio = 0.4

    circulations = list(ind.get_spaces("circulation"))
    entrances = list(ind.get_spaces("entrance"))

    for circulation in circulations:
        merged = False
        perimeter = circulation.perimeter
        for entrance in entrances:
            if circulation.adjacency_to(entrance) >= perimeter * adjacency_ratio:
                entrance.merge(circulation)
                merged = True
                break
        if merged:
            break


class Refiner:
    """
    Refiner Class.
    A refiner will try to improve the plan using a genetic algorithm.
    The refiner is composed of a :
    • Toolbox factory that will create the toolbox
    containing the main types and operators needed for the algorithm
    • the algorithm function that will be applied to the plan
    """

    def __init__(self,
                 fc_toolbox: Callable[['Specification', dict], 'core.Toolbox'],
                 algorithm: algorithmFunc):
        self._toolbox_factory = fc_toolbox
        self._algorithm = algorithm

    def apply_to(self,
                 plan: 'Plan',
                 spec: 'Specification',
                 params: dict) -> 'Individual':
        """
        Applies the refiner to the plan and returns the result.
        :param plan:
        :param spec:
        :param params: the parameters of the genetic algorithm (ex. cxpb, mupb etc.)
        :return:
        """
        results = self.run(plan, spec, params)
        output = max(results, key=lambda i: i.fitness.wvalue)

        # clean unnecessary circulation
        merge_adjacent_circulation(output)
        merge_circulation_living(output)
        merge_circulation_entrance(output)
        return output

    def run(self,
            plan: 'Plan',
            spec: 'Specification',
            params: dict) -> Union[List['core.Individual'], 'support.HallOfFame']:
        """
        Runs the algorithm and returns the results
        :param plan:
        :param spec:
        :param params:
        :return:
        """

        processes = params.get("processes", 1)
        hof = params.get("hof", 0)
        _hof = support.HallOfFame(hof, lambda a, b: a.is_similar(b)) if hof > 0 else None
        chunk_size = math.ceil(params["mu"]/processes)

        # 1. create plan cache for performance reason
        for floor in plan.floors.values():
            floor.mesh.compute_cache()

        plan.store_meshes_globally()  # needed for multiprocessing (must be donne after the caching)
        toolbox = self._toolbox_factory(spec, params)

        # NOTE : the pool must be created after the toolbox in order to
        # pass the global objects created when configuring the toolbox
        # to the forked processes
        pool = None
        if processes > 1:
            pool = multiprocessing.Pool(processes)
            map_func = pool.imap
        else:
            def map_func(f, it, _):
                """ simple map function"""
                return map(f, it)

        toolbox.register("map", map_func)

        # 2. run the algorithm
        initial_ind = toolbox.individual(plan)
        results = self._algorithm(toolbox, initial_ind, params, _hof)

        output = results if hof == 0 else _hof
        toolbox.evaluate_pop(toolbox.map, toolbox.evaluate, output, chunk_size)

        # close the pool
        if pool:
            pool.close()
            pool.join()

        return output


# Toolbox factories

# Algorithm functions
def mate_and_mutate(mate_func,
                    mutate_func,
                    params: dict,
                    couple: Tuple['Individual', 'Individual']) -> Tuple['Individual', 'Individual']:
    """
    Specific function for nsga algorithm
    :param mate_func:
    :param mutate_func:
    :param params: a dict containing the arguments of the function
    :param couple:
    :return:
    """
    cxpb = params["cxpb"]
    _ind1, _ind2 = couple
    new_ind_1, new_ind_2 = couple
    if random.random() <= cxpb:
        new_ind_1, new_ind_2 = mate_func(_ind1, _ind2)

    if new_ind_1 is _ind1:
        mutate_func(new_ind_1)

    if new_ind_2 is _ind2:
        mutate_func(new_ind_2)

    return new_ind_1, new_ind_2


def fc_nsga_toolbox(spec: 'Specification', params: dict) -> 'core.Toolbox':
    """
    Returns a toolbox
    :param spec: The specification to follow
    :param params: The params of the algorithm
    :return: a configured toolbox
    """
    weights = (-20.0, -1.0, -50.0, -1.0, -50000.0,)
    # a tuple containing the weights of the fitness
    cxpb = params["cxpb"]  # the probability to mate a given couple of individuals

    toolbox = core.Toolbox()
    toolbox.configure("fitness", "CustomFitness", weights)
    toolbox.fitness.cache["space_to_item"] = evaluation.create_item_dict(spec)
    toolbox.configure("individual", "customIndividual", toolbox.fitness)
    # Note : order is very important as tuples are evaluated lexicographically in python
    scores_fc = [
        evaluation.score_corner,
        evaluation.score_area,
        evaluation.score_perimeter_area_ratio,
        evaluation.score_bounding_box,
        evaluation.score_connectivity,
        # evaluation.score_circulation_width
    ]
    toolbox.register("evaluate", evaluation.compose, scores_fc, spec)

    mutations = ((mutation.add_face, {mutation.Case.DEFAULT: 0.1,
                                      mutation.Case.SMALL: 0.3,
                                      mutation.Case.BIG: 0.1}),
                 (mutation.remove_face, {mutation.Case.DEFAULT: 0.1,
                                         mutation.Case.SMALL: 0.1,
                                         mutation.Case.BIG: 0.3}),
                 (mutation.add_aligned_faces, {mutation.Case.DEFAULT: 0.4,
                                               mutation.Case.SMALL: 0.5,
                                               mutation.Case.BIG: 0.1}),
                 (mutation.remove_aligned_faces, {mutation.Case.DEFAULT: 0.4,
                                                  mutation.Case.SMALL: 0.1,
                                                  mutation.Case.BIG: 0.5}))

    toolbox.register("mutate", mutation.composite, mutations)
    toolbox.register("mate", crossover.best_spaces)
    toolbox.register("mate_and_mutate", mate_and_mutate, toolbox.mate, toolbox.mutate,
                     {"cxpb": cxpb})
    toolbox.register("select", nsga.select_nsga)
    toolbox.register("populate", population.fc_mutate(toolbox.mutate))

    return toolbox


def fc_space_nsga_toolbox(spec: 'Specification', params: dict) -> 'core.Toolbox':
    """
    Returns a toolbox for the space nsga algorithm
    :param spec: The specification to follow
    :param params: The params of the algorithm
    :return: a configured toolbox
    """
    weights = (-15.0, -10.0, -50.0, -10.0, -50000.0,)
    # a tuple containing the weights of the fitness
    cxpb = params["cxpb"]  # the probability to mate a given couple of individuals

    toolbox = core.Toolbox()
    toolbox.configure("fitness", "CustomFitness", weights)
    toolbox.fitness.cache["space_to_item"] = evaluation.create_item_dict(spec)
    toolbox.configure("individual", "customIndividual", toolbox.fitness)
    # Note : order is very important as tuples are evaluated lexicographically in python
    scores_fc = [
        evaluation.score_corner,
        evaluation.score_area,
        evaluation.score_width_depth_ratio,
        evaluation.score_bounding_box,
        evaluation.score_connectivity,
    ]
    toolbox.register("evaluate", evaluation.compose, scores_fc, spec)

    mutations = ((mutation.add_face, {mutation.Case.DEFAULT: 0.1,
                                      mutation.Case.SMALL: 0.3,
                                      mutation.Case.BIG: 0.1}),
                 (mutation.remove_face, {mutation.Case.DEFAULT: 0.1,
                                         mutation.Case.SMALL: 0.1,
                                         mutation.Case.BIG: 0.3}),
                 (mutation.add_aligned_faces, {mutation.Case.DEFAULT: 0.4,
                                               mutation.Case.SMALL: 0.5,
                                               mutation.Case.BIG: 0.1}),
                 (mutation.remove_aligned_faces, {mutation.Case.DEFAULT: 0.4,
                                                  mutation.Case.SMALL: 0.1,
                                                  mutation.Case.BIG: 0.5}))

    toolbox.register("mutate", mutation.composite, mutations)
    toolbox.register("mate", crossover.best_spaces)
    toolbox.register("mate_and_mutate", mate_and_mutate, toolbox.mate, toolbox.mutate,
                     {"cxpb": cxpb})
    toolbox.register("elite_select", selection.elite_select, toolbox.mutate, params["elite"])
    toolbox.register("select", space_nsga.select_nsga)
    toolbox.register("populate", population.fc_mutate(toolbox.mutate))

    return toolbox


def nsga_ga(toolbox: 'core.Toolbox',
            initial_ind: 'core.Individual',
            params: dict,
            hof: Optional['support.HallOfFame']) -> List['core.Individual']:
    """
    A simple implementation of a genetic algorithm.
    :param toolbox: a refiner toolbox
    :param initial_ind: an initial individual
    :param params: the parameters of the algorithm
    :param hof: an optional hall of fame to store best individuals
    :return: the best plan
    """
    # algorithm parameters
    ngen = params["ngen"]
    mu = params["mu"]  # Must be a multiple of 4 for tournament selection of NSGA-II
    chunk_size = math.ceil(mu / params["processes"])
    initial_ind.all_spaces_modified()
    initial_ind.fitness.sp_values = toolbox.evaluate(initial_ind)
    pop = toolbox.populate(initial_ind, mu)
    toolbox.evaluate_pop(toolbox.map, toolbox.evaluate, pop, chunk_size)

    # This is just to assign the crowding distance to the individuals
    # no actual selection is done
    pop = toolbox.select(pop, len(pop))

    # Begin the generational process
    for gen in range(1, ngen + 1):
        logging.info("Refiner: generation %i : %.2f prct", gen, gen / ngen * 100.0)
        # Vary the population
        offspring = nsga.select_tournament_dcd(pop, len(pop))
        offspring = [toolbox.clone(ind) for ind in offspring]

        # note : list is needed because map lazy evaluates
        modified = list(toolbox.map(toolbox.mate_and_mutate, zip(offspring[::2], offspring[1::2]),
                                    math.ceil(chunk_size/2)))
        offspring = [i for t in modified for i in t]

        # Evaluate the individuals with an invalid fitness
        toolbox.evaluate_pop(toolbox.map, toolbox.evaluate, offspring, chunk_size)

        # best score
        best_ind = max(offspring, key=lambda i: i.fitness.wvalue)
        logging.info("Best : {:.2f} - {}".format(best_ind.fitness.wvalue, best_ind.fitness.values))

        # Select the next generation population
        pop = toolbox.select(pop + offspring, mu)

        # store best individuals in hof
        if hof is not None:
            hof.update(pop, value=True)

    return pop


def space_nsga_ga(toolbox: 'core.Toolbox',
                  initial_ind: 'core.Individual',
                  params: dict,
                  hof: Optional['support.HallOfFame']) -> List['core.Individual']:
    """
    A simple implementation of a genetic algorithm. We try to select individuals according to the
    pareto fronts of the population for each space fitness value. The idea is to select the
    individuals with the best `non dominated` space and to mate them accordingly.
    This seems a better strategy than to select via the different objectives.
    :param toolbox: a refiner toolbox
    :param initial_ind: an initial individual
    :param params: the parameters of the algorithm
    :param hof: an optional hall of fame to store best individuals
    :return: the best plan
    """
    # algorithm parameters
    ngen = params["ngen"]
    mu = params["mu"]  # Must be a multiple of 4 for tournament selection of NSGA-II
    chunk_size = math.ceil(mu / params["processes"])
    initial_ind.all_spaces_modified()
    initial_ind.fitness.sp_values = toolbox.evaluate(initial_ind)
    pop = toolbox.populate(initial_ind, mu)
    toolbox.evaluate_pop(toolbox.map, toolbox.evaluate, pop, chunk_size)

    # This is just to assign the crowding distance to the individuals
    # no actual selection is done
    pop = toolbox.select(pop, len(pop))

    best_fitness = max(pop, key=lambda i: i.fitness.wvalue).fitness.wvalue
    no_improvement_count = 0

    # Begin the generational process
    for gen in range(1, ngen + 1):
        logging.info("Refiner: generation %i : %.2f prct", gen, gen / ngen * 100.0)
        # Vary the population
        offspring = space_nsga.select_tournament_dcd(pop, len(pop))
        offspring = [toolbox.clone(ind) for ind in offspring]

        # note : list is needed because map lazy evaluates
        modified = list(toolbox.map(toolbox.mate_and_mutate, zip(offspring[::2], offspring[1::2]),
                        math.ceil(chunk_size/2)))
        offspring = [i for t in modified for i in t]
        total_pop = pop + offspring

        # Evaluate the individuals with an invalid fitness
        toolbox.evaluate_pop(toolbox.map, toolbox.evaluate, total_pop, chunk_size)

        # Select the next generation population
        pop = toolbox.elite_select(total_pop, mu)

        # print best individual and check if we found a better solution
        best_ind = pop[0]
        best_ind_fitness = best_ind.fitness.wvalue
        if best_ind_fitness > best_fitness:
            best_fitness = best_ind_fitness
            no_improvement_count = 0
        else:
            no_improvement_count += 1

        # store best individuals in hof
        if hof is not None:
            hof.update(pop, value=True)

        logging.info("Best x{}: {:.2f} - {}".format(no_improvement_count, best_ind.fitness.wvalue,
                                                    best_ind.fitness.values))

        # if we do not improve more than `max_tries times in a row we estimate we have reached t`
        # he global min and we can stop.
        if no_improvement_count > params.get("max_tries", 10):
            break

        # order individual on pareto front for tournament selection
        pop = toolbox.select(pop, mu)

    return pop


def naive_ga(toolbox: 'core.Toolbox',
             initial_ind: 'core.Individual',
             params: dict,
             hof: Optional['support.HallOfFame']) -> List['core.Individual']:
    """
    A simple implementation of a genetic algorithm.
    :param toolbox: a refiner toolbox
    :param initial_ind: an initial individual
    :param params: the parameters of the algorithm
    :param hof: an optional hall of fame to store best individuals
    :return: the best plan
    """
    # algorithm parameters
    ngen = params["ngen"]
    mu = params["mu"]  # Must be a multiple of 4 for tournament selection of NSGA-II
    chunk_size = math.ceil(mu / params["processes"])
    initial_ind.all_spaces_modified()  # set all spaces as modified for first evaluation
    initial_ind.fitness.sp_values = toolbox.evaluate(initial_ind)
    logging.info("Initial : {:.2f} - {}".format(initial_ind.fitness.wvalue,
                                                initial_ind.fitness.values))
    pop = toolbox.populate(initial_ind, mu)
    toolbox.evaluate_pop(toolbox.map, toolbox.evaluate, pop, chunk_size)

    # Begin the generational process
    for gen in range(1, ngen + 1):
        logging.info("Refiner: generation %i : %.2f prct", gen, gen / ngen * 100.0)
        # Vary the population
        offspring = [toolbox.clone(ind) for ind in pop]
        random.shuffle(offspring)

        # note : list is needed because map lazy evaluates
        modified = list(toolbox.map(toolbox.mate_and_mutate, zip(offspring[::2], offspring[1::2]),
                                    math.ceil(chunk_size/2)))
        offspring = [i for t in modified for i in t]

        # Evaluate the individuals with an invalid fitness
        toolbox.evaluate_pop(toolbox.map, toolbox.evaluate, offspring, chunk_size)

        # best score
        best_ind = max(offspring, key=lambda i: i.fitness.wvalue)
        logging.info("Best : {:.2f} - {}".format(best_ind.fitness.wvalue, best_ind.fitness.values))

        # Select the next generation population
        pop = sorted(pop + offspring, key=lambda i: i.fitness.wvalue, reverse=True)
        pop = pop[:mu]

        # store best individuals in hof
        if hof is not None:
            hof.update(pop, value=True)

    return pop


REFINERS = {
    "nsga": Refiner(fc_nsga_toolbox, nsga_ga),
    "naive": Refiner(fc_nsga_toolbox, naive_ga),
    "space_nsga": Refiner(fc_space_nsga_toolbox, space_nsga_ga)
}

if __name__ == '__main__':

    def run():
        """
        Plan to check :
        • 049 / 050 / 027
        :return:
        """
        import tools.cache
        import time

        from libs.modelers.corridor import CORRIDOR_BUILDING_RULES, Corridor

        params = {"ngen": 60, "mu": 64, "cxpb": 0.5, "processes": 8, "hof": 10}

        logging.getLogger().setLevel(logging.DEBUG)
        plan_number = "013"  # 004 # 032
        spec, plan = tools.cache.get_plan(plan_number, grid="002", seeder="directional_seeder",
                                          solution_number=1)

        if plan:
            plan.name = "original_" + plan_number
            plan.remove_null_spaces()

            Corridor(corridor_rules=CORRIDOR_BUILDING_RULES["no_cut"]["corridor_rules"],
                     growth_method=CORRIDOR_BUILDING_RULES["no_cut"]["growth_method"]
                     ).apply_to(plan, spec)

            plan.name = "Corridor_" + plan_number
            # run genetic algorithm
            start = time.time()
            improved_plans = REFINERS["space_nsga"].run(plan, spec, params)
            end = time.time()
            for improved_plan in improved_plans:
                improved_plan.name = "Refined_" + plan_number
                # analyse found solutions
                logging.info("Time elapsed: {}".format(end - start))
                logging.info("Solution found : {} - {}".format(improved_plan.fitness.wvalue,
                                                               improved_plan.fitness.values))

                evaluation.check(improved_plan, spec)

    def apply():
        """
        Plan to check :
        • 049 / 050 / 027
        :return:
        """
        import tools.cache
        import time
        from libs.inout.writer import save_plan_as_json

        from libs.modelers.corridor import CORRIDOR_BUILDING_RULES, Corridor

<<<<<<< HEAD
        params = {"ngen": 80, "mu": 80, "cxpb": 0.9, "max_tries": 10, "elite": 0.1, "processes": 1}
=======
        params = {"ngen": 80, "mu": 80, "cxpb": 0.9, "max_tries": 10, "elite": 0.1, "processes": 8}
>>>>>>> 1c3bf52f

        logging.getLogger().setLevel(logging.INFO)
        plan_number = "050"  # 062 006 020 061
        spec, plan = tools.cache.get_plan(plan_number, grid="002", seeder="directional_seeder",
                                          solution_number=1)

        if plan:
            plan.name = "original_" + plan_number
            plan.remove_null_spaces()

            Corridor(corridor_rules=CORRIDOR_BUILDING_RULES["no_cut"]["corridor_rules"],
                     growth_method=CORRIDOR_BUILDING_RULES["no_cut"]["growth_method"]
                     ).apply_to(plan, spec)

            plan.name = "Corridor_" + plan_number
            # run genetic algorithm
            start = time.time()
            improved_plan = REFINERS["space_nsga"].apply_to(plan, spec, params)
            end = time.time()

            # display solution
            improved_plan.name = "Refined_" + plan_number
            # analyse found solution
            logging.info("Time elapsed: {}".format(end - start))
            logging.info("Solution found : {} - {}".format(improved_plan.fitness.wvalue,
                                                           improved_plan.fitness.values))

            evaluation.check(improved_plan, spec)
            save_plan_as_json(improved_plan.serialize(), "refiner")

    apply()<|MERGE_RESOLUTION|>--- conflicted
+++ resolved
@@ -607,11 +607,7 @@
 
         from libs.modelers.corridor import CORRIDOR_BUILDING_RULES, Corridor
 
-<<<<<<< HEAD
-        params = {"ngen": 80, "mu": 80, "cxpb": 0.9, "max_tries": 10, "elite": 0.1, "processes": 1}
-=======
         params = {"ngen": 80, "mu": 80, "cxpb": 0.9, "max_tries": 10, "elite": 0.1, "processes": 8}
->>>>>>> 1c3bf52f
 
         logging.getLogger().setLevel(logging.INFO)
         plan_number = "050"  # 062 006 020 061
