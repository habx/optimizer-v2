# coding=utf-8
"""
Finisher module :
Applies a genetic algorithm to improve the plan according to several constraints :
• rooms sizes
• rooms shapes
• circulation [TO DO]

The module is inspired by the DEAP library (global toolbox for genetic algorithms :
https://github.com/deap/deap)

It implements a simple version of the NSGA-II algorithm:

    [Deb2002] Deb, Pratab, Agarwal, and Meyarivan, "A fast elitist
    non-dominated sorting genetic algorithm for multi-objective
    optimization: NSGA-II", 2002.

TODO LIST:
    • refine grid prior to genetic search
    • create efficient all aligned edges mutation
    • check edge selector to make sure we are not eliminating needed scenarios
    • add similar function to create diversity in the hof
    • enable multiprocessing by achieving to separate the mesh from the plan... (hard)

"""
import random
import logging

from typing import TYPE_CHECKING, Optional, Tuple, Callable, List, Union
from libs.plan.plan import Plan

from libs.refiner import core, crossover, evaluation, mutation, nsga, population, support

if TYPE_CHECKING:
    from libs.specification.specification import Specification

# The type of an algorithm function
algorithmFunc = Callable[['core.Toolbox', Plan, Optional['support.HallOfFame']],
                         List['core.Individual']]


class Refiner:
    """
    Refiner Class.
    A refiner will try to improve the plan using a genetic algorithm.
    The refiner is composed of a :
    • Toolbox factory that will create the toolbox
    containing the main types and operators needed for the algorithm
    • the algorithm function that will be applied to the plan
    """
    def __init__(self,
                 fc_toolbox: Callable[['Specification', Callable], 'core.Toolbox'],
                 algorithm: algorithmFunc):
        self._toolbox_factory = fc_toolbox
        self._algorithm = algorithm

    def apply_to(self, plan: 'Plan', spec: 'Specification') -> 'Plan':
        """
        Applies the refiner to the plan and returns the result.
        :param plan:
        :param spec:
        :return:
        """
        plan.store_meshes_globally()  # needed for multiprocessing
        results = self.run(plan, spec)
        return max(results, key=lambda i: i.fitness)

    def run(self,
            plan: 'Plan',
            spec: 'Specification',
            map_func: Callable = map,
            with_hof: bool = False) -> Union[List['core.Individual'], 'support.HallOfFame']:
        """
        Runs the algorithm and returns the results
        :param plan:
        :param spec:
        :param map_func: a map function
        :param with_hof: whether to return the results or a hall of fame
        :return:
        """
<<<<<<< HEAD
        toolbox = self._toolbox_factory(spec, map_func)
        _hof = support.HallOfFame(3) if with_hof else None
=======
        toolbox = self._toolbox_factory(spec)
        _hof = support.HallOfFame(4, lambda a, b: a.is_similar(b)) if with_hof else None
>>>>>>> d22c1c55
        # 1. refine mesh of the plan
        # TODO : implement this

        # 2. create plan cache for performance reason
        for floor in plan.floors.values():
            floor.mesh.compute_cache()

        # 3. run the algorithm
        initial_ind = toolbox.individual(plan)
        results = self._algorithm(toolbox, initial_ind, _hof)

        output = results if not with_hof else _hof
        toolbox.evaluate_pop(output)  # evaluate fitnesses for analysis
        return output


# Toolbox factories

def fc_nsga_toolbox(spec: 'Specification', map_func: Optional[Callable] = map) -> 'core.Toolbox':
    """
    Returns a toolbox
    :param spec: The specification to follow
    :param map_func: A map function, default to built-in map, useful for multiprocessing
    :return:
    """
    toolbox = core.Toolbox()
    toolbox.configure("fitness", (-3.0, -1.0, -5.0))
    toolbox.configure("individual", toolbox.fitness)
<<<<<<< HEAD
    scores_fc = [evaluation.fc_score_area(spec),
                 evaluation.score_corner,
                 evaluation.score_bounding_box]
    toolbox.register("map", map_func)
=======
    # Note : order is very important as tuples are evaluated lexicographically in python
    scores_fc = [evaluation.score_corner,
                 evaluation.score_bounding_box,
                 evaluation.fc_score_area(spec)]
>>>>>>> d22c1c55
    toolbox.register("evaluate", evaluation.compose(scores_fc))
    toolbox.register("mutate", mutation.mutate_simple)
    toolbox.register("mate", crossover.connected_differences)
    toolbox.register("select", nsga.select_nsga)
    toolbox.register("populate", population.fc_mutate(toolbox.mutate))

    return toolbox


# Algorithm functions

def simple_ga(toolbox: 'core.Toolbox',
              initial_ind: 'core.Individual',
              hof: Optional['support.HallOfFame']) -> List['core.Individual']:
    """
    A simple implementation of a genetic algorithm.
    :param toolbox: a refiner toolbox
    :param initial_ind: an initial individual
    :param hof: an optional hall of fame to store best individuals
    :return: the best plan
    """
    # algorithm parameters
    ngen = 100
    mu = 4 * 25  # Must be a multiple of 4 for tournament selection of NSGA-II
    cxpb = 0.5

    pop = toolbox.populate(initial_ind, mu)
<<<<<<< HEAD
    invalid_ind = [ind for ind in pop if not ind.fitness.valid]
    fitnesses = toolbox.map(toolbox.evaluate, invalid_ind)
    for ind, fit in zip(invalid_ind, fitnesses):
        ind.fitness.values = fit
=======
    toolbox.evaluate_pop(pop)
>>>>>>> d22c1c55

    # This is just to assign the crowding distance to the individuals
    # no actual selection is done
    pop = toolbox.select(pop, len(pop))

    # Begin the generational process
    for gen in range(1, ngen):
        logging.info("Refiner: generation %i : %f prct", gen, gen / ngen * 100.0)
        # Vary the population
        offspring = nsga.select_tournament_dcd(pop, len(pop))
        offspring = [toolbox.clone(ind) for ind in offspring]

        for ind1, ind2 in zip(offspring[::2], offspring[1::2]):
            if random.random() <= cxpb:
                toolbox.mate(ind1, ind2)
            toolbox.mutate(ind1)
            toolbox.mutate(ind2)
            ind1.fitness.clear()
            ind2.fitness.clear()

        # Evaluate the individuals with an invalid fitness
<<<<<<< HEAD
        invalid_ind = [ind for ind in offspring if not ind.fitness.valid]
        fitnesses = toolbox.map(toolbox.evaluate, invalid_ind)
        for ind, fit in zip(invalid_ind, fitnesses):
            ind.fitness.values = fit
=======
        toolbox.evaluate_pop(offspring)
>>>>>>> d22c1c55

        # Select the next generation population
        pop = toolbox.select(pop + offspring, mu)

        # store best individuals in hof
        if hof is not None:
            hof.update(pop)

    return pop


REFINERS = {
    "simple": Refiner(fc_nsga_toolbox, simple_ga)
}

if __name__ == '__main__':
<<<<<<< HEAD
    """
    1. get a plan
    2. get some specifications
    3. run algorithm
    """
    from libs.modelers.shuffle import SHUFFLES
    import multiprocessing

    pool = multiprocessing.Pool()

    def get_plan(plan_name: str = "001",
                 spec_name: str = "0",
                 solution_number: int = 0) -> Tuple['Specification', Optional['Plan']]:
        """
        Returns a solution plan
        """
        import logging

        import libs.io.reader as reader
        import libs.io.writer as writer
        from libs.modelers.grid import GRIDS
        from libs.modelers.seed import SEEDERS
        from libs.space_planner.space_planner import SpacePlanner
        from libs.plan.plan import Plan
        from libs.io.reader import DEFAULT_PLANS_OUTPUT_FOLDER
        # logging.getLogger().setLevel(logging.DEBUG)

        spec_file_name = plan_name + "_setup" + spec_name
        plan_file_name = plan_name + "_solution_" + str(solution_number)
        folder = DEFAULT_PLANS_OUTPUT_FOLDER

        try:
            new_serialized_data = reader.get_plan_from_json(plan_file_name)
            plan = Plan(plan_name).deserialize(new_serialized_data)
            spec_dict = reader.get_json_from_file(spec_file_name + ".json",
                                                  DEFAULT_PLANS_OUTPUT_FOLDER)
            spec = reader.create_specification_from_data(spec_dict, "new")
            spec.plan = plan
            return spec, plan

        except FileNotFoundError:
            plan = reader.create_plan_from_file(plan_name + ".json")
            spec = reader.create_specification_from_file(spec_file_name + ".json")

            GRIDS['optimal_grid'].apply_to(plan)
            SEEDERS["simple_seeder"].apply_to(plan)
            spec.plan = plan
            space_planner = SpacePlanner("test", spec)
            best_solutions = space_planner.solution_research()
            new_spec = space_planner.spec

            if best_solutions:
                solution = best_solutions[solution_number]
                plan = solution.plan
                new_spec.plan = plan
                writer.save_plan_as_json(plan.serialize(), plan_file_name)
                writer.save_as_json(new_spec.serialize(), folder, spec_file_name)
                return new_spec, plan
            else:
                logging.info("No solution for this plan")
                return spec, None
=======
>>>>>>> d22c1c55

    def main():
        """ test function """
        import time
        import tools.cache

        logging.getLogger().setLevel(logging.INFO)

        spec, plan = tools.cache.get_plan("029") #052
        if plan:
            plan.name = "original"
            plan.plot()
<<<<<<< HEAD
            SHUFFLES["bedrooms_corner"].apply_to(plan)
            hof = REFINERS["simple"].run(plan, spec, pool.map, True)
            for i in hof:
                i.plot()
=======
            start = time.time()
            hof = REFINERS["simple"].run(plan, spec, True)
            sols = sorted(hof, key=lambda i: i.fitness.value, reverse=True)
            end = time.time()
            for n, ind in enumerate(sols):
                ind.name = str(n)
                ind.plot()
                print("Fitness: {} - {}".format(ind.fitness.value, ind.fitness.values))
            print("Time elapsed: {}".format(end - start))
            best = sols[0]
            item_dict = evaluation.create_item_dict(spec)
            for space in best.mutable_spaces():
                print("• Area {} : {} -> [{}, {}]".format(space.category.name,
                                                          round(space.cached_area()),
                                                          item_dict[space.id].min_size.area,
                                                          item_dict[space.id].max_size.area))

>>>>>>> d22c1c55

    main()<|MERGE_RESOLUTION|>--- conflicted
+++ resolved
@@ -26,7 +26,7 @@
 import random
 import logging
 
-from typing import TYPE_CHECKING, Optional, Tuple, Callable, List, Union
+from typing import TYPE_CHECKING, Optional, Callable, List, Union
 from libs.plan.plan import Plan
 
 from libs.refiner import core, crossover, evaluation, mutation, nsga, population, support
@@ -78,13 +78,8 @@
         :param with_hof: whether to return the results or a hall of fame
         :return:
         """
-<<<<<<< HEAD
         toolbox = self._toolbox_factory(spec, map_func)
-        _hof = support.HallOfFame(3) if with_hof else None
-=======
-        toolbox = self._toolbox_factory(spec)
         _hof = support.HallOfFame(4, lambda a, b: a.is_similar(b)) if with_hof else None
->>>>>>> d22c1c55
         # 1. refine mesh of the plan
         # TODO : implement this
 
@@ -113,17 +108,11 @@
     toolbox = core.Toolbox()
     toolbox.configure("fitness", (-3.0, -1.0, -5.0))
     toolbox.configure("individual", toolbox.fitness)
-<<<<<<< HEAD
-    scores_fc = [evaluation.fc_score_area(spec),
-                 evaluation.score_corner,
-                 evaluation.score_bounding_box]
     toolbox.register("map", map_func)
-=======
     # Note : order is very important as tuples are evaluated lexicographically in python
     scores_fc = [evaluation.score_corner,
                  evaluation.score_bounding_box,
                  evaluation.fc_score_area(spec)]
->>>>>>> d22c1c55
     toolbox.register("evaluate", evaluation.compose(scores_fc))
     toolbox.register("mutate", mutation.mutate_simple)
     toolbox.register("mate", crossover.connected_differences)
@@ -151,14 +140,7 @@
     cxpb = 0.5
 
     pop = toolbox.populate(initial_ind, mu)
-<<<<<<< HEAD
-    invalid_ind = [ind for ind in pop if not ind.fitness.valid]
-    fitnesses = toolbox.map(toolbox.evaluate, invalid_ind)
-    for ind, fit in zip(invalid_ind, fitnesses):
-        ind.fitness.values = fit
-=======
     toolbox.evaluate_pop(pop)
->>>>>>> d22c1c55
 
     # This is just to assign the crowding distance to the individuals
     # no actual selection is done
@@ -180,14 +162,7 @@
             ind2.fitness.clear()
 
         # Evaluate the individuals with an invalid fitness
-<<<<<<< HEAD
-        invalid_ind = [ind for ind in offspring if not ind.fitness.valid]
-        fitnesses = toolbox.map(toolbox.evaluate, invalid_ind)
-        for ind, fit in zip(invalid_ind, fitnesses):
-            ind.fitness.values = fit
-=======
         toolbox.evaluate_pop(offspring)
->>>>>>> d22c1c55
 
         # Select the next generation population
         pop = toolbox.select(pop + offspring, mu)
@@ -204,70 +179,9 @@
 }
 
 if __name__ == '__main__':
-<<<<<<< HEAD
-    """
-    1. get a plan
-    2. get some specifications
-    3. run algorithm
-    """
-    from libs.modelers.shuffle import SHUFFLES
+
     import multiprocessing
-
     pool = multiprocessing.Pool()
-
-    def get_plan(plan_name: str = "001",
-                 spec_name: str = "0",
-                 solution_number: int = 0) -> Tuple['Specification', Optional['Plan']]:
-        """
-        Returns a solution plan
-        """
-        import logging
-
-        import libs.io.reader as reader
-        import libs.io.writer as writer
-        from libs.modelers.grid import GRIDS
-        from libs.modelers.seed import SEEDERS
-        from libs.space_planner.space_planner import SpacePlanner
-        from libs.plan.plan import Plan
-        from libs.io.reader import DEFAULT_PLANS_OUTPUT_FOLDER
-        # logging.getLogger().setLevel(logging.DEBUG)
-
-        spec_file_name = plan_name + "_setup" + spec_name
-        plan_file_name = plan_name + "_solution_" + str(solution_number)
-        folder = DEFAULT_PLANS_OUTPUT_FOLDER
-
-        try:
-            new_serialized_data = reader.get_plan_from_json(plan_file_name)
-            plan = Plan(plan_name).deserialize(new_serialized_data)
-            spec_dict = reader.get_json_from_file(spec_file_name + ".json",
-                                                  DEFAULT_PLANS_OUTPUT_FOLDER)
-            spec = reader.create_specification_from_data(spec_dict, "new")
-            spec.plan = plan
-            return spec, plan
-
-        except FileNotFoundError:
-            plan = reader.create_plan_from_file(plan_name + ".json")
-            spec = reader.create_specification_from_file(spec_file_name + ".json")
-
-            GRIDS['optimal_grid'].apply_to(plan)
-            SEEDERS["simple_seeder"].apply_to(plan)
-            spec.plan = plan
-            space_planner = SpacePlanner("test", spec)
-            best_solutions = space_planner.solution_research()
-            new_spec = space_planner.spec
-
-            if best_solutions:
-                solution = best_solutions[solution_number]
-                plan = solution.plan
-                new_spec.plan = plan
-                writer.save_plan_as_json(plan.serialize(), plan_file_name)
-                writer.save_as_json(new_spec.serialize(), folder, spec_file_name)
-                return new_spec, plan
-            else:
-                logging.info("No solution for this plan")
-                return spec, None
-=======
->>>>>>> d22c1c55
 
     def main():
         """ test function """
@@ -276,18 +190,13 @@
 
         logging.getLogger().setLevel(logging.INFO)
 
-        spec, plan = tools.cache.get_plan("029") #052
+        spec, plan = tools.cache.get_plan("029")  # 052
         if plan:
             plan.name = "original"
             plan.plot()
-<<<<<<< HEAD
-            SHUFFLES["bedrooms_corner"].apply_to(plan)
+
+            start = time.time()
             hof = REFINERS["simple"].run(plan, spec, pool.map, True)
-            for i in hof:
-                i.plot()
-=======
-            start = time.time()
-            hof = REFINERS["simple"].run(plan, spec, True)
             sols = sorted(hof, key=lambda i: i.fitness.value, reverse=True)
             end = time.time()
             for n, ind in enumerate(sols):
@@ -303,6 +212,4 @@
                                                           item_dict[space.id].min_size.area,
                                                           item_dict[space.id].max_size.area))
 
->>>>>>> d22c1c55
-
     main()