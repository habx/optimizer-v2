# coding=utf-8
"""
Finisher module :
Applies a genetic algorithm to improve the plan according to several constraints :
• rooms sizes
• rooms shapes
• circulation [TO DO]

The module is inspired by the DEAP library (global toolbox for genetic algorithms :
https://github.com/deap/deap)

It implements a simple version of the NSGA-II algorithm:

    [Deb2002] Deb, Pratab, Agarwal, and Meyarivan, "A fast elitist
    non-dominated sorting genetic algorithm for multi-objective
    optimization: NSGA-II", 2002.

TODO :
• merge circulation with livingRoom or entrance when only adjacent to livingRoom and entrance
• recompute spec areas to take into account corridor space ?
• profile time and add cache for edge lengths and edge angles
• make a bunch of tests

"""
import random
import math
import logging
import multiprocessing
from typing import TYPE_CHECKING, Optional, Callable, List, Union, Tuple

from libs.plan.plan import Plan
from libs.refiner import (
    core,
    crossover,
    evaluation,
    mutation,
    nsga,
    space_nsga,
    population,
    support,
    selection
)


if TYPE_CHECKING:
    from libs.refiner.core import Individual
    from libs.plan.plan import Plan
    from libs.space_planner.solution import Solution

# The type of an algorithm function
algorithmFunc = Callable[['core.Toolbox', Plan, dict, Optional['support.HallOfFame']],
                         List['core.Individual']]

# setting a seed for debugging
random.seed(0)


def merge_adjacent_circulation(ind: 'Individual') -> None:
    """
    Merges two adjacent corridors
    :param ind:
    :return:
    """
    try_again = True
    adjacency_length = 20.0

    while try_again:
        try_again = False
        circulations = list(ind.get_spaces("circulation"))
        for circulation in circulations:
            for other_circulation in circulations:
                if circulation.adjacent_to(other_circulation, adjacency_length):
                    circulation.merge(other_circulation)
                    try_again = True
                    break
            if try_again:
                break


def merge_circulation_living(ind: 'Individual') -> None:
    """
    Merges a circulation space with the living or the livingKitchen if
    their adjacency length is superior to a maximum length
    :return:
    """
    max_length = 130.
    adjacency_ratio = 0.25

    circulations = list(ind.get_spaces("circulation"))
    livings = list(ind.get_spaces("living", "livingKitchen"))

    for circulation in circulations:
        merged = False
        circulation_perimeter = circulation.perimeter * adjacency_ratio
        for living in livings:
            if circulation.adjacency_to(living) >= min(max_length, circulation_perimeter):
                living.merge(circulation)
                merged = True
                break
        if merged:
            break


def merge_circulation_entrance(ind: 'Individual') -> None:
    """
    Merges a circulation space with the entrance if
    their adjacency length is superior a certain ratio of the circulation perimeter or
    superior to a minimum length
    :return:
    """
    max_length = 130.
    adjacency_ratio = 0.25

    circulations = list(ind.get_spaces("circulation"))
    entrances = list(ind.get_spaces("entrance"))

    for circulation in circulations:
        circulation_perimeter = circulation.perimeter * adjacency_ratio
        merged = False
        for entrance in entrances:
            if circulation.adjacency_to(entrance) >= min(max_length, circulation_perimeter):
                entrance.merge(circulation)
                merged = True
                break
        if merged:
            break


class Refiner:
    """
    Refiner Class.
    A refiner will try to improve the plan using a genetic algorithm.
    The refiner is composed of a :
    • Toolbox factory that will create the toolbox
    containing the main types and operators needed for the algorithm
    • the algorithm function that will be applied to the plan
    """

    def __init__(self,
                 fc_toolbox: Callable[['Solution', dict], 'core.Toolbox'],
                 algorithm: algorithmFunc):
        self._toolbox_factory = fc_toolbox
        self._algorithm = algorithm

    def apply_to(self,
                 solution: 'Solution',
<<<<<<< HEAD
                 params: dict):
=======
                 params: dict) -> 'Solution':
>>>>>>> 1cd0d950
        """
        Applies the refiner to the plan and returns the result.
        :param solution:
        :param params: the parameters of the genetic algorithm (ex. cxpb, mupb etc.)
        :return:
        """
        results = self.run(solution, params)
        output = max(results, key=lambda i: i.fitness.wvalue)

        # clean unnecessary circulation
        output.plot()
        merge_circulation_living(output)
        merge_circulation_entrance(output)
        merge_adjacent_circulation(output)
        solution.spec.plan = output
        solution.space_item = {output.get_space_from_id(i): item
<<<<<<< HEAD
                               for i, item in output.fitness.cache["space_to_item"].items()
                               if output.get_space_from_id(i)}
=======
                               for i, item in output.fitness.cache["space_to_item"].items()}
        return solution
>>>>>>> 1cd0d950

    def run(self,
            solution: 'Solution',
            params: dict) -> Union[List['core.Individual'], 'support.HallOfFame']:
        """
        Runs the algorithm and returns the results
        :param solution:
        :param params:
        :return:
        """

        processes = params.get("processes", 1)
        hof = params.get("hof", 0)
        _hof = support.HallOfFame(hof, lambda a, b: a.is_similar(b)) if hof > 0 else None
        chunk_size = math.ceil(params["mu"]/processes)

        # 1. create plan cache for performance reason
        for floor in solution.spec.plan.floors.values():
            floor.mesh.compute_cache()

        solution.spec.plan.store_meshes_globally()
        # needed for multiprocessing (must be donne after the caching)
        toolbox = self._toolbox_factory(solution, params)

        # NOTE : the pool must be created after the toolbox in order to
        # pass the global objects created when configuring the toolbox
        # to the forked processes
        pool = None
        if processes > 1:
            pool = multiprocessing.Pool(processes)
            map_func = pool.imap
        else:
            def map_func(f, it, _):
                """ simple map function"""
                return map(f, it)

        toolbox.register("map", map_func)

        # 2. run the algorithm
        initial_ind = toolbox.individual(solution.spec.plan)
        results = self._algorithm(toolbox, initial_ind, params, _hof)

        output = results if hof == 0 else _hof
        toolbox.evaluate_pop(toolbox.map, toolbox.evaluate, output, chunk_size)

        # close the pool
        if pool:
            pool.close()
            pool.join()

        return output


# Toolbox factories

# Algorithm functions
def mate_and_mutate(mate_func,
                    mutate_func,
                    params: dict,
                    couple: Tuple['Individual', 'Individual']) -> Tuple['Individual', 'Individual']:
    """
    Specific function for nsga algorithm
    :param mate_func:
    :param mutate_func:
    :param params: a dict containing the arguments of the function
    :param couple:
    :return:
    """
    cxpb = params["cxpb"]
    _ind1, _ind2 = couple
    new_ind_1, new_ind_2 = couple
    if random.random() <= cxpb:
        new_ind_1, new_ind_2 = mate_func(_ind1, _ind2)

    if new_ind_1 is _ind1:
        mutate_func(new_ind_1)

    if new_ind_2 is _ind2:
        mutate_func(new_ind_2)

    return new_ind_1, new_ind_2


def fc_nsga_toolbox(solution: 'Solution', params: dict) -> 'core.Toolbox':
    """
    Returns a toolbox
    :param solution:
    :param params: The params of the algorithm
    :return: a configured toolbox
    """
    weights = (-20.0, -1.0, -50.0, -1.0, -50000.0,)
    # a tuple containing the weights of the fitness
    cxpb = params["cxpb"]  # the probability to mate a given couple of individuals

    toolbox = core.Toolbox()
    toolbox.configure("fitness", "CustomFitness", weights)
    toolbox.fitness.cache["space_to_item"] = evaluation.create_item_dict(solution)
    toolbox.configure("individual", "customIndividual", toolbox.fitness)
    # Note : order is very important as tuples are evaluated lexicographically in python
    scores_fc = [
        evaluation.score_corner,
        evaluation.score_area,
        evaluation.score_perimeter_area_ratio,
        evaluation.score_bounding_box,
        evaluation.score_connectivity,
        # evaluation.score_circulation_width
    ]
    toolbox.register("evaluate", evaluation.compose, scores_fc, solution.spec)

    mutations = ((mutation.add_face, {mutation.Case.DEFAULT: 0.1,
                                      mutation.Case.SMALL: 0.3,
                                      mutation.Case.BIG: 0.1}),
                 (mutation.remove_face, {mutation.Case.DEFAULT: 0.1,
                                         mutation.Case.SMALL: 0.1,
                                         mutation.Case.BIG: 0.3}),
                 (mutation.add_aligned_faces, {mutation.Case.DEFAULT: 0.4,
                                               mutation.Case.SMALL: 0.5,
                                               mutation.Case.BIG: 0.1}),
                 (mutation.remove_aligned_faces, {mutation.Case.DEFAULT: 0.4,
                                                  mutation.Case.SMALL: 0.1,
                                                  mutation.Case.BIG: 0.5}))

    toolbox.register("mutate", mutation.composite, mutations)
    toolbox.register("mate", crossover.best_spaces)
    toolbox.register("mate_and_mutate", mate_and_mutate, toolbox.mate, toolbox.mutate,
                     {"cxpb": cxpb})
    toolbox.register("select", nsga.select_nsga)
    toolbox.register("populate", population.fc_mutate(toolbox.mutate))

    return toolbox


def fc_space_nsga_toolbox(solution: 'Solution', params: dict) -> 'core.Toolbox':
    """
    Returns a toolbox for the space nsga algorithm
    :param solution:
    :param params: The params of the algorithm
    :return: a configured toolbox
    """
    weights = (-20.0, -8.0, -500.0, -1.0, -50000.0, -10.)
    # a tuple containing the weights of the fitness
    cxpb = params["cxpb"]  # the probability to mate a given couple of individuals

    toolbox = core.Toolbox()
    toolbox.configure("fitness", "CustomFitness", weights)
    toolbox.fitness.cache["space_to_item"] = evaluation.create_item_dict(solution)
    toolbox.configure("individual", "customIndividual", toolbox.fitness)
    # Note : order is very important as tuples are evaluated lexicographically in python
    scores_fc = [
        evaluation.score_corner,
        evaluation.score_area,
        evaluation.score_width_depth_ratio,
        evaluation.score_bounding_box,
        evaluation.score_connectivity,
        evaluation.score_window_area_ratio
    ]
    toolbox.register("evaluate", evaluation.compose, scores_fc, solution.spec)

    mutations = ((mutation.add_face, {mutation.Case.DEFAULT: 0.1,
                                      mutation.Case.SMALL: 0.3,
                                      mutation.Case.BIG: 0.1}),
                 (mutation.remove_face, {mutation.Case.DEFAULT: 0.1,
                                         mutation.Case.SMALL: 0.1,
                                         mutation.Case.BIG: 0.3}),
                 (mutation.add_aligned_faces, {mutation.Case.DEFAULT: 0.4,
                                               mutation.Case.SMALL: 0.5,
                                               mutation.Case.BIG: 0.1}),
                 (mutation.remove_aligned_faces, {mutation.Case.DEFAULT: 0.4,
                                                  mutation.Case.SMALL: 0.1,
                                                  mutation.Case.BIG: 0.5}))

    toolbox.register("mutate", mutation.composite, mutations)
    toolbox.register("mate", crossover.best_spaces)
    toolbox.register("mate_and_mutate", mate_and_mutate, toolbox.mate, toolbox.mutate,
                     {"cxpb": cxpb})
    toolbox.register("elite_select", selection.elite_select, toolbox.mutate, params["elite"])
    toolbox.register("select", space_nsga.select_nsga)
    toolbox.register("populate", population.fc_mutate(toolbox.mutate))

    return toolbox


def nsga_ga(toolbox: 'core.Toolbox',
            initial_ind: 'core.Individual',
            params: dict,
            hof: Optional['support.HallOfFame']) -> List['core.Individual']:
    """
    A simple implementation of a genetic algorithm.
    :param toolbox: a refiner toolbox
    :param initial_ind: an initial individual
    :param params: the parameters of the algorithm
    :param hof: an optional hall of fame to store best individuals
    :return: the best plan
    """
    # algorithm parameters
    ngen = params["ngen"]
    mu = params["mu"]  # Must be a multiple of 4 for tournament selection of NSGA-II
    chunk_size = math.ceil(mu / params["processes"])
    initial_ind.all_spaces_modified()
    initial_ind.fitness.sp_values = toolbox.evaluate(initial_ind)
    pop = toolbox.populate(initial_ind, mu)
    toolbox.evaluate_pop(toolbox.map, toolbox.evaluate, pop, chunk_size)

    # This is just to assign the crowding distance to the individuals
    # no actual selection is done
    pop = toolbox.select(pop, len(pop))

    # Begin the generational process
    for gen in range(1, ngen + 1):
        logging.info("Refiner: generation %i : %.2f prct", gen, gen / ngen * 100.0)
        # Vary the population
        offspring = nsga.select_tournament_dcd(pop, len(pop))
        offspring = [toolbox.clone(ind) for ind in offspring]

        # note : list is needed because map lazy evaluates
        modified = list(toolbox.map(toolbox.mate_and_mutate, zip(offspring[::2], offspring[1::2]),
                                    math.ceil(chunk_size/2)))
        offspring = [i for t in modified for i in t]

        # Evaluate the individuals with an invalid fitness
        toolbox.evaluate_pop(toolbox.map, toolbox.evaluate, offspring, chunk_size)

        # best score
        best_ind = max(offspring, key=lambda i: i.fitness.wvalue)
        logging.info("Best : {:.2f} - {}".format(best_ind.fitness.wvalue, best_ind.fitness.values))

        # Select the next generation population
        pop = toolbox.select(pop + offspring, mu)

        # store best individuals in hof
        if hof is not None:
            hof.update(pop, value=True)

    return pop


def space_nsga_ga(toolbox: 'core.Toolbox',
                  initial_ind: 'core.Individual',
                  params: dict,
                  hof: Optional['support.HallOfFame']) -> List['core.Individual']:
    """
    A simple implementation of a genetic algorithm. We try to select individuals according to the
    pareto fronts of the population for each space fitness value. The idea is to select the
    individuals with the best `non dominated` space and to mate them accordingly.
    This seems a better strategy than to select via the different objectives.
    :param toolbox: a refiner toolbox
    :param initial_ind: an initial individual
    :param params: the parameters of the algorithm
    :param hof: an optional hall of fame to store best individuals
    :return: the best plan
    """
    # algorithm parameters
    ngen = params["ngen"]
    mu = params["mu"]  # Must be a multiple of 4 for tournament selection of NSGA-II
    chunk_size = math.ceil(mu / params["processes"])
    initial_ind.all_spaces_modified()
    initial_ind.fitness.sp_values = toolbox.evaluate(initial_ind)
    pop = toolbox.populate(initial_ind, mu)
    toolbox.evaluate_pop(toolbox.map, toolbox.evaluate, pop, chunk_size)

    # This is just to assign the crowding distance to the individuals
    # no actual selection is done
    pop = toolbox.select(pop, len(pop))

    best_fitness = max(pop, key=lambda i: i.fitness.wvalue).fitness.wvalue
    no_improvement_count = 0

    # Begin the generational process
    for gen in range(1, ngen + 1):
        logging.info("Refiner: generation %i : %.2f prct", gen, gen / ngen * 100.0)
        # Vary the population
        offspring = space_nsga.select_tournament_dcd(pop, len(pop))
        offspring = [toolbox.clone(ind) for ind in offspring]

        # note : list is needed because map lazy evaluates
        modified = list(toolbox.map(toolbox.mate_and_mutate, zip(offspring[::2], offspring[1::2]),
                        math.ceil(chunk_size/2)))
        offspring = [i for t in modified for i in t]
        total_pop = pop + offspring

        # Evaluate the individuals with an invalid fitness
        toolbox.evaluate_pop(toolbox.map, toolbox.evaluate, total_pop, chunk_size)

        # Select the next generation population
        pop = toolbox.elite_select(total_pop, mu)

        # print best individual and check if we found a better solution
        best_ind = pop[0]
        best_ind_fitness = best_ind.fitness.wvalue
        if best_ind_fitness > best_fitness:
            best_fitness = best_ind_fitness
            no_improvement_count = 0
        else:
            no_improvement_count += 1

        # store best individuals in hof
        if hof is not None:
            hof.update(pop, value=True)

        logging.info("Best x{}: {:.2f} - {}".format(no_improvement_count, best_ind.fitness.wvalue,
                                                    best_ind.fitness.values))

        # if we do not improve more than `max_tries times in a row we estimate we have reached t`
        # he global min and we can stop.
        if no_improvement_count > params.get("max_tries", 10):
            break

        # order individual on pareto front for tournament selection
        pop = toolbox.select(pop, mu)

    return pop


def naive_ga(toolbox: 'core.Toolbox',
             initial_ind: 'core.Individual',
             params: dict,
             hof: Optional['support.HallOfFame']) -> List['core.Individual']:
    """
    A simple implementation of a genetic algorithm.
    :param toolbox: a refiner toolbox
    :param initial_ind: an initial individual
    :param params: the parameters of the algorithm
    :param hof: an optional hall of fame to store best individuals
    :return: the best plan
    """
    # algorithm parameters
    ngen = params["ngen"]
    mu = params["mu"]  # Must be a multiple of 4 for tournament selection of NSGA-II
    chunk_size = math.ceil(mu / params["processes"])
    initial_ind.all_spaces_modified()  # set all spaces as modified for first evaluation
    initial_ind.fitness.sp_values = toolbox.evaluate(initial_ind)
    logging.info("Initial : {:.2f} - {}".format(initial_ind.fitness.wvalue,
                                                initial_ind.fitness.values))
    pop = toolbox.populate(initial_ind, mu)
    toolbox.evaluate_pop(toolbox.map, toolbox.evaluate, pop, chunk_size)

    # Begin the generational process
    for gen in range(1, ngen + 1):
        logging.info("Refiner: generation %i : %.2f prct", gen, gen / ngen * 100.0)
        # Vary the population
        offspring = [toolbox.clone(ind) for ind in pop]
        random.shuffle(offspring)

        # note : list is needed because map lazy evaluates
        modified = list(toolbox.map(toolbox.mate_and_mutate, zip(offspring[::2], offspring[1::2]),
                                    math.ceil(chunk_size/2)))
        offspring = [i for t in modified for i in t]

        # Evaluate the individuals with an invalid fitness
        toolbox.evaluate_pop(toolbox.map, toolbox.evaluate, offspring, chunk_size)

        # best score
        best_ind = max(offspring, key=lambda i: i.fitness.wvalue)
        logging.info("Best : {:.2f} - {}".format(best_ind.fitness.wvalue, best_ind.fitness.values))

        # Select the next generation population
        pop = sorted(pop + offspring, key=lambda i: i.fitness.wvalue, reverse=True)
        pop = pop[:mu]

        # store best individuals in hof
        if hof is not None:
            hof.update(pop, value=True)

    return pop


REFINERS = {
    "nsga": Refiner(fc_nsga_toolbox, nsga_ga),
    "naive": Refiner(fc_nsga_toolbox, naive_ga),
    "space_nsga": Refiner(fc_space_nsga_toolbox, space_nsga_ga)
}

if __name__ == '__main__':

    def apply():
        """
        Plan to check :
        • 049 / 050 / 027
        :return:
        """
        import tools.cache
        import time

        from libs.modelers.corridor import CORRIDOR_BUILDING_RULES, Corridor

        params = {"ngen": 60, "mu": 80, "cxpb": 0.5, "max_tries": 10, "elite": 0.1, "processes": 8}

        logging.getLogger().setLevel(logging.INFO)
        plan_number = "060"  # 062 006 020 061
        solution = tools.cache.get_solution(plan_number, grid="002", seeder="directional_seeder",
                                            solution_number=2)

        if solution:
            plan = solution.spec.plan
            plan.name = "original_" + plan_number
            plan.plot()

            Corridor(corridor_rules=CORRIDOR_BUILDING_RULES["no_cut"]["corridor_rules"],
                     growth_method=CORRIDOR_BUILDING_RULES["no_cut"]["growth_method"]
                     ).apply_to(solution)

            plan.name = "Corridor_" + plan_number
            plan.plot()
            # run genetic algorithm
            start = time.time()
            improved_plan = REFINERS["space_nsga"].apply_to(solution, params).spec.plan
            end = time.time()

            # display solution
            improved_plan.name = "Refined_" + plan_number
            improved_plan.plot()
            # analyse found solution
            logging.info("Time elapsed: {}".format(end - start))
            logging.info("Solution found : {} - {}".format(improved_plan.fitness.wvalue,
                                                           improved_plan.fitness.values))

            evaluation.check(improved_plan, solution)

    apply()<|MERGE_RESOLUTION|>--- conflicted
+++ resolved
@@ -144,11 +144,7 @@
 
     def apply_to(self,
                  solution: 'Solution',
-<<<<<<< HEAD
                  params: dict):
-=======
-                 params: dict) -> 'Solution':
->>>>>>> 1cd0d950
         """
         Applies the refiner to the plan and returns the result.
         :param solution:
@@ -165,13 +161,8 @@
         merge_adjacent_circulation(output)
         solution.spec.plan = output
         solution.space_item = {output.get_space_from_id(i): item
-<<<<<<< HEAD
                                for i, item in output.fitness.cache["space_to_item"].items()
                                if output.get_space_from_id(i)}
-=======
-                               for i, item in output.fitness.cache["space_to_item"].items()}
-        return solution
->>>>>>> 1cd0d950
 
     def run(self,
             solution: 'Solution',
