# coding=utf-8
"""
Finisher module :
Applies a genetic algorithm to improve the plan according to several constraints :
• rooms sizes
• rooms shapes
• circulation [TO DO]

The module is inspired by the DEAP library (global toolbox for genetic algorithms :
https://github.com/deap/deap)

It implements a simple version of the NSGA-II algorithm:

    [Deb2002] Deb, Pratab, Agarwal, and Meyarivan, "A fast elitist
    non-dominated sorting genetic algorithm for multi-objective
    optimization: NSGA-II", 2002.


"""
import random
import logging
import multiprocessing

from typing import TYPE_CHECKING, Optional, Callable, List, Union, Tuple
from libs.plan.plan import Plan
from libs.space_planner.circulation import Circulator

from libs.refiner import core, crossover, evaluation, mutation, nsga, population, support
<<<<<<< HEAD
=======
from libs.modelers.corridor import Corridor
>>>>>>> 7529f7de

if TYPE_CHECKING:
    from libs.specification.specification import Specification
    from libs.refiner.core import Individual
    from libs.mesh.mesh import Edge

# The type of an algorithm function
algorithmFunc = Callable[['core.Toolbox', Plan, dict, Optional['support.HallOfFame']],
                         List['core.Individual']]


class Refiner:
    """
    Refiner Class.
    A refiner will try to improve the plan using a genetic algorithm.
    The refiner is composed of a :
    • Toolbox factory that will create the toolbox
    containing the main types and operators needed for the algorithm
    • the algorithm function that will be applied to the plan
    """

    def __init__(self,
                 fc_toolbox: Callable[['Specification', dict], 'core.Toolbox'],
                 algorithm: algorithmFunc):
        self._toolbox_factory = fc_toolbox
        self._algorithm = algorithm

    def apply_to(self,
                 plan: 'Plan',
                 spec: 'Specification',
                 params: dict, processes: int = 1) -> 'Individual':
        """
        Applies the refiner to the plan and returns the result.
        :param plan:
        :param spec:
        :param params: the parameters of the genetic algorithm (ex. cxpb, mupb etc.)
        :param processes: number of process to spawn
        :return:
        """
        results = self.run(plan, spec, params, processes, hof=1)
        return max(results, key=lambda i: i.fitness)

    def run(self,
            plan: 'Plan',
            spec: 'Specification',
            params: dict,
            processes: int = 1,
            hof: int = 0) -> Union[List['core.Individual'], 'support.HallOfFame']:
        """
        Runs the algorithm and returns the results
        :param plan:
        :param spec:
        :param params:
        :param processes: The number of processes to fork (if equal to 1: no multiprocessing
                          is used.
        :param hof: number of individual to store in a hof. If hof > 0 then the output is the hof
        :return:
        """
        _hof = support.HallOfFame(hof) if hof > 0 else None

        # 1. create plan cache for performance reason
        for floor in plan.floors.values():
            floor.mesh.compute_cache()

        plan.store_meshes_globally()  # needed for multiprocessing (must be donne after the caching)
        toolbox = self._toolbox_factory(spec, params)

        # NOTE : the pool must be created after the toolbox in order to
        # pass the global objects created when configuring the toolbox
        # to the forked processes
        map_func = multiprocessing.Pool(processes=processes).map if processes > 1 else map
        toolbox.register("map", map_func)

        # 2. run the algorithm
        initial_ind = toolbox.individual(plan)
        results = self._algorithm(toolbox, initial_ind, params, _hof)

        output = results if hof == 0 else _hof
        toolbox.evaluate_pop(toolbox.map, toolbox.evaluate, output)
        return output


# Toolbox factories

# Algorithm functions
def mate_and_mutate(mate_func,
                    mutate_func,
                    params: dict,
                    couple: Tuple['Individual', 'Individual']) -> Tuple['Individual', 'Individual']:
    """
    Specific function for nsga algorithm
    :param mate_func:
    :param mutate_func:
    :param params: a dict containing the arguments of the function
    :param couple:
    :return:
    """
    cxpb = params["cxpb"]
    _ind1, _ind2 = couple
    if random.random() <= cxpb:
        mate_func(_ind1, _ind2)
    mutate_func(_ind1)
    mutate_func(_ind2)

    return _ind1, _ind2


def fc_nsga_toolbox(spec: 'Specification', params: dict) -> 'core.Toolbox':
    """
    Returns a toolbox
    :param spec: The specification to follow
    :param params: The params of the algorithm
    :return: a configured toolbox
    """
    weights = (-10.0, -1.0, -50.0, -50000.0, -10.0)
    # a tuple containing the weights of the fitness
    cxpb = params["cxpb"]  # the probability to mate a given couple of individuals

    toolbox = core.Toolbox()
    toolbox.configure("fitness", "CustomFitness", weights)
    toolbox.fitness.cache["space_to_item"] = evaluation.create_item_dict(spec)
    toolbox.configure("individual", "customIndividual", toolbox.fitness)
    # Note : order is very important as tuples are evaluated lexicographically in python
    scores_fc = [evaluation.score_corner,
                 evaluation.score_area,
                 evaluation.score_perimeter_area_ratio,
                 evaluation.score_connectivity,
                 evaluation.score_circulation_width]
    toolbox.register("evaluate", evaluation.compose, scores_fc, spec)

    mutations = ((mutation.add_face, {mutation.Case.DEFAULT: 0.2,
                                      mutation.Case.SMALL: 0.4,
                                      mutation.Case.BIG: 0.1}),
                 (mutation.remove_face, {mutation.Case.DEFAULT: 0.2,
                                         mutation.Case.SMALL: 0.1,
                                         mutation.Case.BIG: 0.4}),
                 (mutation.add_aligned_faces, {mutation.Case.DEFAULT: 0.3,
                                               mutation.Case.SMALL: 0.4,
                                               mutation.Case.BIG: 0.1}),
                 (mutation.remove_aligned_faces, {mutation.Case.DEFAULT: 0.3,
                                                  mutation.Case.SMALL: 0.1,
                                                  mutation.Case.BIG: 0.4}))

    toolbox.register("mutate", mutation.composite, mutations)
    toolbox.register("mate", crossover.connected_differences)
    toolbox.register("mate_and_mutate", mate_and_mutate, toolbox.mate, toolbox.mutate,
                     {"cxpb": cxpb})
    toolbox.register("select", nsga.select_nsga)
    toolbox.register("populate", population.fc_mutate(toolbox.mutate))

    return toolbox


def nsga_ga(toolbox: 'core.Toolbox',
            initial_ind: 'core.Individual',
            params: dict,
            hof: Optional['support.HallOfFame']) -> List['core.Individual']:
    """
    A simple implementation of a genetic algorithm.
    :param toolbox: a refiner toolbox
    :param initial_ind: an initial individual
    :param params: the parameters of the algorithm
    :param hof: an optional hall of fame to store best individuals
    :return: the best plan
    """
    # algorithm parameters
    ngen = params["ngen"]
    mu = params["mu"]  # Must be a multiple of 4 for tournament selection of NSGA-II
    initial_ind.all_spaces_modified()
    initial_ind.fitness.sp_values = toolbox.evaluate(initial_ind)
    pop = toolbox.populate(initial_ind, mu)
    toolbox.evaluate_pop(toolbox.map, toolbox.evaluate, pop)

    # This is just to assign the crowding distance to the individuals
    # no actual selection is done
    pop = toolbox.select(pop, len(pop))

    # Begin the generational process
    for gen in range(1, ngen + 1):
        logging.info("Refiner: generation %i : %.2f prct", gen, gen / ngen * 100.0)
        # Vary the population
        offspring = nsga.select_tournament_dcd(pop, len(pop))
        offspring = [toolbox.clone(ind) for ind in offspring]

        # note : list is needed because map lazy evaluates
        modified = list(toolbox.map(toolbox.mate_and_mutate, zip(offspring[::2], offspring[1::2])))
        offspring = [i for t in modified for i in t]

        # Evaluate the individuals with an invalid fitness
        toolbox.evaluate_pop(toolbox.map, toolbox.evaluate, offspring)

        # best score
        best_ind = max(offspring, key=lambda i: i.fitness.wvalue)
        logging.info("Best : {:.2f} - {}".format(best_ind.fitness.wvalue, best_ind.fitness.values))

        # Select the next generation population
        pop = toolbox.select(pop + offspring, mu)

        # store best individuals in hof
        if hof is not None:
            hof.update(pop, value=True)

    return pop


def naive_ga(toolbox: 'core.Toolbox',
             initial_ind: 'core.Individual',
             params: dict,
             hof: Optional['support.HallOfFame']) -> List['core.Individual']:
    """
    A simple implementation of a genetic algorithm.
    :param toolbox: a refiner toolbox
    :param initial_ind: an initial individual
    :param params: the parameters of the algorithm
    :param hof: an optional hall of fame to store best individuals
    :return: the best plan
    """
    # algorithm parameters
    ngen = params["ngen"]
    mu = params["mu"]  # Must be a multiple of 4 for tournament selection of NSGA-II
    initial_ind.all_spaces_modified()  # set all spaces as modified for first evaluation
    initial_ind.fitness.sp_values = toolbox.evaluate(initial_ind)
    logging.info("Initial : {:.2f} - {}".format(initial_ind.fitness.wvalue,
                                                initial_ind.fitness.values))
    pop = toolbox.populate(initial_ind, mu)
    toolbox.evaluate_pop(toolbox.map, toolbox.evaluate, pop)

    # Begin the generational process
    for gen in range(1, ngen + 1):
        logging.info("Refiner: generation %i : %.2f prct", gen, gen / ngen * 100.0)
        # Vary the population
        offspring = [toolbox.clone(ind) for ind in pop]
        random.shuffle(offspring)

        # note : list is needed because map lazy evaluates
        modified = list(toolbox.map(toolbox.mate_and_mutate, zip(offspring[::2], offspring[1::2])))
        offspring = [i for t in modified for i in t]

        # Evaluate the individuals with an invalid fitness
        toolbox.evaluate_pop(toolbox.map, toolbox.evaluate, offspring)

        # best score
        best_ind = max(offspring, key=lambda i: i.fitness.wvalue)
        logging.info("Best : {:.2f} - {}".format(best_ind.fitness.wvalue, best_ind.fitness.values))

        # Select the next generation population
        pop = sorted(pop + offspring, key=lambda i: i.fitness.wvalue, reverse=True)
        pop = pop[:mu]

        # store best individuals in hof
        if hof is not None:
            hof.update(pop, value=True)

    return pop


REFINERS = {
    "nsga": Refiner(fc_nsga_toolbox, nsga_ga),
    "naive": Refiner(fc_nsga_toolbox, naive_ga)
}

if __name__ == '__main__':
    PARAMS = {"ngen": 20, "mu": 20, "cxpb": 0.2}
    # problematic floor plans : 062 / 055
    CORRIDOR_RULES = {
        "layer_width": 100,
        "nb_layer": 2,
        "recursive_cut_length": 400,
        "width": 100,
        "penetration_length": 90,
        "layer_cut": True
    }

<<<<<<< HEAD
    def create_circulation(plan: Plan, edge_path: List[Tuple['Edge', float]]):
        """
        Creates a circulation path // TODO replace with Corridor module
        :param plan:
        :param edge_path:
        :return:
        """

        from libs.plan.category import SPACE_CATEGORIES
        from libs.plan.plan import Space

        space_edges = {}
        start_space = None
        end_space = None

        first_edge, first_direction = edge_path[0]
        first_edge = first_edge if first_direction > 0 else first_edge.pair
        last_edge, last_direction = edge_path[len(edge_path) - 1]
        last_edge = last_edge if last_direction > 0 else last_edge.pair

        for edge, coefficient in edge_path:
            _edge = edge if coefficient > 0 else edge.pair
            space = plan.get_space_of_edge(_edge)
            if space not in space_edges:
                space_edges[space] = [_edge]
            else:
                space_edges[space].append(_edge)

        for space in space_edges:
            edges = space_edges[space]
            faces = set(e.face for e in edges)
            if space.corner_stone(*faces):
                raise Exception("The corridor will break the space !")
            circulation = Space(space.plan, space.floor, category=SPACE_CATEGORIES["circulation"])
            faces_id = [f.id for f in faces]
            space.remove_face_id(*faces_id)
            circulation.add_face_id(*faces_id)
            space.set_edges()
            circulation.set_edges()
        """
        first_circulation = plan.get_space_of_edge(first_edge)
        assert first_circulation and first_circulation.category is SPACE_CATEGORIES["circulation"]
        for edge in first_edge.start.edges:
            other = plan.get_space_of_edge(edge)
            if not other or not other.category.circulation:
                continue
            other_space = plan.get_space_of_edge(edge.pair)
            if other_space and other_space.mutable and other_space.category is not SPACE_CATEGORIES["circulation"]:
                other_space.remove_face(edge.pair.face)
                first_circulation.add_face(edge.pair.face)

        try_again = True
        while try_again:
            try_again = False
            for circulation in plan.get_spaces("circulation"):
                for edge in circulation.exterior_edges:
                    face = edge.pair.face
                    if face and not circulation.has_face(face):
                        space = plan.get_space_of_edge(face.edge)
                        if (not space or not space.mutable
                                or space.category is SPACE_CATEGORIES["circulation"]):
                            continue
                        for e in face.edges:
                            if e.pair is edge or e.pair.face is edge.face:
                                continue
                            other_space = plan.get_space_of_edge(e.pair)
                            if other_space and (
                                    other_space.category is SPACE_CATEGORIES["circulation"]):
                                space.remove_face(face)
                                other_space.add_face(face)
                                try_again = True
                                break
                        if try_again:
                            break"""
        try_again = True
        while try_again:
            try_again = False
            for circulation in plan.get_spaces("circulation"):
                for edge in circulation.exterior_edges:
                    other = plan.get_space_of_edge(edge.pair)
                    if other and other.category is SPACE_CATEGORIES["circulation"]:
                        circulation.merge(other)
                        try_again = True
                        break
                if try_again:
                    break


    def with_corridor():
        """
        :return:
        """
        import tools.cache
        import time

        import matplotlib.pyplot as plt
        import matplotlib

        # matplotlib.use("TkAgg")

        PARAMS = {"ngen": 50, "mu": 60, "cxpb": 0.5}

        logging.getLogger().setLevel(logging.INFO)
        plan_number = "017"  # 004
        spec, plan = tools.cache.get_plan(plan_number, solution_number=0,
                                          grid="001", seeder="directional_seeder")

        if plan:
            plan.name = "original_" + plan_number
            plan.remove_null_spaces()
            plan.plot()

            item_dict = evaluation.create_item_dict(spec)

            circulator = Circulator(plan=plan, spec=spec)
            circulator.connect(item_dict)
            circulator.plot()
            paths = circulator.paths
            directions = circulator.directions

            for level in plan.levels:
                for path in paths['edge'][level]:
                    if not path:
                        continue
                    new_path = [(e, directions[level][e]) for e in path]
                    create_circulation(plan, new_path)

            plan.name = "corridor_" + plan_number
            plan.plot(save=False)
            plt.show()
            # run genetic algorithm
            start = time.time()
            improved_plan = REFINERS["naive"].apply_to(plan, spec, PARAMS, processes=4)
            end = time.time()
            improved_plan.name = "Refined_" + plan_number
            improved_plan.plot()
            # analyse found solutions
            logging.info("Time elapsed: {}".format(end - start))
            logging.info("Solution found : {} - {}".format(improved_plan.fitness.wvalue,
                                                           improved_plan.fitness.values))
            evaluation.check(improved_plan, spec)

    with_corridor()

=======
>>>>>>> 7529f7de

    def apply():
        """
        Test Function
        :return:
        """
        import tools.cache
        import time
        # import matplotlib
        # matplotlib.use("TkAgg")
        import matplotlib.pyplot as plt

        logging.getLogger().setLevel(logging.INFO)
        plan_number = "050"

        spec, plan = tools.cache.get_plan(plan_number, solution_number=1,
                                          grid="001", seeder="directional_seeder")

        if plan:
            plan.name = "original_" + plan_number
            plan.remove_null_spaces()
            plan.plot()

            # run genetic algorithm
            start = time.time()
            improved_plan = REFINERS["naive"].apply_to(plan, spec, PARAMS, processes=4)
            end = time.time()
            improved_plan.name = "Refined_" + plan_number
            improved_plan.plot()
            # analyse found solutions
            logging.info("Time elapsed: {}".format(end - start))
            logging.info("Solution found : {} - {}".format(improved_plan.fitness.wvalue,
                                                           improved_plan.fitness.values))

            # ajout du couloir
<<<<<<< HEAD
            item_dict = evaluation.create_item_dict(spec)
            circulator = Circulator(plan=improved_plan, spec=spec)
            circulator.connect(item_dict)
            circulator.plot()
            evaluation.check(improved_plan, spec)
=======
            Corridor(corridor_rules=CORRIDOR_RULES).apply_to(improved_plan, spec)
            improved_plan.name = "Corridor_" + plan_number
            improved_plan.plot()
            evaluation.check(improved_plan, spec)


    apply()
>>>>>>> 7529f7de
<|MERGE_RESOLUTION|>--- conflicted
+++ resolved
@@ -26,10 +26,7 @@
 from libs.space_planner.circulation import Circulator
 
 from libs.refiner import core, crossover, evaluation, mutation, nsga, population, support
-<<<<<<< HEAD
-=======
-from libs.modelers.corridor import Corridor
->>>>>>> 7529f7de
+
 
 if TYPE_CHECKING:
     from libs.specification.specification import Specification
@@ -303,7 +300,6 @@
         "layer_cut": True
     }
 
-<<<<<<< HEAD
     def create_circulation(plan: Plan, edge_path: List[Tuple['Edge', float]]):
         """
         Creates a circulation path // TODO replace with Corridor module
@@ -447,56 +443,3 @@
             evaluation.check(improved_plan, spec)
 
     with_corridor()
-
-=======
->>>>>>> 7529f7de
-
-    def apply():
-        """
-        Test Function
-        :return:
-        """
-        import tools.cache
-        import time
-        # import matplotlib
-        # matplotlib.use("TkAgg")
-        import matplotlib.pyplot as plt
-
-        logging.getLogger().setLevel(logging.INFO)
-        plan_number = "050"
-
-        spec, plan = tools.cache.get_plan(plan_number, solution_number=1,
-                                          grid="001", seeder="directional_seeder")
-
-        if plan:
-            plan.name = "original_" + plan_number
-            plan.remove_null_spaces()
-            plan.plot()
-
-            # run genetic algorithm
-            start = time.time()
-            improved_plan = REFINERS["naive"].apply_to(plan, spec, PARAMS, processes=4)
-            end = time.time()
-            improved_plan.name = "Refined_" + plan_number
-            improved_plan.plot()
-            # analyse found solutions
-            logging.info("Time elapsed: {}".format(end - start))
-            logging.info("Solution found : {} - {}".format(improved_plan.fitness.wvalue,
-                                                           improved_plan.fitness.values))
-
-            # ajout du couloir
-<<<<<<< HEAD
-            item_dict = evaluation.create_item_dict(spec)
-            circulator = Circulator(plan=improved_plan, spec=spec)
-            circulator.connect(item_dict)
-            circulator.plot()
-            evaluation.check(improved_plan, spec)
-=======
-            Corridor(corridor_rules=CORRIDOR_RULES).apply_to(improved_plan, spec)
-            improved_plan.name = "Corridor_" + plan_number
-            improved_plan.plot()
-            evaluation.check(improved_plan, spec)
-
-
-    apply()
->>>>>>> 7529f7de
