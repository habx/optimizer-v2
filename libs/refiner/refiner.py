# coding=utf-8
"""
Finisher module :
Applies a genetic algorithm to improve the plan according to several constraints :
• rooms sizes
• rooms shapes
• circulation [TO DO]

The module is inspired by the DEAP library (global toolbox for genetic algorithms :
https://github.com/deap/deap)

It implements a simple version of the NSGA-II algorithm:

    [Deb2002] Deb, Pratab, Agarwal, and Meyarivan, "A fast elitist
    non-dominated sorting genetic algorithm for multi-objective
    optimization: NSGA-II", 2002.


"""
import random
import logging
import multiprocessing

from typing import TYPE_CHECKING, Optional, Callable, List, Union, Tuple
from libs.plan.plan import Plan
from libs.space_planner.circulation import Circulator

from libs.refiner import core, crossover, evaluation, mutation, nsga, population, support


if TYPE_CHECKING:
    from libs.specification.specification import Specification
    from libs.refiner.core import Individual
    from libs.mesh.mesh import Edge
    from libs.plan.plan import Plan, Space

# The type of an algorithm function
algorithmFunc = Callable[['core.Toolbox', Plan, dict, Optional['support.HallOfFame']],
                         List['core.Individual']]


class Refiner:
    """
    Refiner Class.
    A refiner will try to improve the plan using a genetic algorithm.
    The refiner is composed of a :
    • Toolbox factory that will create the toolbox
    containing the main types and operators needed for the algorithm
    • the algorithm function that will be applied to the plan
    """

    def __init__(self,
                 fc_toolbox: Callable[['Specification', dict], 'core.Toolbox'],
                 algorithm: algorithmFunc):
        self._toolbox_factory = fc_toolbox
        self._algorithm = algorithm

    def apply_to(self,
                 plan: 'Plan',
                 spec: 'Specification',
                 params: dict, processes: int = 1) -> 'Individual':
        """
        Applies the refiner to the plan and returns the result.
        :param plan:
        :param spec:
        :param params: the parameters of the genetic algorithm (ex. cxpb, mupb etc.)
        :param processes: number of process to spawn
        :return:
        """
        results = self.run(plan, spec, params, processes, hof=1)
        return max(results, key=lambda i: i.fitness)

    def run(self,
            plan: 'Plan',
            spec: 'Specification',
            params: dict,
            processes: int = 1,
            hof: int = 0) -> Union[List['core.Individual'], 'support.HallOfFame']:
        """
        Runs the algorithm and returns the results
        :param plan:
        :param spec:
        :param params:
        :param processes: The number of processes to fork (if equal to 1: no multiprocessing
                          is used.
        :param hof: number of individual to store in a hof. If hof > 0 then the output is the hof
        :return:
        """
        _hof = support.HallOfFame(hof) if hof > 0 else None

        # 1. create plan cache for performance reason
        for floor in plan.floors.values():
            floor.mesh.compute_cache()

        plan.store_meshes_globally()  # needed for multiprocessing (must be donne after the caching)
        toolbox = self._toolbox_factory(spec, params)

        # NOTE : the pool must be created after the toolbox in order to
        # pass the global objects created when configuring the toolbox
        # to the forked processes
        map_func = multiprocessing.Pool(processes=processes).map if processes > 1 else map
        toolbox.register("map", map_func)

        # 2. run the algorithm
        initial_ind = toolbox.individual(plan)
        results = self._algorithm(toolbox, initial_ind, params, _hof)

        output = results if hof == 0 else _hof
        toolbox.evaluate_pop(toolbox.map, toolbox.evaluate, output)
        return output


# Toolbox factories

# Algorithm functions
def mate_and_mutate(mate_func,
                    mutate_func,
                    params: dict,
                    couple: Tuple['Individual', 'Individual']) -> Tuple['Individual', 'Individual']:
    """
    Specific function for nsga algorithm
    :param mate_func:
    :param mutate_func:
    :param params: a dict containing the arguments of the function
    :param couple:
    :return:
    """
    cxpb = params["cxpb"]
    _ind1, _ind2 = couple
    if random.random() <= cxpb:
        mate_func(_ind1, _ind2)
    mutate_func(_ind1)
    mutate_func(_ind2)

    return _ind1, _ind2


def fc_nsga_toolbox(spec: 'Specification', params: dict) -> 'core.Toolbox':
    """
    Returns a toolbox
    :param spec: The specification to follow
    :param params: The params of the algorithm
    :return: a configured toolbox
    """
    weights = (-20.0, -1.0, -50.0, -1.0, -50000.0, -100.0)
    # a tuple containing the weights of the fitness
    cxpb = params["cxpb"]  # the probability to mate a given couple of individuals

    toolbox = core.Toolbox()
    toolbox.configure("fitness", "CustomFitness", weights)
    toolbox.fitness.cache["space_to_item"] = evaluation.create_item_dict(spec)
    toolbox.configure("individual", "customIndividual", toolbox.fitness)
    # Note : order is very important as tuples are evaluated lexicographically in python
    scores_fc = [evaluation.score_corner,
                 evaluation.score_area,
                 evaluation.score_perimeter_area_ratio,
                 evaluation.score_bounding_box,
                 evaluation.score_connectivity,
                 evaluation.score_circulation_width]
    toolbox.register("evaluate", evaluation.compose, scores_fc, spec)

    mutations = ((mutation.add_face, {mutation.Case.DEFAULT: 0.2,
                                      mutation.Case.SMALL: 0.4,
                                      mutation.Case.BIG: 0.1}),
                 (mutation.remove_face, {mutation.Case.DEFAULT: 0.2,
                                         mutation.Case.SMALL: 0.1,
                                         mutation.Case.BIG: 0.4}),
                 (mutation.add_aligned_faces, {mutation.Case.DEFAULT: 0.3,
                                               mutation.Case.SMALL: 0.4,
                                               mutation.Case.BIG: 0.1}),
                 (mutation.remove_aligned_faces, {mutation.Case.DEFAULT: 0.3,
                                                  mutation.Case.SMALL: 0.1,
                                                  mutation.Case.BIG: 0.4}))

    toolbox.register("mutate", mutation.composite, mutations)
    toolbox.register("mate", crossover.connected_differences)
    toolbox.register("mate_and_mutate", mate_and_mutate, toolbox.mate, toolbox.mutate,
                     {"cxpb": cxpb})
    toolbox.register("select", nsga.select_nsga)
    toolbox.register("populate", population.fc_mutate(toolbox.mutate))

    return toolbox


def nsga_ga(toolbox: 'core.Toolbox',
            initial_ind: 'core.Individual',
            params: dict,
            hof: Optional['support.HallOfFame']) -> List['core.Individual']:
    """
    A simple implementation of a genetic algorithm.
    :param toolbox: a refiner toolbox
    :param initial_ind: an initial individual
    :param params: the parameters of the algorithm
    :param hof: an optional hall of fame to store best individuals
    :return: the best plan
    """
    # algorithm parameters
    ngen = params["ngen"]
    mu = params["mu"]  # Must be a multiple of 4 for tournament selection of NSGA-II
    initial_ind.all_spaces_modified()
    initial_ind.fitness.sp_values = toolbox.evaluate(initial_ind)
    pop = toolbox.populate(initial_ind, mu)
    toolbox.evaluate_pop(toolbox.map, toolbox.evaluate, pop)

    # This is just to assign the crowding distance to the individuals
    # no actual selection is done
    pop = toolbox.select(pop, len(pop))

    # Begin the generational process
    for gen in range(1, ngen + 1):
        logging.info("Refiner: generation %i : %.2f prct", gen, gen / ngen * 100.0)
        # Vary the population
        offspring = nsga.select_tournament_dcd(pop, len(pop))
        offspring = [toolbox.clone(ind) for ind in offspring]

        # note : list is needed because map lazy evaluates
        modified = list(toolbox.map(toolbox.mate_and_mutate, zip(offspring[::2], offspring[1::2])))
        offspring = [i for t in modified for i in t]

        # Evaluate the individuals with an invalid fitness
        toolbox.evaluate_pop(toolbox.map, toolbox.evaluate, offspring)

        # best score
        best_ind = max(offspring, key=lambda i: i.fitness.wvalue)
        logging.info("Best : {:.2f} - {}".format(best_ind.fitness.wvalue, best_ind.fitness.values))

        # Select the next generation population
        pop = toolbox.select(pop + offspring, mu)

        # store best individuals in hof
        if hof is not None:
            hof.update(pop, value=True)

    return pop


def naive_ga(toolbox: 'core.Toolbox',
             initial_ind: 'core.Individual',
             params: dict,
             hof: Optional['support.HallOfFame']) -> List['core.Individual']:
    """
    A simple implementation of a genetic algorithm.
    :param toolbox: a refiner toolbox
    :param initial_ind: an initial individual
    :param params: the parameters of the algorithm
    :param hof: an optional hall of fame to store best individuals
    :return: the best plan
    """
    # algorithm parameters
    ngen = params["ngen"]
    mu = params["mu"]  # Must be a multiple of 4 for tournament selection of NSGA-II
    initial_ind.all_spaces_modified()  # set all spaces as modified for first evaluation
    initial_ind.fitness.sp_values = toolbox.evaluate(initial_ind)
    logging.info("Initial : {:.2f} - {}".format(initial_ind.fitness.wvalue,
                                                initial_ind.fitness.values))
    pop = toolbox.populate(initial_ind, mu)
    toolbox.evaluate_pop(toolbox.map, toolbox.evaluate, pop)

    # Begin the generational process
    for gen in range(1, ngen + 1):
        logging.info("Refiner: generation %i : %.2f prct", gen, gen / ngen * 100.0)
        # Vary the population
        offspring = [toolbox.clone(ind) for ind in pop]
        random.shuffle(offspring)

        # note : list is needed because map lazy evaluates
        modified = list(toolbox.map(toolbox.mate_and_mutate, zip(offspring[::2], offspring[1::2])))
        offspring = [i for t in modified for i in t]

        # Evaluate the individuals with an invalid fitness
        toolbox.evaluate_pop(toolbox.map, toolbox.evaluate, offspring)

        # best score
        best_ind = max(offspring, key=lambda i: i.fitness.wvalue)
        logging.info("Best : {:.2f} - {}".format(best_ind.fitness.wvalue, best_ind.fitness.values))

        # Select the next generation population
        pop = sorted(pop + offspring, key=lambda i: i.fitness.wvalue, reverse=True)
        pop = pop[:mu]

        # store best individuals in hof
        if hof is not None:
            hof.update(pop, value=True)

    return pop


REFINERS = {
    "nsga": Refiner(fc_nsga_toolbox, nsga_ga),
    "naive": Refiner(fc_nsga_toolbox, naive_ga)
}

if __name__ == '__main__':
    # problematic floor plans : 062 / 055
    CORRIDOR_RULES = {
        "layer_width": 100,
        "nb_layer": 2,
        "recursive_cut_length": 400,
        "width": 100,
        "penetration_length": 90,
        "layer_cut": True
    }

    def create_circulation(plan: Plan, edge_path: List[Tuple['Edge', float]]):
        """
        Creates a circulation path // TODO replace with Corridor module
        :param plan:
        :param edge_path:
        :return:
        """

        from libs.plan.category import SPACE_CATEGORIES
        from libs.plan.plan import Space

        space_edges = {}

        if not edge_path:
            return

        first_edge = edge_path[0][0] if edge_path[0][1] > 0 else edge_path[0][0].pair
        first_space = plan.get_space_of_edge(first_edge)
        previous_edge = first_space.previous_edge(first_edge) if edge_path[0][1] > 0 else first_space.next_edge(first_edge)

        last_edge = edge_path[len(edge_path)-1][0] if edge_path[len(edge_path)-1][1] > 0 else edge_path[len(edge_path)-1][0].pair
        last_space = plan.get_space_of_edge(last_edge)
        final_edge = last_space.next_edge(last_edge) if edge_path[len(edge_path)-1][1] > 0 else last_space.previous_edge(last_edge)

        edge_path = [(previous_edge, 1.0)] + edge_path + [(final_edge, 1.0)]

        for edge, coefficient in edge_path:
            _edge = edge if coefficient > 0 else edge.pair
            space = plan.get_space_of_edge(_edge)
            if space not in space_edges:
                space_edges[space] = [_edge]
            else:
                space_edges[space].append(_edge)

        for space in space_edges:
            edges = space_edges[space]
            faces = set(e.face for e in edges)
            if space.corner_stone(*faces):
                raise Exception("The corridor will break the space !")
            circulation = Space(space.plan, space.floor, category=SPACE_CATEGORIES["circulation"])
            faces_id = [f.id for f in faces]
            space.remove_face_id(*faces_id)
            circulation.add_face_id(*faces_id)
            space.set_edges()
            circulation.set_edges()

        try_again = True
        while try_again:
            try_again = False
            for circulation in plan.get_spaces("circulation"):
                for edge in circulation.exterior_edges:
                    other = plan.get_space_of_edge(edge.pair)
                    if other and other.category is SPACE_CATEGORIES["circulation"]:
                        circulation.merge(other)
                        try_again = True
                        break
                if try_again:
                    break


    def with_corridor():
        """
        :return:
        """
        import tools.cache
        import time

        import matplotlib.pyplot as plt
        from libs.modelers.corridor import CORRIDOR_BUILDING_RULES

        PARAMS = {"ngen": 50, "mu": 60, "cxpb": 0.5}

        logging.getLogger().setLevel(logging.INFO)
        plan_number = "052"  # 004 # 032
        spec, plan = tools.cache.get_plan(plan_number, solution_number=0,
                                          grid="001", seeder="directional_seeder")

        if plan:
            plan.name = "original_" + plan_number
            plan.remove_null_spaces()
            plan.plot()

            item_dict = evaluation.create_item_dict(spec)

            circulator = Circulator(plan=plan, spec=spec)
            circulator.connect(item_dict)
            circulator.plot()
            paths = circulator.paths
            directions = circulator.directions

            for level in plan.levels:
                for path in paths['edge'][level]:
                    if not path:
                        continue
                    new_path = [(e, directions[level][e]) for e in path]
                    create_circulation(plan, new_path)

            plan.name = "corridor_" + plan_number
            plan.plot()
            # run genetic algorithm
            start = time.time()
            improved_plan = REFINERS["naive"].apply_to(plan, spec, PARAMS, processes=4)
            end = time.time()
            improved_plan.name = "Refined_" + plan_number
            improved_plan.plot()
            # analyse found solutions
            logging.info("Time elapsed: {}".format(end - start))
            logging.info("Solution found : {} - {}".format(improved_plan.fitness.wvalue,
                                                           improved_plan.fitness.values))
<<<<<<< HEAD
=======

            # ajout du couloir
            Corridor(corridor_rules=CORRIDOR_BUILDING_RULES["no_cut"]["corridor_rules"],
                     growth_method=CORRIDOR_BUILDING_RULES["no_cut"]["growth_method"]).apply_to(
                improved_plan, spec)
            Corridor(corridor_rules=CORRIDOR_RULES).apply_to(improved_plan, spec)
            improved_plan.name = "Corridor_" + plan_number
            improved_plan.plot()
>>>>>>> c18e99f2
            evaluation.check(improved_plan, spec)

    with_corridor()<|MERGE_RESOLUTION|>--- conflicted
+++ resolved
@@ -368,8 +368,7 @@
         import tools.cache
         import time
 
-        import matplotlib.pyplot as plt
-        from libs.modelers.corridor import CORRIDOR_BUILDING_RULES
+        from libs.modelers.corridor import CORRIDOR_BUILDING_RULES, Corridor
 
         PARAMS = {"ngen": 50, "mu": 60, "cxpb": 0.5}
 
@@ -383,8 +382,8 @@
             plan.remove_null_spaces()
             plan.plot()
 
-            item_dict = evaluation.create_item_dict(spec)
-
+
+            """
             circulator = Circulator(plan=plan, spec=spec)
             circulator.connect(item_dict)
             circulator.plot()
@@ -396,9 +395,11 @@
                     if not path:
                         continue
                     new_path = [(e, directions[level][e]) for e in path]
-                    create_circulation(plan, new_path)
-
-            plan.name = "corridor_" + plan_number
+                    create_circulation(plan, new_path)"""
+
+            Corridor(corridor_rules=CORRIDOR_BUILDING_RULES["no_cut"]["corridor_rules"],
+                     growth_method=CORRIDOR_BUILDING_RULES["no_cut"]["growth_method"]).apply_to(plan, spec)
+            plan.name = "Corridor_" + plan_number
             plan.plot()
             # run genetic algorithm
             start = time.time()
@@ -410,17 +411,7 @@
             logging.info("Time elapsed: {}".format(end - start))
             logging.info("Solution found : {} - {}".format(improved_plan.fitness.wvalue,
                                                            improved_plan.fitness.values))
-<<<<<<< HEAD
-=======
-
-            # ajout du couloir
-            Corridor(corridor_rules=CORRIDOR_BUILDING_RULES["no_cut"]["corridor_rules"],
-                     growth_method=CORRIDOR_BUILDING_RULES["no_cut"]["growth_method"]).apply_to(
-                improved_plan, spec)
-            Corridor(corridor_rules=CORRIDOR_RULES).apply_to(improved_plan, spec)
-            improved_plan.name = "Corridor_" + plan_number
-            improved_plan.plot()
->>>>>>> c18e99f2
+
             evaluation.check(improved_plan, spec)
 
     with_corridor()