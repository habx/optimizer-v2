"""
Core module for the genetic algorithm
Inspired from DEAP https://github.com/DEAP

A custom fitness class must be created for the corresponding pb:
ex. fitness = Fitness.new((-1.0, -1.0, -3.0))
A custom individual class must than be created
Individual.new(


"""
<<<<<<< HEAD
from typing import Optional, Tuple, List, Callable, Sequence, Type, Any, Iterator
=======
from typing import Optional, Tuple, List, Callable, Sequence, Type, Any
>>>>>>> d22c1c55
from libs.plan.plan import Plan


class Fitness:
    """
    A fitness class
    """
    _weights: Optional[Sequence[float]] = None

    __slots__ = "_wvalues"

    @classmethod
    def new(cls, weights: Sequence[float]) -> Type['Fitness']:
        """
        Creates a new Fitness subclass
        :param weights:
        :return:
        """

        class CustomFitness(Fitness):
            """
            A customized sub-class of Fitness with the desired weights
            """
            _weights = weights

        return CustomFitness

    """The weights are used in the fitness comparison. They are shared among
       all fitnesses of the same type. When subclassing :class:`Fitness`, the
       weights must be defined as a tuple where each element is associated to an
       objective. A negative weight element corresponds to the minimization of
       the associated objective and positive weight to the maximization."""

    def __init__(self):
        self._wvalues = ()

    @property
    def value(self) -> float:
        """ property : returns the arithmetic sum of the values
        """
        return sum(self._wvalues)

    @property
    def weights(self):
        """ property : returns the class attribute _weights"""
        return self._weights

    @property
    def values(self):
        """
        property
        :return:
        """
        return tuple(map(lambda x, y: x / y, self._wvalues, self._weights))

    @values.setter
    def values(self, values: Sequence[float]):
        if not values:
            return
        self._wvalues = tuple(map(lambda x, y: x * y, values, self._weights))

    def clear(self):
        """ Clears the values of the fitness """
        self._wvalues = ()

    def dominates(self, other: 'Fitness', obj: slice = slice(None)):
        """Return true if each objective of *self* is not strictly worse than
        the corresponding objective of *other* and at least one objective is
        strictly better.
        :param other: Fitness to be compared
        :param obj: Slice indicating on which objectives the domination is
                    tested. The default value is `slice(None)`, representing
                    every objectives.
        """
        not_equal = False
        for self_wvalue, other_wvalue in zip(self._wvalues[obj], other._wvalues[obj]):
            if self_wvalue > other_wvalue:
                not_equal = True
            elif self_wvalue < other_wvalue:
                return False
        return not_equal

    @property
    def valid(self):
        """Assess if a fitness is valid or not."""
        return len(self._wvalues) != 0

    def __hash__(self):
        return hash(self._wvalues)

    def __gt__(self, other: 'Fitness'):
        return not self.__le__(other)

    def __ge__(self, other: 'Fitness'):
        return not self.__lt__(other)

    def __le__(self, other: 'Fitness'):
        return self._wvalues <= other._wvalues

    def __lt__(self, other: 'Fitness'):
        return self._wvalues < other._wvalues

    def __eq__(self, other: 'Fitness'):
        return self._wvalues == other._wvalues

    def __ne__(self, other: 'Fitness'):
        return not self.__eq__(other)

    def __deepcopy__(self, memo):
        """Replace the basic deepcopy function with a faster one.

        It assumes that the elements in the :attr:`values` tuple are
        immutable and the fitness does not contain any other object
        than :attr:`values` and :attr:`weights`.
        """
        copy_ = self.__class__()
        copy_._wvalues = self._wvalues
        return copy_

    def __str__(self):
        """Return the values of the Fitness object."""
        return str(self.values if self.valid else tuple())

    def __repr__(self):
        """Return the Python code to build a copy of the object."""
        return "%s.%s(%r)" % (self.__module__, self.__class__.__name__,
                              self.values if self.valid else tuple())


class Individual(Plan):
    """
    An individual
    """
    __slots__ = 'fitness'
    _fitness_class = Fitness

    @classmethod
    def new(cls, fitness_class: Type[Fitness]) -> Type['Individual']:
        """
        Creates a new Fitness subclass
        :param fitness_class:
        :return:
        """
        class CustomIndividual(Individual):
            """
            A customized sub-class of Individual with the desired fitness
            """
            _fitness_class = fitness_class

        return CustomIndividual

    def __init__(self, plan: Optional[Plan] = None):
        super().__init__()
        self.fitness = self._fitness_class()

        if plan:
            self.copy(plan)

    def clone(self, name: str = "") -> 'Individual':
        """
        Creates a clone copy of *self*
        :param name:
        :return:
        """
        new_plan = super().clone()
        return type(self)(new_plan)

    def __deepcopy__(self, memo) -> 'Individual':
        """
        Creates a clone copy of *self*.
        Used to preserve the copy.deepcopy() interface.
        :param memo:
        :return:
        """
        return self.clone()


mapFunc = Callable[[Callable[['Individual'], Any], Sequence['Individual']], Sequence[Any]]
cloneFunc = Callable[['Individual'], 'Individual']
mapFunc = Callable[[Callable[['Individual'], Any], Sequence['Individual']], Iterator[Any]]
selectFunc = Callable[[List['Individual']], List['Individual']]
mateFunc = Callable[['Individual', 'Individual'], Tuple['Individual', 'Individual']]
evaluateFunc = Callable[['Individual'], Sequence[float]]
mutateFunc = Callable[['Individual'], 'Individual']
populateFunc = Callable[[Optional['Individual'], int], List['Individual']]


def _standard_clone(i: Individual) -> Individual:
    """
    Clones and individual
    :param i:
    :return:
    """
    return i.clone()


class Toolbox:
    """
    A toolbox with all the genetic operators :
    • clone
    • mutate
    • etc.
    """
<<<<<<< HEAD
    __slots__ = ("_clone", "_map", "_mate", "_select", "_evaluate", "_mutate", "_populate",
=======
    __slots__ = ("_map", "_clone", "_mate", "_select", "_evaluate", "_mutate", "_populate",
>>>>>>> d22c1c55
                 "_individual_class", "_fitness_class")

    classes = {"fitness": Fitness, "individual": Individual}

    def __init__(self):
        # operators
<<<<<<< HEAD
        self._clone: cloneFunc = _standard_clone
        self._map: mapFunc = map
=======
        self._map = map
        self._clone: cloneFunc = lambda i: i.clone()
>>>>>>> d22c1c55
        self._mate:  Optional[mateFunc] = None
        self._select: Optional[selectFunc] = None
        self._evaluate: Optional[evaluateFunc] = None
        self._mutate: Optional[mutateFunc] = None
        self._populate: Optional[populateFunc] = None

        # base class
        self._individual_class: Optional[Type['Individual']] = None
        self._fitness_class: Optional[Type['Fitness']] = None

    def configure(self, class_name: str, *args, **kwargs):
        """
        Creates the customized subclass and stores it in the toolbox
            ex.: toolbox.configure("fitness", (-1.0, -2.0, -3.0))
                 toolbox.configure("individual", toolbox.fitness)
        :param class_name:
        :param args:
        :param kwargs:
        :return:
        """
        class_dict = {
            "individual": "_individual_class",
            "fitness": "_fitness_class"
        }

        assert class_name in class_dict, ("Toolbox: the class name is incorrect: "
                                          "{}".format(class_name))

        setattr(self, class_dict[class_name], Toolbox.classes[class_name].new(*args, **kwargs))

    @property
    def fitness(self) -> Type['Fitness']:
        """ property : returns the fitness class"""
        assert self._fitness_class, "Toolbox: the fitness class has not been implemented"
        return self._fitness_class

    @property
    def individual(self) -> Type['Individual']:
        """ property : returns the individual class"""
        assert self._individual_class, "Toolbox: the individual class has not been implemented"
        return self._individual_class

    def register(self, operator_name: str, func: Callable):
        """
        Register a genetic operator in the toolbox
        :param operator_name:
        :param func:
        :return:
        """
        op_dict = {
            "map": "_map",
            "clone": "_clone",
            "map": "_map",
            "mate": "_mate",
            "select": "_select",
            "mutate": "_mutate",
            "populate": "_populate",
            "evaluate": "_evaluate"
        }

        assert operator_name in op_dict, ("Toolbox: Incorrect operator name: "
                                          "{}".format(operator_name))

        setattr(self, op_dict[operator_name], func)

<<<<<<< HEAD
    def map(self, func: Callable, pop: Sequence['Individual']) -> Iterator['Any']:
=======
    def map(self, func: Callable[['Individual'], Any], pop: Sequence['Individual']) -> Any:
>>>>>>> d22c1c55
        """
        Clones an individual
        :param func:
        :param pop:
        :return:
        """
        assert self._map, "Toolbox: the map function has not been implemented"
        return self._map(func, pop)

    def clone(self, ind: 'Individual') -> 'Individual':
        """
        Clones an individual
        :param ind:
        :return:
        """
        assert self._clone, "Toolbox: the clone function has not been implemented"
        return self._clone(ind)

    def select(self, pop: List['Individual'], *args, **kwargs) -> List['Individual']:
        """
        Clones an individual
        :param pop:
        :return: the selected population
        """
        assert self._select, "Toolbox: the select function has not been implemented"
        return self._select(pop, *args, **kwargs)

    def mate(self, ind_1: 'Individual', ind_2: 'Individual') -> Tuple['Individual', 'Individual']:
        """
        Clones an individual
        :param ind_1:
        :param ind_2:
        :return:
        """
        assert self._mate, "Toolbox: the crossover function has not been implemented"
        return self._mate(ind_1, ind_2)

    def mutate(self, ind: 'Individual') -> 'Individual':
        """
        Mutates an individual in place
        :param ind:
        :return:
        """
        assert self._mutate, "Toolbox: the mutation function has not been implemented"
        return self._mutate(ind)

    def evaluate(self, ind: 'Individual') -> Sequence[float]:
        """
        Clones an individual
        :param ind:
        :return:
        """
        assert self._evaluate, "Toolbox: the evaluate function has not been implemented"
        return self._evaluate(ind)

    def populate(self, ind: Optional['Individual'], size: int) -> List['Individual']:
        """
        Creates a population of individual
        :return:
        """
        assert self._populate, "Toolbox: the populate function has not been implemented"
        return self._populate(ind, size)

    def evaluate_pop(self, pop: Sequence['Individual'], refresh: bool = False) -> None:
        """
        Evaluates the fitness of a specified population
        :param pop: a list of individuals
        :param refresh: whether to refresh the fitness if it is still valid
        :return:
        """
        invalid_fit = [ind for ind in pop if not ind.fitness.valid and not refresh]
        fitnesses = self.map(self.evaluate, invalid_fit)
        for ind, fit in zip(invalid_fit, fitnesses):
            ind.fitness.values = fit<|MERGE_RESOLUTION|>--- conflicted
+++ resolved
@@ -9,11 +9,7 @@
 
 
 """
-<<<<<<< HEAD
 from typing import Optional, Tuple, List, Callable, Sequence, Type, Any, Iterator
-=======
-from typing import Optional, Tuple, List, Callable, Sequence, Type, Any
->>>>>>> d22c1c55
 from libs.plan.plan import Plan
 
 
@@ -191,7 +187,6 @@
         return self.clone()
 
 
-mapFunc = Callable[[Callable[['Individual'], Any], Sequence['Individual']], Sequence[Any]]
 cloneFunc = Callable[['Individual'], 'Individual']
 mapFunc = Callable[[Callable[['Individual'], Any], Sequence['Individual']], Iterator[Any]]
 selectFunc = Callable[[List['Individual']], List['Individual']]
@@ -217,24 +212,16 @@
     • mutate
     • etc.
     """
-<<<<<<< HEAD
-    __slots__ = ("_clone", "_map", "_mate", "_select", "_evaluate", "_mutate", "_populate",
-=======
+
     __slots__ = ("_map", "_clone", "_mate", "_select", "_evaluate", "_mutate", "_populate",
->>>>>>> d22c1c55
                  "_individual_class", "_fitness_class")
 
     classes = {"fitness": Fitness, "individual": Individual}
 
     def __init__(self):
         # operators
-<<<<<<< HEAD
         self._clone: cloneFunc = _standard_clone
         self._map: mapFunc = map
-=======
-        self._map = map
-        self._clone: cloneFunc = lambda i: i.clone()
->>>>>>> d22c1c55
         self._mate:  Optional[mateFunc] = None
         self._select: Optional[selectFunc] = None
         self._evaluate: Optional[evaluateFunc] = None
@@ -287,7 +274,6 @@
         op_dict = {
             "map": "_map",
             "clone": "_clone",
-            "map": "_map",
             "mate": "_mate",
             "select": "_select",
             "mutate": "_mutate",
@@ -300,13 +286,10 @@
 
         setattr(self, op_dict[operator_name], func)
 
-<<<<<<< HEAD
-    def map(self, func: Callable, pop: Sequence['Individual']) -> Iterator['Any']:
-=======
-    def map(self, func: Callable[['Individual'], Any], pop: Sequence['Individual']) -> Any:
->>>>>>> d22c1c55
-        """
-        Clones an individual
+    def map(self,
+            func: Callable[['Individual'], Any], pop: Sequence['Individual']) -> Iterator[Any]:
+        """
+        Maps a function on an individual Sequence
         :param func:
         :param pop:
         :return:
