# coding=utf-8
"""
Seed module

A seeder can be applied to plant seeds in a plan.
The seeds are planted along the non empty components (space or linear) of the plan according
to specified rules.

After being planted the seeds can be grown according to provided actions.
These actions are stored in the seed category of the space or linear

Remaining empty spaces of the plan are seeded as well through a filler. Operation is performed
until the space is totally filled

"""

from typing import Tuple, TYPE_CHECKING, List, Optional, Dict, Generator, Sequence
import logging
import copy

import matplotlib.pyplot as plt

from libs.plan import Space, PlanComponent, Plan, Linear
from libs.plot import plot_point, Plot
from libs.size import Size
from libs.action import Action

from libs.constraint import CONSTRAINTS
from libs.selector import SELECTORS, SELECTOR_FACTORIES
from libs.mutation import MUTATIONS
from libs.category import SPACE_CATEGORIES

from libs.utils.geometry import barycenter, move_point

if TYPE_CHECKING:
    from libs.mesh import Edge, Face
    from libs.selector import Selector
    from libs.constraint import Constraint
    from libs.shuffle import Shuffle

EPSILON_MAX_SIZE = 10.0


class Seeder:
    """
    Seeder Class
    """

    def __init__(self,
                 plan: Plan,
                 growth_methods: Dict[str, 'GrowthMethod']):
        self.plan = plan
        self.seeds: List['Seed'] = []
        self.selectors: Dict[str, 'Selector'] = {}
        self.growth_methods = growth_methods
        self.plot: Optional['Plot'] = None

    def __repr__(self):
        output = 'Seeder:\n'
        for seed in self.seeds:
            output += '• ' + seed.__repr__() + '\n'
        return output

    def plant(self) -> 'Seeder':
        """
        Creates the seeds
        :return:
        """
        for component in self.plan.get_components():
            if ((component.category.seedable and self.growth_methods["default"])
                    or component.category.name in self.selectors):

                if isinstance(component, Space):
                    for edge in self.space_seed_edges(component):
                        seed_edge = edge
                        self.add_seed(seed_edge, component)

                if isinstance(component, Linear):
                    seed_edge = component.edge
                    self.add_seed(seed_edge, component)

        return self

    def merge(self, edge: 'Edge', component: 'PlanComponent') -> bool:
        """
        Checks if a potential seed edge shares a face with a seed. If another seed is found,
        return True else False
        :param edge:
        :param component:
        :return:
        """
        for seed in self.seeds:
            if seed.edge.face is edge.face:
                seed.add_component(edge, component)
                return True
        return False

    def grow(self, show: bool = False, plot: Optional['Plot'] = None) -> 'Seeder':
        """
        Creates the space for each seed
        :param show
        :param plot
        :return: the seeder
        """
        logging.debug("Seeder: Starting to grow")

        # Real time plot updates
        if show:
            self._initialize_plot(plot)

        # grow the seeds
        while True:
            all_spaces_modified = []
            for seed in self.seeds:
                spaces_modified = seed.grow()
                all_spaces_modified += spaces_modified

                if spaces_modified and show:
                    self.plot.update(spaces_modified)

            # stop to grow once we cannot grow anymore
            if not all_spaces_modified:
                break

        self.plan.remove_null_spaces()

        return self

    def fill(self,
             growth_methods: ['GrowthMethod'],
             selector_and_category: Tuple['Selector', str],
             recursive: bool = False,
             show: bool = False) -> 'Seeder':
        """
        Fills the empty space
        :param growth_methods:
        :param selector_and_category:
        :param recursive: whether to repeat the fill until there are no empty spaces
        :param show: whether to display the plot in real time
        :return:
        """
        if show:
            self._initialize_plot()
        max_recursion = 10  # to prevent infinite loops
        while True:
            (Seeder(self.plan, growth_methods).add_condition(*selector_and_category)
                                              .plant()
                                              .grow(show=show, plot=self.plot))
            max_recursion -= 1
            if not recursive or self.plan.count_category_spaces("empty") == 0:
                break
            if max_recursion == 0:
                raise Exception("Seed: Fill max recursion reach")

        return self

    def simplify(self, selector: 'Selector', show: bool = False) -> 'Seeder':
        """
        Merges the seed spaces according to the selector
        :param selector:
        :param show:
        :return:
        """
        if show:
            self._initialize_plot()

        continue_merge = True
        while continue_merge:
            continue_merge = False
            merged_done = False
            for space in self.plan.get_spaces("seed"):
                for edge in selector.yield_from(space):
                    other_space = self.plan.get_space_of_edge(edge.pair)
                    space.merge(other_space)
                    merged_done = True
                    continue_merge = True
                    # update plot
                    if show:
                        self.plot.update([other_space, space])
                    break
                if merged_done:
                    logging.debug("Seed: Space has been merged: %s", space)
                    break

        self.plan.remove_null_spaces()

        return self

    def shuffle(self, shuffle: 'Shuffle', show: bool = False) -> 'Seeder':
        """
        Runs a shuffle on the plan
        :param shuffle:
        :param show: whether to show the plot
        :return:
        """
        shuffle.run(self.plan, [self], show=show, plot=self.plot)
        return self

    def add_seed(self, seed_edge: 'Edge', component: PlanComponent):
        """
        Adds a seed to the seeder
        :param seed_edge:
        :param component
        :return:
        """
        # check for none space
        if seed_edge.face is None:
            return

        # only add a seed if the seed edge points to an empty space
        space = self.plan.get_space_of_edge(seed_edge)
        if space and space.category.name != 'empty':
            logging.debug("Seed: Cannot add a seed to an edge "
                          "that does not belong to an empty space")
            return

        if not self.merge(seed_edge, component):
            new_seed = Seed(self, seed_edge, component)
            self.seeds.append(new_seed)

    def space_seed_edges(self, space: 'Space') -> Generator['Edge', bool, 'None']:
        """
        returns the edges of the space that should produce a seed on their pair edge
        (for example : a duct)
        If the space category has a specific seed condition we apply it. Otherwise we seed
        every pair edge.
        :param space:
        :return:
        """
        category_name = space.category.name
        if category_name in self.selectors:  # note the space does not need to be seedable here
            yield from self.selectors[category_name].yield_from(space)
        elif space.category.seedable:
            for edge in space.edges:
                # only seed empty space
                seed_space = space.plan.get_space_of_edge(edge.pair)
                if seed_space and seed_space.category.name == "empty":
                    yield edge.pair

    def add_condition(self, selector: 'Selector', category_name: str) -> 'Seeder':
        """
        Adds a selector to create a seed from a space component.
        The selector returns the edges that will receive a seed.
        :param selector:
        :param category_name: the name of a category
        """
        self.selectors[category_name] = selector
        return self

    def _initialize_plot(self, plot: Optional['Plot']=None):
        """
        Creates a plot
        :return:
        """
        # if the seeder has already a plot : do nothing
        if self.plot:
            return

        if not plot:
            self.plot = Plot()
            plt.ion()
            self.plot.draw(self.plan)
            self.plot_seeds(self.plot.ax)
            plt.show()
            plt.pause(0.0001)
        else:
            self.plot = plot

    def plot_seeds(self, ax):
        """
        Plots the seeds point
        :param ax:
        :return:
        """
        for seed in self.seeds:
            ax = seed.plot(ax)
        return ax

    def get_seed_from_space(self, space: 'Space') -> Optional['Seed']:
        """
        Return the seed corresponding to the space.
        Returns None if the space has no corresponding seed.
        :param space:
        :return:
        """
        for seed in self.seeds:
            if space is seed.space:
                return seed
        return None


class Seed:
    """
    Seed class
    An edge from which to grow a space
    """

    def __init__(self,
                 seeder: Seeder,
                 edge: 'Edge',
                 plan_component: Optional[PlanComponent] = None):
        self.seeder = seeder
        self.edges = [edge]  # the reference edge of the seed
        self.components = [plan_component] if PlanComponent else []  # the components of the seed
        self.space: Optional[Space] = None  # the seed space
        # per convention we apply the growth method corresponding
        # to the first component category name
        self.growth_methods = self.get_growth_methods()
        self.growth_action_index = 0
        self.max_size = self.get_components_max_size()
        self.max_size_constraint = self.create_max_size_constraint()

    def __repr__(self):
        if self.space is not None:
            return ('Seed: {0}, area: {1}, width: {2}, depth: {3} - {4}, ' +
                    '{5}').format(self.components, str(self.space.area), str(self.size.width),
                                  str(self.size.depth), self.space, self.edge)
        else:
            return 'Seed: {0} - {1})'.format(self.components, self.edge)

    @property
    def size(self) -> Size:
        """
        Returns the size of the space of the seed
        :return: size
        """
        return self.space.size

    @property
    def edge(self):
        """
        Returns the first edge of the seed
        :return:
        """
        return self.edges[0]

    def face_has_component(self, face: 'Face') -> bool:
        """
        Returns True if the face is linked to a component of the Space
        :param face:
        :return:
        """
        for edge in face.edges:
            if edge in self.edges:
                return True
        return False

    def check_size(self,
                   size: Size) -> bool:
        """
        Returns True if the space size is within the provided limits
        :return:
        """
        return self.size <= size

    def update_max_size(self):
        """
        Updates the seed max sizes if one of its dimension is superior to the maximum values
        This is needed because the first face might have a large width or depth than the maximum
        size value
        :return:
        """
        self.max_size.width = max(self.size.width + EPSILON_MAX_SIZE, self.max_size.width)
        self.max_size.depth = max(self.size.depth + EPSILON_MAX_SIZE, self.max_size.depth)

    def get_growth_methods(self) -> Sequence['GrowthMethod']:
        """
        Retrieves the growth_method of each component
        :return:
        """
        growth_methods = []
        for component in self.components:
            component_name = component.category.name
            method = self.seeder.growth_methods.get(component_name,
                                                    self.seeder.growth_methods['default'])
            if method is not None:
                growth_methods.append(method)

        return growth_methods

    def get_components_max_size(self) -> Size:
        """
        Returns the max size for the seed space according to its component
        :return:
        """
        max_width = 0
        max_depth = 0
        max_area = 0
        for growth_method in self.growth_methods:
            max_area = max(max_area, growth_method.param('max_size').area)
            max_width = max(max_width, growth_method.param('max_size').width)
            max_depth = max(max_depth, growth_method.param('max_size').depth)

        return Size(max_area, max_width, max_depth)

    def create_max_size_constraint(self):
        """
        Creates a max_size constraint
        :return:
        """
        return copy.deepcopy(CONSTRAINTS["max_size_seed"]).set(max_size=self.max_size)

    def update_max_size_constraint(self):
        """
        Updates the max_size constraint
        :return:
        """
        self.update_max_size()
        self.max_size_constraint.set(max_size=self.max_size)

    @property
    def growth_action(self) -> Optional['Action']:
        """
        Returns the current growth action.
        Per convention we only use the actions of the first component
        :return:
        """
        if not self.growth_methods:
            return None
        if self.growth_action_index >= len(self.growth_methods[0].actions):
            return None
        return self.growth_methods[0].actions[self.growth_action_index]

    def _create_seed_space(self) -> ['Space']:
        """
        Creates the initial seed space
        Returns the modified spaces
        (the created space and the space from which the face was removed)
        :return:
        """
        logging.debug("Seed: Creating the seed space")

        face = self.edge.face
        empty_space = self.seeder.plan.get_space_of_face(face)

        if not empty_space or empty_space.category.name != 'empty':
            raise ValueError('The seed should point towards an empty space')

        modified_spaces = empty_space.remove_face(face)
        self.space = Space(self.seeder.plan, self.edge, SPACE_CATEGORIES["seed"])
        self.update_max_size_constraint()
        return [self.space] + modified_spaces

    def grow(self) -> Sequence['Space']:
        """
        Tries to grow the seed space by one face
        Returns the list of the faces added
        :param self:
        :return:
        """
        logging.debug("Seed: Growing %s", self)

        if self.growth_action is None:
            return []

        for growth_method in self.growth_methods:
            for action in growth_method.actions:
                action.flush()

        # initialize first face
        if self.space is None:
            return self._create_seed_space()

        modified_spaces = self.growth_action.apply_to(self.space, [self.seeder],
                                                      [self.max_size_constraint])

        if not modified_spaces:
            self.growth_action_index += 1
            logging.debug("Seed: Switching to next growth action : %i - %s",
                          self.growth_action_index, self)
        else:
            pass

        return modified_spaces

    def add_component(self, edge: 'Edge', component: PlanComponent):
        """
        Adds a plan component to the seed
        :param edge
        :param component:
        :return:
        """
        self.edges.append(edge)
        self.components.append(component)
        self.growth_methods = self.get_growth_methods()
        self.max_size = self.get_components_max_size()

    def plot(self, ax):
        """
        Plots the seed
        :param ax:
        :return:
        """
        seed_distance_to_edge = 15  # per convention
        point = barycenter(self.edge.start.coords, self.edge.end.coords, 0.5)
        point = move_point(point, self.edge.normal, seed_distance_to_edge)
        return plot_point([point[0]], [point[1]], ax, save=False)


class GrowthMethod:
    """
    GrowthMethod class
    """

    def __init__(self, name: str, constraints: Optional[Sequence['Constraint']] = None,
                 actions: Optional[Sequence['Action']] = None):
        constraints = constraints or []
        self.name = name
        self.constraints = {constraint.name: constraint for constraint in constraints}
        self.actions = actions or None

    def __repr__(self):
        return 'Seed: {0}'.format(self.name)

    def param(self, param_name: str, constraint_name: Optional[str] = None):
        """
        Returns the constraints parameters of the given name
        :param param_name:
        :param constraint_name: optional, the name of the desired constraint. If not provided, will
        search for all constraint parameters and return the first parameter with the provided name.
        :return: the value of the parameter
        """
        if constraint_name is not None:
            constraint = self.constraint(constraint_name)
            return constraint.params[param_name]

        for constraint in self.constraints:
            if param_name in self.constraints[constraint].params:
                return self.constraints[constraint].params[param_name]
        else:
            raise ValueError('Parameter {0} not present in any of the seed constraints {1}'
                             .format(param_name, self))

    def constraint(self, constraint_name: str):
        """
        retrieve a constraint by name
        :param constraint_name:
        :return:
        """
        if constraint_name not in self.constraints:
            raise ValueError('Constraint {0} not present in seed category {1}'
                             .format(constraint_name, self))

        return self.constraints[constraint_name]


<<<<<<< HEAD
# Growth Methods
=======
fill_seed_category = GrowthMethod(
    'default',
    (CONSTRAINTS['max_size_s'],),
    (
        Action(SELECTORS['homogeneous'], MUTATIONS['add_face']),
    )
)
>>>>>>> 4ec6e8d9

fill_small_seed_category = GrowthMethod(
    'empty',
    (CONSTRAINTS["max_size_seed"],),
    (
        Action(SELECTOR_FACTORIES['oriented_edges'](('horizontal',)), MUTATIONS['swap_face']),
        Action(SELECTOR_FACTORIES['oriented_edges'](('vertical',)), MUTATIONS['swap_face'], True),
        Action(SELECTORS['boundary_other_empty_space'], MUTATIONS['swap_face'])
    )
)

classic_seed_category = GrowthMethod(
    'default',
    (CONSTRAINTS["max_size_s_seed"],),
    (
        Action(SELECTOR_FACTORIES['oriented_edges'](('horizontal',)), MUTATIONS['swap_face']),
        Action(SELECTOR_FACTORIES['oriented_edges'](('vertical',)), MUTATIONS['swap_face'], True),
        Action(SELECTORS['boundary_other_empty_space'], MUTATIONS['swap_face'])
    )
)

duct_seed_category = GrowthMethod(
    'duct',
    (CONSTRAINTS["max_size_xs_seed"],),
    (
        Action(SELECTOR_FACTORIES['oriented_edges'](('horizontal',)), MUTATIONS['swap_face']),
        Action(SELECTORS['seed_component_boundary'], MUTATIONS['swap_face']),
        Action(SELECTOR_FACTORIES['oriented_edges'](('vertical',)), MUTATIONS['swap_face'], True),
        Action(SELECTORS['boundary_other_empty_space'], MUTATIONS['swap_face'])
    )
)

front_door_seed_category = GrowthMethod(
    'frontDoor',
    (CONSTRAINTS["max_size_xs_seed"],),
    (
        Action(SELECTOR_FACTORIES['oriented_edges'](('horizontal',)), MUTATIONS['swap_face']),
        Action(SELECTOR_FACTORIES['oriented_edges'](('vertical',)), MUTATIONS['swap_face'], True),
        Action(SELECTORS['boundary_other_empty_space'], MUTATIONS['swap_face'])
    )
)

GROWTH_METHODS = {
    "default": classic_seed_category,
    "duct": duct_seed_category,
    "frontDoor": front_door_seed_category,
}

FILL_METHODS = {
    "empty": classic_seed_category,
    "default": None
}

if __name__ == '__main__':
    import libs.reader as reader
    import libs.reader_test as reader_test
    from libs.grid import GRIDS
    from libs.selector import SELECTORS
    from libs.shuffle import SHUFFLES

    logging.getLogger().setLevel(logging.DEBUG)


    def grow_a_plan():
        """
        Test
        :return:
        """

        logging.debug("Start test")
        input_files = reader_test.BLUEPRINT_INPUT_FILES
        plan = reader.create_plan_from_file(input_files[11])

        GRIDS['ortho_grid'].apply_to(plan)

        seeder = Seeder(plan, GROWTH_METHODS).add_condition(SELECTORS['seed_duct'], 'duct')
        plan.plot()
        (seeder.plant()
               .grow(show=True)
               .shuffle(SHUFFLES['seed_square_shape'], show=True)
               .fill(FILL_METHODS, (SELECTORS["farthest_couple_middle_space_area_min_100000"],
                                    "empty"), show=True)
               .fill(FILL_METHODS, (SELECTORS["single_edge"], "empty"), recursive=True, show=True)
               .simplify(SELECTORS["fuse_small_cell"], show=True)
               .shuffle(SHUFFLES['seed_square_shape'], show=True))

        plan.plot(show=True)
        plt.show()

<<<<<<< HEAD
=======
        plan.remove_null_spaces()
        plan.make_space_seedable("empty")

        seed_empty_furthest_couple_middle = SELECTORS['seed_empty_furthest_couple_middle_space_area_min_100000']
        seed_empty_area_max_100000 = SELECTORS['area_max=100000']
        seed_methods = [
            (
                seed_empty_furthest_couple_middle,
                GROWTH_METHODS_FILL,
                "empty"
            ),
            (
                seed_empty_area_max_100000,
                GROWTH_METHODS_SMALL_SPACE_FILL,
                "empty"
            )
        ]

        filler = Filler(plan, seed_methods)
        filler.apply_to(plan)
        plan.remove_null_spaces()
        fuse_selector = SELECTORS['fuse_small_cell']

        logging.debug("num_mutable_spaces before merge: {0}".format(plan.count_mutable_spaces()))

        #filler.fusion(fuse_selector)

        logging.debug("num_mutable_spaces after merge: {0}".format(plan.count_mutable_spaces()))

        SHUFFLES['square_shape'].run(plan, show=True)
        plan.plot(save=True)

        assert plan.check()

>>>>>>> 4ec6e8d9

    grow_a_plan()<|MERGE_RESOLUTION|>--- conflicted
+++ resolved
@@ -544,17 +544,8 @@
         return self.constraints[constraint_name]
 
 
-<<<<<<< HEAD
 # Growth Methods
-=======
-fill_seed_category = GrowthMethod(
-    'default',
-    (CONSTRAINTS['max_size_s'],),
-    (
-        Action(SELECTORS['homogeneous'], MUTATIONS['add_face']),
-    )
-)
->>>>>>> 4ec6e8d9
+
 
 fill_small_seed_category = GrowthMethod(
     'empty',
@@ -644,42 +635,4 @@
         plan.plot(show=True)
         plt.show()
 
-<<<<<<< HEAD
-=======
-        plan.remove_null_spaces()
-        plan.make_space_seedable("empty")
-
-        seed_empty_furthest_couple_middle = SELECTORS['seed_empty_furthest_couple_middle_space_area_min_100000']
-        seed_empty_area_max_100000 = SELECTORS['area_max=100000']
-        seed_methods = [
-            (
-                seed_empty_furthest_couple_middle,
-                GROWTH_METHODS_FILL,
-                "empty"
-            ),
-            (
-                seed_empty_area_max_100000,
-                GROWTH_METHODS_SMALL_SPACE_FILL,
-                "empty"
-            )
-        ]
-
-        filler = Filler(plan, seed_methods)
-        filler.apply_to(plan)
-        plan.remove_null_spaces()
-        fuse_selector = SELECTORS['fuse_small_cell']
-
-        logging.debug("num_mutable_spaces before merge: {0}".format(plan.count_mutable_spaces()))
-
-        #filler.fusion(fuse_selector)
-
-        logging.debug("num_mutable_spaces after merge: {0}".format(plan.count_mutable_spaces()))
-
-        SHUFFLES['square_shape'].run(plan, show=True)
-        plan.plot(save=True)
-
-        assert plan.check()
-
->>>>>>> 4ec6e8d9
-
     grow_a_plan()