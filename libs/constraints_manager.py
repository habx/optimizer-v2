--- conflicted
+++ resolved
@@ -95,6 +95,7 @@
         # Maximum number of solutions
         max_num_sol = 50000
         nbr_solutions = 0
+        # noinspection PyArgumentList
         while self.solver.NextSolution():
             sol_positions = []
             for i_item in range(self.items_nbr):  # Rooms
@@ -111,6 +112,7 @@
             if nbr_solutions >= max_num_sol:
                 break
 
+        # noinspection PyArgumentList
         self.solver.EndSearch()
 
         logging.debug("ConstraintSolver: Statistics")
@@ -514,13 +516,8 @@
     return ct
 
 
-<<<<<<< HEAD
 def externals_connection_constraint(manager: 'ConstraintsManager',
                                     item: Item) -> ortools.Constraint:
-=======
-def externals_connection_constraint(manager: 'ConstraintsManager', item: Item) \
-        -> ortools.Constraint:
->>>>>>> 48362123
     """
     externals connection constraint
     :param manager: 'ConstraintsManager'
@@ -666,12 +663,4 @@
         [item_adjacency_constraint,
          {"item_categories": PRIVATE_ROOMS, "adj": True, "addition_rule": "Or"}]
     ]
-}
-
-if __name__ == '__main__':
-    import logging
-    import libs.constraints_manager_test as cmt
-
-    logging.getLogger().setLevel(logging.DEBUG)
-
-    cmt.test_basic_case()+}