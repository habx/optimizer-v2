--- conflicted
+++ resolved
@@ -238,24 +238,14 @@
     return [space, other_space]
 
 
-<<<<<<< HEAD
-def remove_edge(edge: 'Edge', space: 'Space') -> Sequence['Space']:
-=======
 def add_aligned_face(edge: 'Edge', space: 'Space') -> Sequence['Space']:
->>>>>>> 664dcc37
-    """
-    Removes an edge from a space.
-    Not reversible
-    :param edge:
-    :param space:
-    :return:
-    """
-<<<<<<< HEAD
-    removed = False
-    if space.is_internal(edge) and not edge.is_internal:
-        removed = space.remove_internal_edge(edge)
-    return [space] if removed else []
-=======
+    """
+    Adds all the faces of the aligned edges
+    • checks if the edge is just after a corner
+    • gather all the next aligned edges
+    • for each edge add the corresponding faces
+    :return:
+    """
     assert space.has_face(edge.face), "Mutation: The edge must belong to the first space"
 
     plan = space.plan
@@ -304,7 +294,20 @@
             return []
 
     return [space, other_space]
->>>>>>> 664dcc37
+
+
+def remove_edge(edge: 'Edge', space: 'Space') -> Sequence['Space']:
+    """
+    Removes an edge from a space.
+    Not reversible
+    :param edge:
+    :param space:
+    :return:
+    """
+    removed = False
+    if space.is_internal(edge) and not edge.is_internal:
+        removed = space.remove_internal_edge(edge)
+    return [space] if removed else []
 
 
 def remove_line(edge: 'Edge', space: 'Space') -> Sequence['Space']:
@@ -349,7 +352,6 @@
 
     return [space] if removed else []
 
-
 # Cuts Mutation
 
 
