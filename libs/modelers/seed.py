# coding=utf-8
"""
Seed module

A seeder can be applied to plant seeds in a plan.
The seeds are planted along the non empty components (space or linear) of the plan according
to specified rules.

After being planted the seeds can be grown according to provided actions.
These actions are stored in the seed category of the space or linear

Remaining empty spaces of the plan are seeded as well through a filler. Operation is performed
until the space is totally filled

"""

from typing import Tuple, TYPE_CHECKING, List, Optional, Dict, Generator, Sequence
import logging
import copy

import matplotlib.pyplot as plt

from libs.plan.plan import Space, PlanComponent, Plan, Linear
from libs.io.plot import Plot
from libs.specification.size import Size
from libs.operators.action import Action

from libs.operators.constraint import CONSTRAINTS
from libs.operators.selector import SELECTORS, SELECTOR_FACTORIES
from libs.operators.mutation import MUTATIONS
from libs.plan.category import SPACE_CATEGORIES

if TYPE_CHECKING:
    from libs.mesh.mesh import Edge, Face
    from libs.operators.selector import Selector
    from libs.operators.constraint import Constraint
    from libs.modelers.shuffle import Shuffle

EPSILON_MAX_SIZE = 10.0
SQM = 10000


class Seeder:
    """
    Seeder Class
    """

    def __init__(self,
                 plan: Plan,
                 growth_methods: Dict[str, 'GrowthMethod']):
        self.plan = plan
        self.seeds: List['Seed'] = []
        self.selectors: Dict[str, 'Selector'] = {}
        self.growth_methods = growth_methods
        self.plot: Optional['Plot'] = None

    def __repr__(self):
        output = 'Seeder:\n'
        for seed in self.seeds:
            output += '• ' + seed.__repr__() + '\n'
        return output

    def plant(self) -> 'Seeder':
        """
        Creates the seeds
        :return:
        """
        for component in self.plan.get_components():
            if ((component.category.seedable and self.growth_methods["default"])
                    or component.category.name in self.selectors):

                if isinstance(component, Space):
                    for edge in self.space_seed_edges(component):
                        seed_edge = edge
                        self.add_seed(seed_edge, component)

                if isinstance(component, Linear):
                    seed_edge = component.edge
                    self.add_seed(seed_edge, component)

        return self

    def merge(self, edge: 'Edge', component: 'PlanComponent') -> bool:
        """
        Checks if a potential seed edge shares a face with a seed. If another seed is found,
        return True else False
        :param edge:
        :param component:
        :return:
        """
        for seed in self.seeds:
            if seed.edge.face is edge.face:
                seed.add_component(edge, component)
                return True
        return False

    def grow(self, show: bool = False, plot: Optional['Plot'] = None) -> 'Seeder':
        """
        Creates the space for each seed
        :param show
        :param plot
        :return: the seeder
        """
        logging.debug("Seeder: Starting to grow")

        # Real time plot updates
        if show:
            self._initialize_plot(plot)

        # grow the seeds
        while True:
            all_spaces_modified = []
            for seed in self.seeds:
                spaces_modified = seed.grow()
                all_spaces_modified += spaces_modified

                if spaces_modified and show:
                    self.plot.update(spaces_modified)
                    # input("fill")
            # stop to grow once we cannot grow anymore
            if not all_spaces_modified:
                break

        self.plan.remove_null_spaces()

        return self

    def fill(self,
             growth_methods: ['GrowthMethod'],
             selector_and_category: Tuple['Selector', str],
             recursive: bool = False,
             show: bool = False) -> 'Seeder':
        """
        Fills the empty space
        :param growth_methods:
        :param selector_and_category:
        :param recursive: whether to repeat the fill until there are no empty spaces
        :param show: whether to display the plot in real time
        :return:
        """
        if show:
            self._initialize_plot()
        max_recursion = 100  # to prevent infinite loops
        while True:
            (Seeder(self.plan, growth_methods).add_condition(*selector_and_category)
             .plant()
             .grow(show=show, plot=self.plot))
            max_recursion -= 1
            if not recursive or self.plan.count_category_spaces("empty") == 0:
                break
            if max_recursion == 0:
                raise Exception("Seed: Fill max recursion reach")

        return self

    def empty(self, selector: 'Selector'):
        """
        Makes selected space empty
        :param selector:
        :return:
        """

        for space in self.plan.get_spaces("seed"):
            if list(selector.yield_from(space)) and not space.components_category_associated():
                space.category = SPACE_CATEGORIES["empty"]

        return self

    def divide_along_line(self, space: 'Space', line_edges: List['Edge']):
        """
        Divides the space into two sub-spaces, cut performed along the line formed by line_edges
        :param space:
        :param line_edges:
        :return:
        """

        def face_on_side() -> Generator['Face', bool, None]:
            """
            Generator over the faces of the space that are on one of both sides
            defined by line_edges
            :return: Generator
            """
            if line_edges:
                face_ini = line_edges[0].face
                list_side_face = [face_ini]
                add = [face_ini]
                added = True
                while added:
                    added = False
                    for face_ini in add:
                        for face in space.plan.get_space_of_face(face_ini).adjacent_faces(face_ini):
                            # adds faces adjacent to those already added
                            # do not add faces on the other side of the line
                            if (not [edge for edge in line_edges if edge.pair in face.edges]
                                    and face not in list_side_face):
                                list_side_face.append(face)
                                add.append(face)
                                added = True
                for f in list_side_face:
                    yield f

        if not line_edges:
            return

        list_side_faces = [face for face in face_on_side()]
        if not list_side_faces:
            return

        # removes the side faces from the space they belong to
        for face in list_side_faces:
            space.plan.get_space_of_face(face).remove_face(face)
        # create new empty space
        space_created = Space(self.plan, space.floor,
                              list_side_faces[0].edge,
                              SPACE_CATEGORIES[space.category.name])
        list_side_faces.remove(list_side_faces[0])

        # adds side faces to the new space in an order preserving connectivity
        while list_side_faces:
            for face in list_side_faces:
                if space_created.face_is_adjacent(face):
                    space_created.add_face(face)
                    list_side_faces.remove(face)

    def line_from_edge(self, edge_origin: 'Edge') -> List['Edge']:
        """
        Returns list of edges forming contiguous lines from edge_origin
        and belonging to empty spaces
        :return: list
        """
        contiguous_edges = []

        current = edge_origin
        # forward selection
        while current:
            current = current.aligned_edge or current.continuous_edge
            if current:
                space_of_current = self.plan.get_space_of_edge(current)
                if (space_of_current and space_of_current.category
                        and space_of_current.category.name == "empty"):
                    contiguous_edges.append(current)
                else:
                    break
        # backward selection
        current = edge_origin.pair
        while current:
            current = current.aligned_edge or current.continuous_edge
            if current:
                space_of_current = self.plan.get_space_of_edge(current)
                if (space_of_current and space_of_current.category
                        and space_of_current.category.name == "empty"):
                    contiguous_edges.append(current)
                else:
                    break

        return contiguous_edges

    def divide_along_seed_borders(self, selector: 'Selector', show: bool = False):
        """
        divide empty spaces along all lines drawn from selected edges
        Iterates though seed spaces, at each iteration :
        1 - a corner edge of a seed_space is selected
        2 - the list of its contiguous edges is built
        3 - each empty space cut by a set of those contiguous edges is cut into two parts
        :param selector:
        :param show: whether to display the plot
        :return:
        """
        show = show and DO_PLOT

        if show:
            self._initialize_plot()

        for seed_space in self.plan.get_spaces("seed"):
            for edge_selected in selector.yield_from(seed_space):

                # lists of edges along which empty spaces division will be performed
                contiguous_edges = self.line_from_edge(edge_selected)

                divided_spaces = []
                for edge in contiguous_edges:
                    space = self.plan.get_space_of_edge(edge)
                    # once a space has been divided, it is not considered any more
                    if space not in divided_spaces:
                        divided_spaces.append(space)
                        edges_in_space = list(
                            edge for edge in contiguous_edges if space.has_edge(edge))
                        self.divide_along_line(space, edges_in_space)
<<<<<<< HEAD

=======
>>>>>>> ae2ab9d1
        return self

    def from_space_empty_to_seed(self):
        """
        converts empty spaces into seed spaces
        :return:
        """
        self.plan.remove_null_spaces()
        for space in self.plan.spaces:
            if space.category.name is 'empty':
                space.category = SPACE_CATEGORIES["seed"]
        return self

    def simplify(self, selector: 'Selector', show: bool = False) -> 'Seeder':
        """
        Merges the seed spaces according to the selector
        :param selector:
        :param show:
        :return:
        """
        if show:
            self._initialize_plot()

        continue_merge = True
        while continue_merge:
            continue_merge = False
            merged_done = False
            for space in self.plan.get_spaces("seed"):
                for edge in selector.yield_from(space):
                    other_space = self.plan.get_space_of_edge(edge.pair)
                    space.merge(other_space)
                    merged_done = True
                    continue_merge = True
                    # update plot
                    if show:
                        self.plot.update([other_space, space])
                    break
                if merged_done:
                    logging.debug("Seed: Space has been merged: %s", space)
                    break

        self.plan.remove_null_spaces()

        return self

    def merge_small_cells(self, show: bool = False,
                          min_cell_area: float = 1000,
                          excluded_components: List[str] = None) -> 'Seeder':
        """
        Merges small spaces with neighbor space that has highest contact length
        If several neighbor spaces have same contact length, the smallest one is chosen
        Do not merge two spaces containing non mutable components, except for those in the list
        excluded_components
        :param show:
        :param min_cell_area: cells with area lower than min_cell_area are considered for merge
        :param excluded_components:
        :return:
        """
        if show:
            self._initialize_plot()

        if not excluded_components:
            excluded_components = []

        continue_merge = True
        while continue_merge:
            continue_merge = False
            small_spaces = [space for space in self.plan.get_spaces("seed") if
                            space.area < min_cell_area]
            for small_space in small_spaces:
                # adjacent mutable spaces of small_space
                adjacent_spaces = [adj for adj in small_space.adjacent_spaces() if adj.mutable]
                if not adjacent_spaces:
                    continue
                max_contact_length = max(map(lambda adj_sp: adj_sp.contact_length(small_space),
                                             adjacent_spaces))
                # select adjacent mutable spaces with highest contact length
                candidates = [adj for adj in adjacent_spaces if
                              adj.contact_length(small_space) > max_contact_length - 1]
                if not candidates:
                    continue
                # in case there are several spaces with equal contact length,
                # merge with the smallest one
                min_area = min(map(lambda sp: sp.area, candidates))
                selected = [cand for cand in candidates if
                            cand.area <= min_area]

                # do not merge if both cells contain components other than those in
                # excluded_components
                list_components_selected = [comp for comp in
                                            selected[0].components_category_associated() if
                                            comp not in excluded_components]
                list_components_small_space = [comp for comp in
                                               small_space.components_category_associated() if
                                               comp not in excluded_components]

                if list_components_selected and list_components_small_space:
                    continue

                selected[0].merge(small_space)
                continue_merge = True
                break

        self.plan.remove_null_spaces()

        return self

    def shuffle(self, shuffle: 'Shuffle', show: bool = False) -> 'Seeder':
        """
        Runs a shuffle on the plan
        :param shuffle:
        :param show: whether to show the plot
        :return:
        """
        shuffle.run(self.plan, [self], show=show, plot=self.plot)
        return self

    def add_seed(self, seed_edge: 'Edge', component: PlanComponent):
        """
        Adds a seed to the seeder
        :param seed_edge:
        :param component
        :return:
        """
        # check for none space
        if seed_edge.face is None:
            return

        # only add a seed if the seed edge points to an empty space
        space = self.plan.get_space_of_edge(seed_edge)
        if space and space.category.name != 'empty':
            logging.debug("Seed: Cannot add a seed to an edge "
                          "that does not belong to an empty space")
            return

        if not self.merge(seed_edge, component):
            new_seed = Seed(self, seed_edge, component)
            self.seeds.append(new_seed)

    def space_seed_edges(self, space: 'Space') -> Generator['Edge', bool, 'None']:
        """
        returns the edges of the space that should produce a seed on their pair edge
        (for example : a duct)
        If the space category has a specific seed condition we apply it. Otherwise we seed
        every pair edge.
        :param space:
        :return:
        """
        category_name = space.category.name
        if category_name in self.selectors:  # note the space does not need to be seedable here
            yield from self.selectors[category_name].yield_from(space)
        elif space.category.seedable:
            for edge in space.edges:
                # only seed empty space
                seed_space = space.plan.get_space_of_edge(edge.pair)
                if seed_space and seed_space.category.name == "empty":
                    yield edge.pair

    def add_condition(self, selector: 'Selector', category_name: str) -> 'Seeder':
        """
        Adds a selector to create a seed from a space component.
        The selector returns the edges that will receive a seed.
        :param selector:
        :param category_name: the name of a category
        """
        self.selectors[category_name] = selector
        return self

    def _initialize_plot(self, plot: Optional['Plot'] = None):
        """
        Creates a plot
        :return:
        """
        # if the seeder has already a plot : do nothing
        if self.plot:
            return

        if not plot:
            self.plot = Plot(self.plan)
            plt.ion()
            self.plot.draw(self.plan)
            self.plot.draw_seeds_points(self)
            plt.show()
            plt.pause(0.0001)
        else:
            self.plot = plot

<<<<<<< HEAD
=======
    def plot_seeds(self, ax):
        """
        Plots the seeds point
        :param ax:
        :return:
        """
        for seed in self.seeds:
            ax = seed.plot(ax)
        return ax

>>>>>>> ae2ab9d1
    def get_seed_from_space(self, space: 'Space') -> Optional['Seed']:
        """
        Return the seed corresponding to the space.
        Returns None if the space has no corresponding seed.
        :param space:
        :return:
        """
        for seed in self.seeds:
            if space is seed.space:
                return seed
        return None


class Seed:
    """
    Seed class
    An edge from which to grow a space
    """

    def __init__(self,
                 seeder: Seeder,
                 edge: 'Edge',
                 plan_component: Optional[PlanComponent] = None):
        self.seeder = seeder
        self.edges = [edge]  # the reference edge of the seed
        self.components = [
            plan_component] if PlanComponent else []  # the components of the seed
        self.space: Optional[Space] = None  # the seed space
        # per convention we apply the growth method corresponding
        # to the first component category name
        self.growth_methods = self.get_growth_methods()
        self.growth_action_index = 0
        self.max_size = self.get_components_max_size()
        self.max_size_constraint = self.create_max_size_constraint()

    def __repr__(self):
        if self.space is not None:
            return ('Seed: {0}, area: {1}, width: {2}, depth: {3} - {4}, ' +
                    '{5}').format(self.components, str(self.space.area), str(self.size.width),
                                  str(self.size.depth), self.space, self.edge)
        else:
            return 'Seed: {0} - {1})'.format(self.components, self.edge)

    @property
    def size(self) -> Size:
        """
        Returns the size of the space of the seed
        :return: size
        """
        return self.space.size

    @property
    def edge(self):
        """
        Returns the first edge of the seed
        :return:
        """
        return self.edges[0]

    def face_has_component(self, face: 'Face') -> bool:
        """
        Returns True if the face is linked to a component of the Space
        :param face:
        :return:
        """
        for edge in face.edges:
            if edge in self.edges:
                return True
        return False

    def check_size(self,
                   size: Size) -> bool:
        """
        Returns True if the space size is within the provided limits
        :return:
        """
        return self.size <= size

    def update_max_size(self):
        """
        Updates the seed max sizes if one of its dimension is superior to the maximum values
        This is needed because the first face might have a large width or depth than the maximum
        size value
        :return:
        """
        self.max_size.width = max(self.size.width + EPSILON_MAX_SIZE, self.max_size.width)
        self.max_size.depth = max(self.size.depth + EPSILON_MAX_SIZE, self.max_size.depth)

    def get_growth_methods(self) -> Sequence['GrowthMethod']:
        """
        Retrieves the growth_method of each component
        :return:
        """
        growth_methods = []
        for component in self.components:
            component_name = component.category.name
            method = self.seeder.growth_methods.get(component_name,
                                                    self.seeder.growth_methods['default'])
            if method is not None:
                growth_methods.append(method)

        return growth_methods

    def get_components_max_size(self) -> Size:
        """
        Returns the max size for the seed space according to its component
        :return:
        """
        max_width = 0
        max_depth = 0
        max_area = 0
        for growth_method in self.growth_methods:
            max_area = max(max_area, growth_method.param('max_size').area)
            max_width = max(max_width, growth_method.param('max_size').width)
            max_depth = max(max_depth, growth_method.param('max_size').depth)

        return Size(max_area, max_width, max_depth)

    def create_max_size_constraint(self):
        """
        Creates a max_size constraint
        :return:
        """
        return copy.deepcopy(CONSTRAINTS["max_size_seed"]).set(max_size=self.max_size)

    def update_max_size_constraint(self):
        """
        Updates the max_size constraint
        :return:
        """
        self.update_max_size()
        self.max_size_constraint.set(max_size=self.max_size)

    @property
    def growth_action(self) -> Optional['Action']:
        """
        Returns the current growth action.
        Per convention we only use the actions of the first component
        :return:
        """
        if not self.growth_methods:
            return None
        if self.growth_action_index >= len(self.growth_methods[0].actions):
            return None
        return self.growth_methods[0].actions[self.growth_action_index]

    def _create_seed_space(self) -> ['Space']:
        """
        Creates the initial seed space
        Returns the modified spaces
        (the created space and the space from which the face was removed)
        :return:
        """
        logging.debug("Seed: Creating the seed space")

        face = self.edge.face
        empty_space = self.seeder.plan.get_space_of_face(face)

        if not empty_space or empty_space.category.name != 'empty':
            raise ValueError('The seed should point towards an empty space')

        modified_spaces = empty_space.remove_face(face)
        self.space = Space(self.seeder.plan, empty_space.floor, self.edge,
                           SPACE_CATEGORIES["seed"])
        self.update_max_size_constraint()
        return [self.space] + modified_spaces

    def grow(self) -> Sequence['Space']:
        """
        Tries to grow the seed space by one face
        Returns the list of the faces added
        :param self:
        :return:
        """
        logging.debug("Seed: Growing %s", self)

        if self.growth_action is None:
            return []

        for growth_method in self.growth_methods:
            for action in growth_method.actions:
                action.flush()

        # initialize first face
        if self.space is None:
            return self._create_seed_space()

        modified_spaces = self.growth_action.apply_to(self.space, [self.seeder],
                                                      [self.max_size_constraint])

        if not modified_spaces:
            self.growth_action_index += 1
            logging.debug("Seed: Switching to next growth action : %i - %s",
                          self.growth_action_index, self)
        else:
            pass

        return modified_spaces

    def add_component(self, edge: 'Edge', component: PlanComponent):
        """
        Adds a plan component to the seed
        :param edge
        :param component:
        :return:
        """
        self.edges.append(edge)
        self.components.append(component)
        self.growth_methods = self.get_growth_methods()
        self.max_size = self.get_components_max_size()


class GrowthMethod:
    """
    GrowthMethod class
    """

    def __init__(self, name: str, constraints: Optional[Sequence['Constraint']] = None,
                 actions: Optional[Sequence['Action']] = None):
        constraints = constraints or []
        self.name = name
        self.constraints = {constraint.name: constraint for constraint in constraints}
        self.actions = actions or None

    def __repr__(self):
        return 'Seed: {0}'.format(self.name)

    def param(self, param_name: str, constraint_name: Optional[str] = None):
        """
        Returns the constraints parameters of the given name
        :param param_name:
        :param constraint_name: optional, the name of the desired constraint. If not provided, will
        search for all constraint parameters and return the first parameter with the provided name.
        :return: the value of the parameter
        """
        if constraint_name is not None:
            constraint = self.constraint(constraint_name)
            return constraint.params[param_name]

        for constraint in self.constraints:
            if param_name in self.constraints[constraint].params:
                return self.constraints[constraint].params[param_name]
        else:
            raise ValueError('Parameter {0} not present in any of the seed constraints {1}'
                             .format(param_name, self))

    def constraint(self, constraint_name: str):
        """
        retrieve a constraint by name
        :param constraint_name:
        :return:
        """
        if constraint_name not in self.constraints:
            raise ValueError('Constraint {0} not present in seed category {1}'
                             .format(constraint_name, self))

        return self.constraints[constraint_name]


# Growth Methods

fill_seed_category = GrowthMethod(
    'default',
    (CONSTRAINTS['max_size_s_seed'],),
    (
        Action(SELECTORS['homogeneous'], MUTATIONS['swap_face']),
    )
)

fill_empty_seed_category = GrowthMethod(
    'empty',
    (CONSTRAINTS['max_size_s_seed'],),
    (
        Action(SELECTORS['homogeneous'], MUTATIONS['swap_face']),
    )
)

fill_small_seed_category = GrowthMethod(
    'empty',
    (CONSTRAINTS["max_size_seed"],),
    (
        Action(SELECTOR_FACTORIES['oriented_edges'](('horizontal',)), MUTATIONS['swap_face']),
        Action(SELECTOR_FACTORIES['oriented_edges'](('vertical',)), MUTATIONS['swap_face'],
               True),
        Action(SELECTORS['boundary_other_empty_space'], MUTATIONS['swap_face'])
    )
)

classic_seed_category = GrowthMethod(
    'default',
    (CONSTRAINTS["max_size_default_constraint_seed"],),
    (
        Action(SELECTOR_FACTORIES['oriented_edges'](('horizontal',)), MUTATIONS['swap_face']),
        Action(SELECTOR_FACTORIES['oriented_edges'](('vertical',)), MUTATIONS['swap_face'],
               True),
        Action(SELECTORS['boundary_other_empty_space'], MUTATIONS['swap_face'])
    )
)

ELEMENT_SEED_CATEGORIES = {
    "duct": GrowthMethod(
        'duct',
        (CONSTRAINTS["max_size_duct_constraint_seed"],),
        (
            Action(SELECTORS['homogeneous_aspect_ratio'], MUTATIONS['swap_face']),
        )
    ),
    "frontDoor": GrowthMethod(
        'frontDoor',
        (CONSTRAINTS["max_size_frontdoor_constraint_seed"],),
        (
            Action(SELECTORS['homogeneous_aspect_ratio'], MUTATIONS['swap_face']),
        )
    ),
    "window": GrowthMethod(
        'window',
        (CONSTRAINTS["max_size_window_constraint_seed"],),
        (
            Action(SELECTORS['add_aligned_vertical'], MUTATIONS['add_aligned_face']),
            Action(SELECTORS['add_aligned'], MUTATIONS['add_aligned_face']),
        )
    ),
    "doorWindow": GrowthMethod(
        'doorWindow',
        (CONSTRAINTS["max_size_doorWindow_constraint_seed"],),
        (
            Action(SELECTORS['add_aligned_vertical'], MUTATIONS['add_aligned_face']),
            Action(SELECTORS['add_aligned'], MUTATIONS['add_aligned_face']),
        )
    ),
    "startingStep": GrowthMethod(
        'startingStep',
        (CONSTRAINTS["max_size_frontdoor_constraint_seed"],),
        (
            Action(SELECTORS['homogeneous_aspect_ratio'], MUTATIONS['swap_face']),
        )
    )
}

GROWTH_METHODS = {
    "default": classic_seed_category,
    "duct": ELEMENT_SEED_CATEGORIES['duct'],
    "frontDoor": ELEMENT_SEED_CATEGORIES['frontDoor'],
    "window": ELEMENT_SEED_CATEGORIES['window'],
    "doorWindow": ELEMENT_SEED_CATEGORIES['doorWindow'],
}

FILL_METHODS_HOMOGENEOUS = {
    "empty": fill_seed_category,
    "default": None
}

FILL_METHODS = {
    "empty": classic_seed_category,
    "default": None
}

if __name__ == '__main__':
    import libs.io.reader as reader
    from libs.modelers.grid import GRIDS
    from libs.operators.selector import SELECTORS
    from libs.modelers.shuffle import SHUFFLES
    import argparse
    import matplotlib

    parser = argparse.ArgumentParser()
    parser.add_argument("-p", "--plan_index", help="choose plan index",
                        default=0)

    args = parser.parse_args()
    plan_index = int(args.plan_index)

    logging.getLogger().setLevel(logging.DEBUG)

    matplotlib.use('TkAgg')


    def seed_multiple_floors():
        """
        Test
        :return:
        """
        from libs.plan.category import LINEAR_CATEGORIES
        boundaries = [(0, 0), (1000, 0), (1000, 700), (0, 700)]
        # boundaries_2 = [(0, 0), (800, 0), (900, 500), (0, 250)]

        plan = Plan("test_plan")
        floor_1 = plan.add_floor_from_boundary(boundaries, floor_level=0)
        # floor_2 = plan.add_floor_from_boundary(boundaries_2, floor_level=1)

        plan.insert_linear((50, 0), (100, 0), LINEAR_CATEGORIES["window"], floor_1)
        plan.insert_linear((200, 0), (300, 0), LINEAR_CATEGORIES["window"], floor_1)
        # plan.insert_linear((50, 0), (100, 0), LINEAR_CATEGORIES["window"], floor_2)
        # plan.insert_linear((400, 0), (500, 0), LINEAR_CATEGORIES["window"], floor_2)

        return plan


    def grow_a_plan():
        """
        Test
        :return:
        """
        logging.debug("Start test")
        input_file = reader.get_list_from_folder()[plan_index]  # 9 Antony B22, 13 Bussy 002
        plan = reader.create_plan_from_file(input_file)

        GRIDS['finer_ortho_grid'].apply_to(plan)

        seeder = Seeder(plan, GROWTH_METHODS).add_condition(SELECTORS['seed_duct'], 'duct')
        (seeder.plant()
         .grow(show=True)
         .shuffle(SHUFFLES['seed_square_shape_component_aligned'], show=True)
         .fill(FILL_METHODS_HOMOGENEOUS,
               (SELECTORS["farthest_couple_middle_space_area_min_50000"],
                "empty"), show=True)
         .fill(FILL_METHODS_HOMOGENEOUS, (SELECTORS["single_edge"], "empty"), recursive=True,
               show=True)
         .simplify(SELECTORS["fuse_small_cell_without_components"], show=True)
         .shuffle(SHUFFLES['seed_square_shape_component_aligned'], show=True)
         .empty(SELECTORS["corner_big_cell_area_90000"])
         .fill(FILL_METHODS_HOMOGENEOUS,
               (SELECTORS["farthest_couple_middle_space_area_min_50000"],
                "empty"), show=True)
         .fill(FILL_METHODS_HOMOGENEOUS, (SELECTORS["single_edge"], "empty"), recursive=True,
               show=True)
         .simplify(SELECTORS["fuse_small_cell_without_components"], show=True)
         .shuffle(SHUFFLES['seed_square_shape_component_aligned'], show=True))

        plan.plot(show=True)
        plt.show()

        for sp in plan.spaces:
            sp_comp = sp.components_category_associated()
            logging.debug(
                "space area and category {0} {1} {2}".format(sp.area, sp_comp,
                                                             sp.category.name))


    def grow_a_plan_trames():
        """
        Test
        :return:
        """
        logging.debug("Start test")
        input_file = reader.get_list_from_folder()[
            plan_index]  # 9 Antony B22, 13 Bussy 002
        # input_file = "Vernouillet_A003.json"

        plan = reader.create_plan_from_file(input_file)

        # plan = test_seed_multiple_floors()

        GRIDS['optimal_grid'].apply_to(plan)

        seeder = Seeder(plan, GROWTH_METHODS).add_condition(SELECTORS['seed_duct'], 'duct')
        plan.plot()
        (seeder.plant()
         .grow(show=True)
         .divide_along_seed_borders(SELECTORS["not_aligned_edges"])
         .from_space_empty_to_seed()
         .merge_small_cells(min_cell_area=10000, excluded_components=["loadBearingWall"]))
        # .shuffle(SHUFFLES['seed_square_shape_component'], show=True))

        plan.remove_null_spaces()
        plan.plot(show=True)
        plt.show()
        plan.check()

        for sp in plan.spaces:
            if sp.area == 0:
                input("space area should not be zero")
            sp_comp = sp.components_category_associated()

            if sp.size and sp.category.name is not "empty" and sp.mutable:
                logging.debug(
                    "space area and category {0} {1} {2} {3}".format(sp_comp,
                                                                     sp.category.name, sp.size,
                                                                     sp.as_sp.centroid.coords.xy))


    # grow_a_plan_trames()


    def failed_plan():
        """
        Test
        :return:
        """

        plan = reader.create_plan_from_file("Levallois_A2-601.json")
        GRIDS['optimal_grid'].apply_to(plan)

        seeder = Seeder(plan, GROWTH_METHODS).add_condition(SELECTORS['seed_duct'], 'duct')
        (seeder.plant()
         .grow(show=True)
         .divide_along_seed_borders(SELECTORS["not_aligned_edges"])
         .from_space_empty_to_seed())

        plan.plot()

    failed_plan()<|MERGE_RESOLUTION|>--- conflicted
+++ resolved
@@ -266,8 +266,6 @@
         :param show: whether to display the plot
         :return:
         """
-        show = show and DO_PLOT
-
         if show:
             self._initialize_plot()
 
@@ -286,10 +284,7 @@
                         edges_in_space = list(
                             edge for edge in contiguous_edges if space.has_edge(edge))
                         self.divide_along_line(space, edges_in_space)
-<<<<<<< HEAD
-
-=======
->>>>>>> ae2ab9d1
+
         return self
 
     def from_space_empty_to_seed(self):
@@ -477,19 +472,6 @@
         else:
             self.plot = plot
 
-<<<<<<< HEAD
-=======
-    def plot_seeds(self, ax):
-        """
-        Plots the seeds point
-        :param ax:
-        :return:
-        """
-        for seed in self.seeds:
-            ax = seed.plot(ax)
-        return ax
-
->>>>>>> ae2ab9d1
     def get_seed_from_space(self, space: 'Space') -> Optional['Seed']:
         """
         Return the seed corresponding to the space.
