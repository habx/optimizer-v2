--- conflicted
+++ resolved
@@ -992,13 +992,8 @@
 
 
 # corridor rules
-<<<<<<< HEAD
-no_cut_rules = CorridorRules(penetration=True, layer_cut=False, ortho_cut=False, merging=True,
-                             width=130, penetration_length=110)
-=======
 no_cut_rules = CorridorRules(penetration=True, layer_cut=False, ortho_cut=False, merging=False,
                              width=130, penetration_length=130)
->>>>>>> 8ea4f13f
 coarse_cut_rules = CorridorRules(penetration=True, layer_cut=True, ortho_cut=True, merging=True)
 fine_cut_rules = CorridorRules(penetration=True, layer_cut=True, ortho_cut=True, nb_layer=5,
                                layer_width=25,
