import logging
from typing import Optional, Tuple, Dict, List, Type, Callable
from enum import Enum

from functools import reduce

from libs.modelers.grid import GRIDS
from libs.modelers.seed import SEEDERS
from libs.plan.plan import Plan, Space, Face, Edge, Vertex
from libs.space_planner.circulation import Circulator, CostRules
from libs.specification.specification import Specification
from libs.plan.category import SPACE_CATEGORIES
from libs.utils.geometry import (
    ccw_angle,
    pseudo_equal,
    move_point,
    parallel
)

GrowCorridor = Callable[['Corridor', List['Edge']], 'Space']

EPSILON = 1


# TODO LIST:
# -deal with one vertex path


class CorridorRules:
    def __init__(self, layer_width: float = 110,
                 nb_layer: int = 2,
                 layer_cut: bool = False,
                 ortho_cut: bool = False,
                 width: float = 110,
                 penetration_length: float = 90,
                 penetration: bool = False,
                 recursive_cut_length: float = 400,
                 merging: bool = True):
        self.layer_width = layer_width  # width of a layer, when layer_cut is activated
        self.nb_layer = nb_layer  # number of layers cut around the circulation path
        self.layer_cut = layer_cut  # whether to cut layers along the circulation path or not
        self.ortho_cut = ortho_cut  # whether to the mesh orthogonally to end and start path,
        # used to get penetration with precise length
        self.width = width  # maximum width of the corridor
        self.penetration_length = penetration_length  # maximum penetration length, when needed
        self.penetration = penetration  # whether penetration is accounted for or not
        self.recursive_cut_length = recursive_cut_length  # param controling length of recursive cut
        self.merging = merging  # whether adjacent corridor spaces shall be merged or not


class Corridor:
    """
    Corridor Class

    Class to build circulation spaces between every isolated room space of the plan.

    """

    def __init__(self,
                 corridor_rules: CorridorRules,
                 growth_method: 'GrowCorridor',
                 circulation_cost_rules: Type[Enum] = CostRules):

        self.corridor_rules = corridor_rules
        self.circulation_cost_rules = circulation_cost_rules
        self.growth_method = growth_method
        self.spec: Specification = None
        self.plan: Plan = None
        self.circulator: Circulator = None
        self.corner_data: Dict = None
        self.grouped_faces: Dict[int, List[List['Face']]] = None

    def _clear(self):
        self.plan = None
        self.spec = None
        self.circulator = None
        self.paths = []
        self.corner_data = {}
        self.grouped_faces = {}

    def apply_to(self, plan: 'Plan', spec: 'Specification'):
        """
        Runs the corridor
        -creates a circulator and determines circulation paths in the plan
        -refines the mesh around those paths
        -grows corridor spaces around those paths
        :param plan:
        :param spec:
        :return:
        """
        self._clear()
        self.spec = spec
        self.plan = plan

        # store mutable spaces, for repair purpose
        initial_mutable_spaces = [sp for sp in self.plan.spaces if
                                  sp.mutable and not sp.category.name is "circulation"]
        # store groups of faces that belong to non mutable spaces, for repair purpose
        grouped_faces = {level: [] for level in self.plan.levels}
        for sp in initial_mutable_spaces:
            grouped_faces[sp.floor.level].append([f for f in sp.faces])
        self.grouped_faces = grouped_faces

        # computes circulation paths and stores them
        self.circulator = Circulator(plan=plan, spec=spec, cost_rules=self.circulation_cost_rules)
        self.circulator.connect()
<<<<<<< HEAD
=======
        self.circulator.plot()
>>>>>>> 5778ff5d

        self._set_paths()

        # Refines the mesh around the circulation paths and grow corridor spaces around
        for path in self.paths:
            self.cut(path).grow(path)

        self.plan.remove_null_spaces()

        final_mutable_spaces = [sp for sp in self.plan.spaces if
                                sp.mutable and not sp.category.name is "circulation"]

        # space repair process : if some spaces have been cut by corridor growth
        self._repair_spaces(initial_mutable_spaces, final_mutable_spaces)

        # linear repair
        if self.corridor_rules.layer_cut or self.corridor_rules.ortho_cut:
            self.plan.mesh.watch()

    def _repair_spaces(self, initial_mutable_spaces: List['Space'],
                       final_mutable_spaces: List['Space']):
        """
        if in the process a mutable space has been split by a corridor propagation,
        the split space is set back to its state before corridor propagation
        This may break a corridor into pieces.
        :param initial_mutable_spaces: list of spaces before corridor propagation
        :param final_mutable_spaces: list of faces after corridor propagation
        :return:
        """

        def _get_group_face(_level: int, _face: 'Face') -> List['Face']:
            # get the group of faces _face belongs to
            for group in self.grouped_faces[_level]:
                if _face in group:
                    return group

        if len(initial_mutable_spaces) == len(final_mutable_spaces):
            # no space has been split
            return

        merge = True
        grouped_faces = []
        for level in self.plan.levels:
            grouped_faces += self.grouped_faces[level]
        while merge:
            for grouped_face in grouped_faces:
                # check if the group is distributed within several spaces (other than corridor)
                # in which case we proceed to repair
                l = [sp for sp in self.plan.spaces if not set(grouped_face).isdisjoint(
                    list(sp.faces)) and not sp.category.name == "circulation"]
                if len(l) > 1:  # a space has been split by corridor propagation
                    repair_space = l[0]
                    repair_faces = _get_group_face(repair_space.floor.level, repair_space.face)
                    while len(list(repair_space.faces)) != len(repair_faces):
                        for face in repair_faces:
                            space_of_face = self.plan.get_space_of_face(face)
                            if space_of_face is repair_space:
                                continue
                            # adds face if adjacent to repair_space
                            if [e for e in face.edges if
                                e.pair.face and repair_space.has_face(e.pair.face)]:
                                repair_space.add_face(face)
                                # repair_faces.remove(face)
                                space_of_face.remove_face(face)
                                break
                    self.plan.remove_null_spaces()
                    final_mutable_spaces = [sp for sp in self.plan.spaces if
                                            sp.mutable and not sp.category.name is "circulation"]
                    break

            if len(initial_mutable_spaces) == len(final_mutable_spaces):
                merge = False

    def _set_paths(self):
        """
        Possibly adds edges at the beginning and end of the path to account for
        corridor penetration within the room.
        :param:
        :return:
        """

        for path_info in self.circulator.paths_info:
            current_path = [t[0] for t in path_info.edge_path]
            if not current_path:
                continue

            if self.corridor_rules.penetration:
                if path_info.departure_penetration:
                    current_path = self._add_penetration_edges(current_path)
                if path_info.arrival_penetration:
                    current_path = self._add_penetration_edges(current_path,
                                                               start=False)
            self.paths.append(current_path)

    def _add_penetration_edges(self, edge_list: List['Edge'], start: bool = True):
        """
        Possibly adds edges at the beginning and end of the path
        to account for corridor penetration within the room.
        A path has to penetrate a room if following conditions are satisfied
            -it extends on the room border, not inside the room space
            -it is not on the plan border
            -it is not along a load bearing wall
        When penetration conditions are satisfied, the penetration shall have a length equal to
        penetration_length
        :param List['Edge']: ordered list of vertices forming a circulation path
        :return:
        """

        penetration_length = self.corridor_rules.penetration_length

        def _add_edges(_edge_list: List['Edge']):
            """
            Adds edges to the list, at the beginning (if start) or end if
            penetration condition are satisfied until penetration length is reached
            :param _edge_list: ordered list of vertices forming a circulation path
            :return:
            """

            l = 0  # penetration length
            continue_penetration = True
            while l < penetration_length and continue_penetration:
                limit_edge = _edge_list[0].pair if start else _edge_list[-1]
                limit_vertex = limit_edge.end
                penetration_edges = [edge for edge in limit_vertex.edges if
                                     edge.face and edge.pair.face]
                for edge in penetration_edges:
                    if parallel(edge.vector,
                                limit_edge.vector):  # and _penetration_condition(edge):
                        penetration_edge = edge
                        if l + penetration_edge.length > penetration_length:
                            # splits penetration edge to get proper penetration length
                            coeff = (penetration_length - l) / penetration_edge.length
                            if penetration_edge.length * coeff < 2:
                                # snapping exception
                                pass
                            else:
                                # in penetration case, when an ortho_cut is performed, we proceed
                                # to edge split so as to get precise penetration length
                                if self.corridor_rules.ortho_cut:
                                    penetration_edge.split_barycenter(coeff=coeff)
                                    _edge_list = [penetration_edge.pair] + _edge_list if start \
                                        else _edge_list + [penetration_edge]
                            l = penetration_length
                            continue_penetration = False
                        else:
                            _edge_list = [penetration_edge.pair] + _edge_list if start \
                                else _edge_list + [penetration_edge]
                            l += penetration_edge.length
                        break
                else:
                    continue_penetration = False

            return _edge_list

        edge_list = _add_edges(edge_list)

        self.plan.update_from_mesh()
        self.plan.simplify()

        return edge_list

    def _update_growing_direction(self, path: List['Edge']):
        """
        Some edges of the circulation path can be split in the slicing process.
        The path then contains new edges for which growing direction information need to be set
        :param path:
        :return:
        """

        def _get_neighbor_direction(_edge, _path):
            # for _e in self.circulator.directions[level]:
            for _e in _path:
                if _e in self.circulator.directions[level] and parallel(_e.vector, _edge.vector):
                    return self.circulator.directions[level][_e]

        if self.plan.get_space_of_edge(path[0]):
            level = self.plan.get_space_of_edge(path[0]).floor.level
        else:
            level = self.plan.get_space_of_edge(path[0].pair).floor.level
        for e, edge in enumerate(path):
            if edge not in self.circulator.directions[level]:
                self.circulator.directions[level][edge] = _get_neighbor_direction(edge, path)

    def _update_path(self, path: List['Edge']):
        """
        Some edges of the circulation path can be split in the slicing process.
        The path then has to be updated with new resulting edges.
        For those new edges, a growing direction has to be set
        :param path:
        :return:
        """

        def _line_forward(_edge: 'Edge') -> List['Edge']:
            """
            returns edges aligned with e, contiguous, in forward direction
            :param _edge:
            :return:
            """
            output = []
            current = _edge
            while current:
                output.append(current)
                current = current.aligned_edge or current.continuous_edge
            return output[1:]

        def _repair_path(_start_edge: 'Edge', _end_edge: 'Edge'):
            """
            gets the list of edges aligned with _start_edge and ending with an edge linked to
            _end_edge
            :param _start_edge:
            :param _end_edge:
            :return:
            """
            line = _line_forward(_start_edge)
            _added_edges = []
            for _e in line:
                _added_edges.append(_e)
                if _e.end is _end_edge.start:
                    break
            else:
                assert _start_edge, "circulation path could not be repaired"

            return _added_edges

        if not path:
            return path

        repair = True
        while repair:
            for e, edge in enumerate(path[:-1]):
                if edge.end is not path[e + 1].start:
                    added_edges = _repair_path(edge, path[e + 1])
                    path[e + 1:e + 1] = added_edges
                    break
            else:
                repair = False

        self._update_growing_direction(path)

        return path

    def cut(self, path: List['Edge']) -> 'Corridor':
        """
        Cuts layers in the mesh around the circulation path defined by path.
        For each edge of the path, cut self.nb_layer layers with spacing equal to self.layer_width
        :param path: ordered list of vertices forming a circulation path
        :return:
        """

        path = self._update_path(path)
        if not path:
            return self

        if self.corridor_rules.ortho_cut:
            # mesh cut, orthogonal to edge path
            self._ortho_slice(path[0], start=True)
            self._ortho_slice(path[-1])
            path = self._update_path(path)

        if self.corridor_rules.layer_cut:
            # layer slices parallel to path edges
            for edge in path:
                self._layer_slice(edge)

        return self

    def _corner_fill(self):
        """
        Fills corridor corners
        -path corner edges are stored in self.corner_data
        -finds edges aligned with path corner edges and selects those that
        are along a corridor space
        -adds corridor space portions along those edges
        :return:
        """

        def _condition(e: 'Edge'):
            if (self.plan.get_space_of_edge(e)
                    and self.plan.get_space_of_edge(e).category.name is "circulation"):
                return True
            return False

        def _line_forward(e: 'Edge') -> List['Edge']:
            """
            returns edges aligned with e, contiguous, in forward direction
            :param e:
            :return:
            """
            output = []
            current = e
            while current:
                output.append(current)
                current = current.aligned_edge or current.continuous_edge
            return output[1:]

        for edge in self.corner_data:

            if self.plan.get_space_of_edge(edge):
                floor = self.plan.get_space_of_edge(edge).floor
            else:
                floor = self.plan.get_space_of_edge(edge.pair).floor

            line = []
            for line_edge in _line_forward(edge):
                if _condition(line_edge) or _condition(line_edge.pair):
                    line.append(line_edge)
                else:
                    break
            for line_edge in line:
                corridor_space = Space(self.plan, floor, category=SPACE_CATEGORIES['circulation'])
                self.add_corridor_portion(line_edge, self.corner_data[edge]["ccw"], corridor_space)
                self.add_corridor_portion(line_edge.pair, self.corner_data[edge]["cw"],
<<<<<<< HEAD
                                          corridor_space)

=======
                                          corridor_space,
                                          show)
>>>>>>> 5778ff5d
                corner_edge = edge if self.corner_data[edge]["ccw"] > 0 else edge.pair
                space_corner = self.plan.get_space_of_edge(corner_edge)
                if not space_corner or not corridor_space:
                    continue
                if not space_corner.category.name == "circulation" and len(
                        list(space_corner.faces)) < 2:  # do not remove the space
                    continue
                if list([e for e in space_corner.edges if
                         e.pair.face and corridor_space.has_face(e.pair.face)]):
                    # merge if spaces are adjacent
                    corridor_space.merge(space_corner)

    def grow(self, path: List['Edge']) -> 'Corridor':
        """
        -Grows corridor spaces around the circulation path defined by path
        -Each straight corridor portion is treated separately, corners at this stage may not
        be properly treated
        -Fills corridor corners
        Merge built corridor spaces when they are adjacent
        :param path: ordered list of vertices forming a circulation path
        :return:
        """

        path = self._update_path(path)

        self._path_growth(path)

        self._corner_fill()

        if self.corridor_rules.merging:
            self._corridor_merge()

        return self

    def _corridor_merge(self):
        """
        merges corridor spaces when they are adjacent
        :return:
        """

        def merging(spaces: List['Space']) -> bool:
            """
            iterative merge attempt of list elements with following elements in the list
            :param spaces:
            :return:
            """
            count = 0
            merge = False
            while count < len(spaces) - 1:
                for space in spaces[count + 1:]:
                    if spaces[count].adjacent_to(space):
                        spaces.remove(space)
                        spaces[count].merge(space)
                        merge = True
                        break
                else:
                    count += 1
            return merge

        corridor_spaces = [space for space in self.plan.spaces if
                           space.category.name is "circulation"]

        fusion = True
        while fusion:
            fusion = merging(corridor_spaces)

    def _path_growth(self, path: List['Edge']):
        """
        Circulation path defined by path is decomposed into its straight portions
        A corridor space is grown around each portion
        :param path: ordered list of contiguous edges forming a circulation path
        :return:
        """

        edge_lines = self._get_straight_parts(path)
        corridor_spaces = []
        for edge_line in edge_lines:
            # created_space = self._straight_path_growth(edge_line)
            created_space = self.growth_method(self, edge_line)
            # created_space = self._straight_path_growth_directionnal(edge_line)
            adjacent_corridor_space = [sp for sp in corridor_spaces if
                                       sp.adjacent_to(created_space)]

            if adjacent_corridor_space and self.corridor_rules.merging:
                # if adjacent_corridor_space:
                adjacent_corridor_space[0].merge(created_space)
            else:
                corridor_spaces.append(created_space)

    @staticmethod
    def _get_straight_parts(path: List['Edge']) -> List[List['Edge']]:
        """
        decomposes the path into its straight sub-parts
        :param path: ordered list of contiguous edges forming a circulation path
        :return:
        """
        edge_lines = []
        edge_ini = path[0]
        l = []
        for e in path:
            if not parallel(edge_ini.vector, e.vector):
                edge_lines.append(l)
                edge_ini = e
                l = [e]
            else:
                l.append(e)
        edge_lines.append(l)
        return edge_lines

    def get_parallel_layers_edges(self, edge: 'Edge', width: 'float') -> Tuple['List', 'List']:
        """
        Returns
        *successive layer edges defined as
            -being parallel to edge
            -in vertical direction from edge
            -with distance to edge less than width
        *list of rounded distances from edge to the layer edges. NB : distances are rounded so that
        edges on a straight path have consistant distances to their respective layers
        :param edge:
        :param width:
        :return:
        """

        def _layer_condition(layer_edge: 'Edge'):
            if not layer_edge.face:
                return False
            if not self.plan.get_space_of_edge(layer_edge).category.mutable:
                return False
            if self.plan.get_linear(layer_edge):
                return False
            if self.plan.get_linear(layer_edge.pair):
                return False
            return True

        layer_edges = []
        next_layer = True
        dist = [0]
        start_edge = edge
        if not _layer_condition(start_edge):
            return dist, layer_edges
        while next_layer:
            for e in start_edge.face.edges:
                angle = ccw_angle(e.normal, start_edge.normal)
                angle = angle - 180 * (angle > 180 + EPSILON)

                dist_tmp = e.start.distance_to(edge.end)
                if (pseudo_equal(angle, 180, 10)
                        and dist_tmp < width + 2 * EPSILON
                        and _layer_condition(e)):
                    dist.append(int(round(dist_tmp / 5)) * 5 + 5)  # rounding
                    start_edge = e.pair
                    layer_edges.append(e)
                    if not start_edge.face:
                        next_layer = False
                    break
            else:
                next_layer = False
        return dist, layer_edges

    def add_corridor_portion(self, edge: 'Edge', width: float, corridor_space: 'Space'):
        """
        Builds a corridor space : starts with edge face and iteratively adds faces
        in normal direction to edge until the corridor space width reaches the objective
        :param edge:
        :param width:
        :param corridor_space:
        :return:
        """

        def _space_totally_overlapped(_level: int, _face: 'Face') -> bool:
            # checks if the space that contained _face before corridor propagation
            # will be completely overlapped by corridors if _face is removed from it
            for group_face in self.grouped_faces[_level]:
                if _face in group_face:
                    for f in group_face:
                        if f is _face:
                            continue
                        if not self.plan.get_space_of_face(f).category.name == "circulation":
                            # not all faces of group_face are in corridors
                            return False
            return True

        layer_edges = self.get_parallel_layers_edges(edge, width)[1]

        for layer_edge in layer_edges:
            sp = self.plan.get_space_of_edge(layer_edge)
            if not sp.category.name == "circulation":
                # ensures a corridor does not totally overlapp a space that was present before
                # corridor propagation
                # NB : a space sp_0 can be cut by corridor propagation, leading so sp_1 and sp_2
                # we authorize sp_1 or sp2 to be overlapped by a corridor, but not both
                if len(list(sp.faces)) == 1:
                    if _space_totally_overlapped(sp.floor.level, sp.face):
                        break
                corridor_space.add_face(layer_edge.face)
                sp.remove_face(layer_edge.face)

    def _ortho_slice(self, edge: 'Edge', start: bool = False):
        """
        cut mesh orthogonally to the edge, at its start (if start) or end
        :param edge:
        :param start:
        :return :
        """

        vertex = edge.start if start else edge.end
        # cuts on both sides
        self._recursive_cut(edge, vertex)


    def _layer_slice(self, edge: 'Edge'):
        """
        cut mesh in parallel to the edge, self.nb_cut layers are cut,
        spaced from self.layer_width apart
        :param edge:
        :return :
        """

        def _get_containing_face(vertex):
            # gets the face in which the vertex is lying
            # for better performance, try faces ordered by their distance to vertex
            faces = reduce(lambda a, b: a + b, [list(space.faces) for space in self.plan.spaces])
            faces = sorted(faces, key=lambda x: x.edge.start.distance_to(vertex))

            # gets the face in which the vertex is lying
            for face in faces:
                if face.as_sp.contains(vertex.as_sp):
                    return face
            return None

        def _cut_condition(e):
            # condition to satisfy for edge cutting
            if not e.face or not self.plan.get_space_of_edge(e).mutable:
                return False
            return True

        def _slice(start_point, coeff: float) -> bool:
            """
            Slicing process :
            -start_point is moved in edge normal direction with amplitude coeff
            -The resulting point: slice_point, is projected in the direction edge.vector
            -a recursive cut is applied from the projection point in the direction edge.vector
            :param start_point:
            :param coeff:
            :return:
            """
            slice_point = move_point(start_point, edge.normal,
                                     coeff * self.corridor_rules.layer_width)
            slice_vertex = Vertex(mesh=edge.mesh, x=slice_point[0], y=slice_point[1])
            face = _get_containing_face(slice_vertex)
            if face and self.plan.get_space_of_edge(face.edge).mutable:
                out = slice_vertex.project_point(face, edge.unit_vector)
                if not out:
                    slice_vertex.remove_from_mesh()
                    return False
                intersection_vertex = out[0]
                edge_to_cut = out[1]
                self._recursive_cut(edge_to_cut, intersection_vertex)
                if not intersection_vertex.edge:
                    # cleaning
                    intersection_vertex.remove_from_mesh()
                # cleaning
                slice_vertex.remove_from_mesh()
            else:
                # cleaning
                slice_vertex.remove_from_mesh()
                return False
            return True

        def _slice_loop(e: 'Edge', ccw: bool = True):
            """
            successive mesh slices around edge e
            process :
            -starts from the edge middle (start_point), and moves orthogonally, ccw or cw
            -moves iteratively start_point with moving step = self.layer_width
            -cuts the mesh from the moving point, in parallel to e
            :param e:
            :param ccw:
            :return:
            """
            if not _cut_condition(e):
                return

            start_point = move_point([edge.start.x, edge.start.y], edge.unit_vector,
                                     edge.length / 2)
            sign = 1 if ccw else -1
            for s in range(1, abs(self.corridor_rules.nb_layer)):
                sl = _slice(start_point, sign * s)
                if not sl:
                    break

        _slice_loop(edge.pair, ccw=False)
        _slice_loop(edge, ccw=True)

    def _recursive_cut(self, edge: 'Edge', vertex: 'Vertex'):
        """
        Recursively cut the mesh from vertex, orthogonally to edge
        :param edge:
        :param vertex:
        :return:
        """
        space_ini = self.plan.get_space_of_edge(edge)

        # def _projects_on_linear(v: 'Vertex', direction_edge: 'Edge') -> bool:
        #     """
        #     returns true if v projection in a direction normal to edge cuts a linear
        #     :param v:
        #     :param direction_edge:
        #     :return:
        #     """
        #
        #     if not direction_edge.face.as_sp.intersects(v.as_sp):
        #         # TODO : this check should not be necessary - to be investigated
        #         return False
        #     out = v.project_point(direction_edge.face, direction_edge.normal)
        #
        #     if out:
        #         intersect_vertex_next = out[0]
        #         next_cut_edge = out[1]
        #         for e in self.plan.get_space_of_edge(next_cut_edge).edges:
        #             linear = self.plan.get_linear(e)
        #             if linear and (
        #                     linear.has_edge(next_cut_edge) or linear.has_edge(
        #                 next_cut_edge.next)):
        #                 intersect_vertex_next.remove_from_mesh()
        #                 return True
        #         intersect_vertex_next.remove_from_mesh()
        #     return False

        def _start_cut_conditions(e: 'Edge'):
            """
            :param e:
            :return:
            """
            if not e.face:
                return False

            # if _projects_on_linear(v, e):
            #    return False

            # if self.plan.get_linear(e):
            #    return False

            if self.plan.get_space_of_edge(e) and not self.plan.get_space_of_edge(e).mutable:
                return False

            return True

        def callback(new_edges: Optional[Tuple[Edge, Edge]]) -> bool:
            """
            Callback to insure space consistency
            Will stop the cut if it returns True
            :param new_edges: Tuple of the new edges created by the cut
            """
            start_edge, end_edge, new_face = new_edges
            sp = self.plan.get_space_of_edge(end_edge)
            # add the created face to the space
            if new_face is not None:
                sp.add_face_id(new_face.id)
            if not self.plan.get_space_of_edge(end_edge.pair):
                return True
            if self.plan.get_space_of_edge(end_edge.pair) and not self.plan.get_space_of_edge(
                    end_edge.pair).mutable:
                return True
            # if end_edge.pair and end_edge.pair.face:
            #    if _projects_on_linear(end_edge.pair.end, end_edge.pair):
            #        return True

            return False

        if (not space_ini
                # or not space_ini.mutable
                or not vertex.mesh):
            return

        if _start_cut_conditions(edge):
            edge.recursive_cut(vertex, max_length=self.corridor_rules.recursive_cut_length,
                               callback=callback)

        if not vertex.mesh:
            return

        if _start_cut_conditions(edge.pair):
            edge.pair.recursive_cut(vertex, max_length=self.corridor_rules.recursive_cut_length,
                                    callback=callback)


# growth methods
def straight_path_growth_directionnal(corridor: 'Corridor', edge_line: List['Edge']) -> 'Space':
    """
    Builds a corridor by growing a space around the line
    -get the growing direction of the line
    -grows the corridor on the growing side
    :param corridor:
    :param edge_line:
    :return:
    """
    if corridor.plan.get_space_of_edge(edge_line[0]):
        floor = corridor.plan.get_space_of_edge(edge_line[0]).floor
    else:
        floor = corridor.plan.get_space_of_edge(edge_line[0].pair).floor

    level = floor.level

    corridor_space = Space(corridor.plan, floor, category=SPACE_CATEGORIES['circulation'])

    growing_direction = corridor.circulator.directions[level][edge_line[0]]
    for e, edge in enumerate(edge_line):
        support_edge = edge if growing_direction > 0 else edge.pair
        corridor.add_corridor_portion(support_edge, corridor.corridor_rules.width,
                                      corridor_space)
        if e == len(edge_line) - 1:
            # info stored for corner filling
            width_ccw = corridor.corridor_rules.width if growing_direction > 0 else 0
            width_cw = corridor.corridor_rules.width if growing_direction < 0 else 0
            corridor.corner_data[edge] = {"cw": width_cw, "ccw": width_ccw}
    return corridor_space


def straight_path_growth_directionnal_no_cut(corridor: 'Corridor', edge_line: List['Edge']) -> 'Space':
    """
    Builds a corridor by growing a space around the line
    -get the growing direction of the line
    -grows the corridor on the growing side
    :param corridor:
    :param edge_line:
    :return:
    """

    if corridor.plan.get_space_of_edge(edge_line[0]):
        floor = corridor.plan.get_space_of_edge(edge_line[0]).floor
    else:
        floor = corridor.plan.get_space_of_edge(edge_line[0].pair).floor

    level = floor.level

    corridor_space = Space(corridor.plan, floor, category=SPACE_CATEGORIES['circulation'])

    growing_direction = corridor.circulator.directions[level][edge_line[0]]
    for e, edge in enumerate(edge_line):
        support_edge = edge if growing_direction > 0 else edge.pair
        corridor.add_corridor_portion(support_edge, corridor.corridor_rules.width,
                                      corridor_space)
        if e == len(edge_line) - 1:
            # info stored for corner filling
            width_ccw = corridor.corridor_rules.width if growing_direction > 0 else 0
            width_cw = corridor.corridor_rules.width if growing_direction < 0 else 0
            corridor.corner_data[edge] = {"cw": width_cw, "ccw": width_ccw}
    return corridor_space


def straight_path_growth(corridor: 'Corridor', edge_line: List['Edge']) -> 'Space':
    """
    Builds a corridor by growing a space around the line
    Strategy :
    -for each edge of edge_line identify the layers in vertical directions : cw and ccw
    -for each edge edge_i, deduce the maximum width_i the corridor can have on the portion
    around edge_i in cw(resp ccw) direction
    -the corridor in cw (resp ccw) direction has a maximum width equal to min_i(width_i)
    -grows the corridor alternatively on each side while
        *a layer is available
        *maximum corridor width has not been reached
    :param corridor:
    :param edge_line: straight circulation path
    :return: built corridor space
    """

    def _lists_intersection(l: List[List]) -> List:
        # returns a sorted list containing elements that are in every lists of l
        intersect = set(l[0])
        for s in l[1:]:
            intersect.intersection_update(s)
        intersect = list(intersect)
        intersect.sort()
        return intersect

    def _get_layers_width(ccw=True) -> List:
        # returns the list of layers' width on ccw (resp cw) side of the path
        portions_width = []
        for line_edge in edge_line:
            start_edge = line_edge if ccw else line_edge.pair
            portion_width = \
                corridor.get_parallel_layers_edges(start_edge, corridor.corridor_rules.width)[0]
            portions_width.append(portion_width)
        return _lists_intersection(portions_width)

    width_ccw_list = _get_layers_width()
    width_cw_list = _get_layers_width(ccw=False)

    # the corridor is grown on each side while
    #  -growth is possible and corridor width is
    #  -under self.corridor_rules["width"]

    width_ccw = width_ccw_list[-1]
    width_cw = width_cw_list[-1]
    count_ccw = len(width_ccw_list) - 1
    count_cw = len(width_cw_list) - 1
    while width_ccw + width_cw > corridor.corridor_rules.width + EPSILON:
        if width_ccw > width_cw:
            count_ccw -= 1
        else:
            count_cw -= 1
        width_ccw = width_ccw_list[count_ccw]
        width_cw = width_cw_list[count_cw]

    corridor_space = Space(corridor.plan, corridor.plan.floor,
                           category=SPACE_CATEGORIES['circulation'])
    for e, edge in enumerate(edge_line):
        corridor.add_corridor_portion(edge, width_ccw, corridor_space)
        corridor.add_corridor_portion(edge.pair, width_cw, corridor_space)
        if e == len(edge_line) - 1:
            # info stored for corner filling
            corridor.corner_data[edge] = {"cw": width_cw, "ccw": width_ccw}
    return corridor_space


# corridor rules
no_cut_rules = CorridorRules(penetration=True, layer_cut=False, ortho_cut=False, merging=False,
                             width=130, penetration_length=130)
coarse_cut_rules = CorridorRules(penetration=True, layer_cut=True, ortho_cut=True, merging=True)
fine_cut_rules = CorridorRules(penetration=True, layer_cut=True, ortho_cut=True, nb_layer=5,
                               layer_width=25,
                               merging=True)

CORRIDOR_BUILDING_RULES = {
    "no_cut": {
        "corridor_rules": no_cut_rules,
        "growth_method": straight_path_growth_directionnal
    },
    "coarse": {
        "corridor_rules": coarse_cut_rules,
        "growth_method": straight_path_growth_directionnal
    },
    "fine": {
        "corridor_rules": fine_cut_rules,
        "growth_method": straight_path_growth
    }
}

if __name__ == '__main__':
    import argparse

    #logging.getLogger().setLevel(logging.DEBUG)

    parser = argparse.ArgumentParser()
    parser.add_argument("-p", "--plan_index", help="choose plan index",
                        default=1)

    args = parser.parse_args()
    plan_index = int(args.plan_index)

    plan_name = None
    if plan_index < 10:
        plan_name = '00' + str(plan_index) + ".json"
    elif 10 <= plan_index < 100:
        plan_name = '0' + str(plan_index) + ".json"


    def get_plan(input_file: str = "001.json") -> Tuple['Plan', 'Specification']:

        import libs.io.reader as reader
        import libs.io.writer as writer
        from libs.space_planner.space_planner import SPACE_PLANNERS
        from libs.io.reader import DEFAULT_PLANS_OUTPUT_FOLDER

        folder = DEFAULT_PLANS_OUTPUT_FOLDER

        spec_file_name = input_file[:-5] + "_setup0"
        plan_file_name = input_file

        try:
            new_serialized_data = reader.get_plan_from_json(input_file)
            plan = Plan(input_file[:-5]).deserialize(new_serialized_data)
            spec_dict = reader.get_json_from_file(spec_file_name + ".json",
                                                  folder)
            spec = reader.create_specification_from_data(spec_dict, "new")
            spec.plan = plan
            return plan, spec

        except FileNotFoundError:
            plan = reader.create_plan_from_file(input_file)
            spec = reader.create_specification_from_file(input_file[:-5] + "_setup0" + ".json")

            GRIDS["002"].apply_to(plan)
            # GRIDS['optimal_finer_grid'].apply_to(plan)
            SEEDERS["directional_seeder"].apply_to(plan)
            spec.plan = plan

            space_planner = SPACE_PLANNERS["standard_space_planner"]
            best_solutions = space_planner.apply_to(spec, 3)

            new_spec = space_planner.spec

            if best_solutions:
                solution = best_solutions[1]
                plan = solution.plan
                new_spec.plan = plan
                writer.save_plan_as_json(plan.serialize(), plan_file_name)
                writer.save_as_json(new_spec.serialize(), folder, spec_file_name + ".json")
                return plan, new_spec
            else:
                logging.info("No solution for this plan")


    def main(input_file: str):

        # TODO : à reprendre
        # * 61 : wrong corridor shape

        out = get_plan(input_file)
        plan = out[0]
        spec = out[1]
        plan.name = input_file[:-5]

        # corridor = Corridor(layer_width=25, nb_layer=5)

        corridor = Corridor(corridor_rules=CORRIDOR_BUILDING_RULES["no_cut"]["corridor_rules"],
                            growth_method=CORRIDOR_BUILDING_RULES["no_cut"]["growth_method"])
        corridor.apply_to(plan, spec=spec)

        plan.check()

        plan.name = "corridor_" + plan.name

<<<<<<< HEAD
    plan_name = "009.json"
=======
    plan_name = "003.json"
>>>>>>> 5778ff5d
    main(input_file=plan_name)<|MERGE_RESOLUTION|>--- conflicted
+++ resolved
@@ -104,10 +104,7 @@
         # computes circulation paths and stores them
         self.circulator = Circulator(plan=plan, spec=spec, cost_rules=self.circulation_cost_rules)
         self.circulator.connect()
-<<<<<<< HEAD
-=======
-        self.circulator.plot()
->>>>>>> 5778ff5d
+        # self.circulator.plot()
 
         self._set_paths()
 
@@ -420,13 +417,7 @@
                 corridor_space = Space(self.plan, floor, category=SPACE_CATEGORIES['circulation'])
                 self.add_corridor_portion(line_edge, self.corner_data[edge]["ccw"], corridor_space)
                 self.add_corridor_portion(line_edge.pair, self.corner_data[edge]["cw"],
-<<<<<<< HEAD
                                           corridor_space)
-
-=======
-                                          corridor_space,
-                                          show)
->>>>>>> 5778ff5d
                 corner_edge = edge if self.corner_data[edge]["ccw"] > 0 else edge.pair
                 space_corner = self.plan.get_space_of_edge(corner_edge)
                 if not space_corner or not corridor_space:
@@ -1051,9 +1042,6 @@
 
         plan.name = "corridor_" + plan.name
 
-<<<<<<< HEAD
-    plan_name = "009.json"
-=======
-    plan_name = "003.json"
->>>>>>> 5778ff5d
+
+    plan_name = "030.json"
     main(input_file=plan_name)