# coding=utf-8
"""
Mesh module
Half-edge representation
TODO : remove mesh objects from mesh storage on destruction (currently they stay indefinitely)
"""

import math
import logging
import uuid
from operator import attrgetter, itemgetter
from typing import Optional, Tuple, List, Sequence, Generator, Callable, Dict, Union
import copy
import enum

from shapely.geometry.polygon import Polygon
from shapely.geometry import Point, LineString, LinearRing
import numpy as np
import matplotlib.pyplot as plt

import libs.transformation as transformation
from libs.utils.custom_exceptions import OutsideFaceError, OutsideVertexError
from libs.utils.custom_types import Vector2d, SpaceCutCb, Coords2d, TwoEdgesAndAFace
from libs.utils.geometry import magnitude, ccw_angle, nearest_point
from libs.utils.geometry import (
    unit_vector,
    unit,
    barycenter,
    move_point,
    same_half_plane,
    opposite_vector,
    pseudo_equal,
    dot_product,
    normal_vector,
    truncate,
    distance
)
from libs.plot import random_color, make_arrow, plot_polygon, plot_edge, plot_save

# MODULE CONSTANTS

# arbitrary value for the length of the line :
# it should be long enough to approximate infinity
LINE_LENGTH = 500000
ANGLE_EPSILON = 1.0  # value to check if an angle has a specific value
COORD_EPSILON = 1.0  # coordinates precision for snapping purposes
MIN_ANGLE = 5.0  # min. acceptable angle in grid
COORD_DECIMAL = 4  # number of decimal of the points coordinates


class MeshOps(enum.Enum):
    """
    A simple enum for mesh operations on mesh component
    """
    ADD = "added"
    REMOVE = "removed"
    INSERT = "Insert"


class MeshComponent:
    """
    An abstract class for mesh component : vertex, edge or face
    """

    def __init__(self, mesh: 'Mesh', _id: Optional[uuid.UUID] = None):
        self._id = _id or uuid.uuid4()
        self._mesh = mesh
        mesh.add(self)

    @property
    def id(self) -> uuid.UUID:
        """
        property
        returns the id of the vertex
        :return:
        """
        return self._id

    @id.setter
    def id(self, value: 'uuid.UUID'):
        """
        Sets the id
        :param value:
        :return:
        """
        self._id = value

    def swap_id(self, other: 'MeshComponent'):
        """
        Swaps the id with the other component
        :param other:
        :return:
        """
        self.id, other.id = other.id, self.id
        self.mesh.update(other)
        self.mesh.update(self)

    @property
    def mesh(self) -> 'Mesh':
        """
        Property
        returns the mesh of the vertex
        :return:
        """
        return self._mesh

    @mesh.setter
    def mesh(self, value: 'Mesh'):
        """
        Sets the mesh of the vertex
        :param value:
        :return:
        """
        self._mesh = value
        value.add(self)

    def remove_from_mesh(self):
        """
        Removes the component from the mesh
        :return:
        """
        if not self._mesh:
            logging.warning('Component has no mesh to remove it from: {0}'.format(self))
            return
        self._mesh.remove(self)
        self._mesh = None

    def add_to_mesh(self, mesh: 'Mesh'):
        """
        Add the component from the mesh
        :return:
        """
        self._mesh = mesh
        self._mesh.add(self)


class Vertex(MeshComponent):
    """
    Vertex class
    """

    def __init__(self,
                 mesh: 'Mesh',
                 x: float = 0,
                 y: float = 0,
                 edge: 'Edge' = None,
                 mutable: bool = True,
                 _id: Optional[uuid.UUID] = None):
        """
        A simple Vertex class with barycentric capability
        By default sets the vertex to the origin (0, 0)
        :param x: float, x-axis coordinates
        :param y: float, y-axis coordinates
        :param edge: one edge starting from the vertex
        """
        self._x = truncate(x)
        self._y = truncate(y)
        self._edge = edge
        self.mutable = mutable
        super().__init__(mesh, _id)

    def __repr__(self):
        return 'vertex: ({x}, {y}) - {i}'.format(x=self.x, y=self.y, i=id(self))

    @property
    def x(self) -> float:
        """
        property
        :return: the x coordinate
        """
        return self._x

    @x.setter
    def x(self, value: float):
        """
        property
        Sets the x coordinate
        """
        self._x = float(value)

    @property
    def y(self) -> float:
        """
        property
        :return: the y coordinate
        """
        return self._y

    @y.setter
    def y(self, value: float):
        """
        property
        Sets the y coordinate
        """
        self._y = float(value)

    @property
    def edge(self):
        """
        property
        :return: the edge of the vertex
        """
        return self._edge

    @edge.setter
    def edge(self, value: 'Edge'):
        """
        property
        Sets the edge the vertex starts
        """
        self._edge = value

    @property
    def coords(self) -> Coords2d:
        """
        Returns the coordinates of the vertex in the form of a tuple
        :return:
        """
        return self.x, self.y

    @coords.setter
    def coords(self, value: Coords2d):
        """
        Sets the vertex coordinates via a tuple
        :param value:
        :return:
        """
        self.x = value[0]
        self.y = value[1]

    @property
    def as_sp(self):
        """
        Returns a shapely Point data structure
        :return: shapely Point
        """
        return Point(self.x, self.y)

    @property
    def previous(self):
        """
        Returns the previous vertex according to edge flow
        :return: vertex
        """
        return self.edge.previous.start

    @property
    def next(self):
        """
        Returns the next vertex according to edge flow
        :return: vertex
        """
        return self.edge.next.start

    @property
    def edges(self) -> Generator['Edge', 'Edge', None]:
        """
        Returns all edges starting from the vertex
        :return: generator
        """
        yield self.edge
        edge = self.edge.previous.pair
        while edge is not self.edge:
            yield edge
            edge = edge.previous.pair

    def clean(self) -> List['Edge']:
        """
        Removes an unneeded vertex.
        It is a vertex that is used only by one edge.
        :return: the list of modified edges
        """
        # only clean a mutable vertex
        if not self.mutable:
            return []

        edges = list(self.edges)
        nb_edges = len(edges)
        # check the number of edges starting from the vertex
        if nb_edges > 2:
            logging.debug('Mesh: Cannot clean a vertex used by more than one edge')
            return []
        # only a vertex with two edges can be cleaned
        if nb_edges == 2:
            previous_edge = self.edge.previous
            if previous_edge.pair is not edges[1]:
                raise ValueError('Vertex is malformed' +
                                 ' and cannot be cleaned:{0}'.format(self))
            if previous_edge.next_is_aligned:
                edge = self.edge
                # preserve references
                edge.preserve_references()
                edge.pair.next.preserve_references()

                # removes both edges from the mesh
                edge.remove_from_mesh()
                edge.pair.next.remove_from_mesh()

                # adjust references
                previous_edge.next = edge.next
                edge.pair.next = edge.pair.next.next

                # create a new pair
                edge.pair.pair = previous_edge
                previous_edge.pair = edge.pair

                # remove the vertex
                self.remove_from_mesh()

                return [edge, edge.pair.next]

    def is_equal(self, other: 'Vertex') -> bool:
        """
        Pseudo equality operator in order
        to avoid near misses due to floating point precision
        :param other:
        :return:
        """
        return self.distance_to(other) <= COORD_EPSILON

    def nearest_point(self, face: 'Face') -> Optional[Tuple['Vertex', 'Edge', float]]:
        """
        Returns the nearest point on the perimeter of the given face,
        to the vertex
        :param face:
        :return: vertex
        """
        point = nearest_point(self.as_sp, face.as_sp_linear_ring)
        for edge in face.edges:
            if edge.as_sp_dilated.intersects(point):
                nearest_vertex = Vertex(self.mesh, *point.coords[0])
                return nearest_vertex, edge, self.distance_to(nearest_vertex)
        raise Exception('Something that should be impossible happened !:{0}'.format(point))

    def project_point(self, face: 'Face', vector: Vector2d) -> Tuple['Vertex', 'Edge', float]:
        """
        Returns the projected point according to the vector direction
        on the face boundary according to the provided vector.
        Note: the vertex has to be inside the face.
        Note: this does not split the edge the point is projected unto
        :param face:
        :param vector:
        :return: a tuple containing the new vertex and the associated edge, and the distance from
        the projected vertex
        """
        # check whether the face contains the vertex
        if not face.as_sp.intersects(self.as_sp):
            raise ValueError('Can not project a vertex' +
                             ' that is outside the face: {0} - {1}'.format(self, face))

        # find the intersection
        closest_edge = None
        intersection_vertex = None
        smallest_distance = None

        # iterate trough every edge of the face but the laser_cut edge
        for edge in face.edges:

            # do not project on edges that starts or end with the vertex
            if self in (edge.start, edge.end):
                continue

            projected_vertex = (transformation.get['projection']
                                .config(vector=vector, edge=edge)
                                .apply_to(self))

            if projected_vertex is None:
                continue

            new_distance = projected_vertex.distance_to(self)

            # only keep the closest point
            # Note: we need to check it the new_distance is superior to coord_epsilon
            # to prevent projection unto itself (for example when a face contains internal edges)
            # or when the face is really small
            if new_distance > COORD_EPSILON and (
                    not smallest_distance or new_distance < smallest_distance):
                smallest_distance = new_distance
                closest_edge = edge
                # clean the vertex data structure
                if intersection_vertex:
                    intersection_vertex.remove_from_mesh()
                intersection_vertex = projected_vertex
            else:
                # clean the vertex data structure
                projected_vertex.remove_from_mesh()

        return (intersection_vertex,
                closest_edge,
                smallest_distance) if smallest_distance else None

    def distance_to(self, other: 'Vertex') -> float:
        """
        Returns the distance between the vertex and another
        :param other: vertex
        :return: float
        """
        vector = self.x - other.x, self.y - other.y
        return magnitude(vector)

    def snap_to(self, *others: 'Vertex') -> 'Vertex':
        """
        Used to snap a vertex to another one that is close.
        The function returns the first vertex from the argument list
        that is localized inside the approximation radius
        (given by the pseudo equality is_equal)
        or self if no vertex is close enough
        example : vertex_to_snap = vertex_to_snap.snap_to(v1, v2, v3)
        :param others: one or many vertices
        :return: a vertex
        """
        for other in others:
            # case we try to snap a vertex to itself
            if self is other:
                return self
            if self.is_equal(other):
                # ensure that the reference to the vertex are still valid
                if self.edge is not None:
                    for edge in list(self.edges):
                        edge.start = other
                    self.edge = None
                # remove the vertex from the mesh
                if self.mesh:
                    self.remove_from_mesh()
                return other
        return self

    def snap_to_edge(self, *edges: 'Edge') -> Optional['Edge']:
        """
        Snaps a vertex to an edge if the vertex is close enough to the edge
        we split the edge and insert the vertex
        We snap to the first edge close enough
        :param edges: edges to check
        :return: the newly created edge if a snap happened, None otherwise
        """
        best_edge = None
        min_angle = None
        for edge in edges:
            # if the vertex has an edge we make sure that we snap to the correct edge pair.
            # this is needed only for internal edge
            dist = edge.as_sp.distance(self.as_sp)
            if dist <= COORD_EPSILON:
                new_edge = edge.split(self)
                if new_edge is None:
                    continue
                if self.edge is None:
                    best_edge = new_edge
                    break

                internal_edge = (edge.is_internal or edge.pair.next
                                 or edge.pair.next.pair.next.is_internal)

                if not internal_edge:
                    best_edge = new_edge
                    break

                # check if we have a correct edge in case of an internal edge
                new_angle = ccw_angle(new_edge.vector, self.edge.vector)
                if min_angle is None or min_angle > new_angle:
                    best_edge = new_edge
                    min_angle = new_angle
                    if pseudo_equal(min_angle, 0.0, ANGLE_EPSILON):
                        break
        return best_edge

    def vector(self, other: 'Vertex') -> Vector2d:
        """
        Returns the vector between two vertices
        """
        return other.x - self.x, other.y - self.y

    def sp_half_line(self,
                     vector: Vector2d,
                     length: float = LINE_LENGTH) -> LineString:
        """
        Returns a shapely LineString starting
        from the vertex, slightly moved in the opposite vector and following the vector
        and of the given length

        Example :
        -Ɛ/2     Full line
        <- * ------------->
        vertex  length

        :param vector: direction of the lineString
        :param length: float length of the lineString
        :return: a LineString object
        """
        length = length or LINE_LENGTH
        vector = unit(vector)
        # to ensure proper intersection we shift slightly the start point
        start_point = move_point(self.coords, vector, -1 / 2 * COORD_EPSILON)
        end_point = move_point(start_point, vector, length)
        return LineString([start_point, end_point])

    def sp_full_line(self,
                     vector: Vector2d,
                     length: float = LINE_LENGTH) -> LineString:
        """
        Returns a shapely LineString of length = 2 * specified length, centered on the
        specified vertex and with the specified vector orientation

        Example :
                Full line
        <----------- * ------------->
           length  vertex  length

        :param vector: direction of the lineString
        :param length: float length of the lineString
        :return: a Linestring object
        """
        length = length or LINE_LENGTH
        vector = unit(vector)
        start_point = move_point(self.coords, vector, -length)
        end_point = move_point(self.coords, vector, length)
        return LineString([start_point, end_point])


class Edge(MeshComponent):
    """
    Half Edge class
    """

    def __init__(self, mesh: 'Mesh', start: Optional[Vertex] = None,
                 next_edge: Optional['Edge'] = None, pair: Optional['Edge'] = None,
                 face: Optional['Face'] = None, _id: Optional[uuid.UUID] = None):
        """
        A half edge data structure implementation.
        By convention our half edge structure is based on a CCW rotation.
        :param mesh: Mesh containing the edge
        :param start: Vertex starting point for the edge
        :param pair: twin edge of opposite face
        :param face: the face that the edge belongs to,
        can be set to None for external edges
        :param next_edge: the next edge
        """
        # initializing the data structure
        self._start = start
        self._next = next_edge
        self._face = face
        self._pair = pair
        # ensure that the pair edge is reciprocal
        if pair is not None:
            pair.pair = self
        # check the size of the edge (not really useful)
        super().__init__(mesh, _id)
        self.check_size()

    def __repr__(self):
        output = 'Edge:[({x1}, {y1}), ({x2}, {y2})] - {i}'.format(x1=self.start.x,
                                                                  y1=self.start.y,
                                                                  x2=self.end.x,
                                                                  y2=self.end.y,
                                                                  i=id(self))
        return output

    @property
    def start(self) -> Vertex:
        """
        property
        :return: the starting vertex of the edge
        """
        return self._start

    @start.setter
    def start(self, value: Vertex):
        """
        property
        Sets the starting vertex of the edge
        """
        self._start = value

    @property
    def pair(self) -> 'Edge':
        """
        property
        :return: the pair Edge of the edge
        """
        return self._pair

    @pair.setter
    def pair(self, value: 'Edge'):
        """
        property
        Sets the pair Edge of the edge
        """
        self._pair = value
        # a pair should always be reciprocal
        # note: we cannot use the setter because it will induce an infinite loop
        value._pair = self

    @property
    def next(self) -> 'Edge':
        """
        property
        :return: the next Edge of the edge
        """
        return self._next

    @next.setter
    def next(self, value: 'Edge'):
        """
        property
        Sets the next Edge of the edge
        """
        self._next = value
        # check the size
        self.check_size()

    @property
    def face(self) -> Optional['Face']:
        """
        property
        :return: the face of the edge
        """
        return self._face

    @face.setter
    def face(self, value: Optional['Face']):
        """
        property
        Sets the face of the edge
        """
        self._face = value  # should be None for a boundary edge

    @property
    def is_mesh_boundary(self):
        """
        Returns True if the edge is one the boundary of the mesh
        :return:
        """
        return self.pair.face is None or self.face is None

    @property
    def is_internal(self):
        """
        Returns True if the edge is inside the face (in the case of a face with a hole)
        :return:
        """
        return self.pair.face is self.face

    @property
    def cardinality(self) -> int:
        """
        Counts the number of edges linked to the start or end of the edge
        Example : this edge has a cardinality of 5
             +               +
             |     EDGE      |
        +----*---------------*
             |               |
             +               +
        :return:
        """
        number_edges_start = len(list(self.start.edges)) - 1
        number_edges_end = len(list(self.end.edges)) - 1
        return number_edges_end + number_edges_start

    @property
    def absolute_angle(self) -> float:
        """
        Returns the ccw angle in degrees between he (0,1) vector and the edge
        :return:
        """
        return ccw_angle(self.vector)

    @property
    def next_angle(self) -> float:
        """
        returns the counter clockwise angle between the next edge and this one
        :return: angle in degree
        """
        return ccw_angle(self.next.vector, self.opposite_vector)

    @property
    def previous_angle(self) -> float:
        """
        returns the counter clockwise angle in degrees
        between the edge and the previous one
        :return: angle in degree
        """
        return ccw_angle(self.vector, self.previous.opposite_vector)

    @property
    def next_is_outward(self) -> bool:
        """
        Specifies it the next edge is outward or inward
        :return: boolean
        """
        return self.next_angle > 180

    @property
    def next_is_aligned(self) -> bool:
        """
        Indicates if the next edge is approximately aligned with this one,
        using a pseudo equality on the angle
        :return: boolean
        """
        is_aligned = pseudo_equal(self.next_angle, 180, ANGLE_EPSILON)
        return is_aligned

    @property
    def previous_is_aligned(self) -> bool:
        """
        Indicates if the next edge is approximately aligned with this one,
        using a pseudo equality on the angle
        :return: boolean
        """
        is_aligned = pseudo_equal(self.previous_angle, 180, ANGLE_EPSILON)
        return is_aligned

    @property
    def next_is_ortho(self) -> bool:
        """
        Indicates if the next edge i
        :return:
        """
        return pseudo_equal(self.next_angle, 90, ANGLE_EPSILON)

    def next_ortho(self) -> 'Edge':
        """
        Returns the next orthogonal edge
        :return:
        """
        angle = 0
        for edge in self.siblings:
            angle += ccw_angle(edge.vector, edge.next.vector)
            if angle >= 90.0 - ANGLE_EPSILON:
                return edge.next

        raise Exception('The impossible has happened !!')

    def previous_ortho(self) -> 'Edge':
        """
        Returns the previous orthogonal edge
        :return:
        """
        angle = 0
        for edge in self.reverse_siblings:
            angle += ccw_angle(edge.previous.vector, edge.vector)
            if angle >= 90.0 - ANGLE_EPSILON:
                return edge.previous

        raise Exception('The impossible has happened !!')

    @property
    def previous_is_ortho(self) -> bool:
        """
        Indicates if the next edge i
        :return:
        """
        return pseudo_equal(self.previous_angle, 90, ANGLE_EPSILON)

    @property
    def length(self) -> float:
        """
        Calculates the length of the edge
        :return: float the length of the edge
        """
        return self.start.distance_to(self.end)

    @property
    def opposite_vector(self) -> Vector2d:
        """
        Convenient function to calculate the opposite vector of the edge
        :return: tuple containing x, y values
        """
        return self.start.x - self.end.x, self.start.y - self.end.y

    @property
    def vector(self) -> Vector2d:
        """
        Convenient function to calculate the direction vector of the edge
        :return: tuple containing x, y values
        """
        return self.end.x - self.start.x, self.end.y - self.start.y

    @property
    def unit_vector(self) -> Vector2d:
        """
        Returns a unit vector with the same direction as the edge
        :return: vector of length 1
        """
        return unit(self.vector)

    @property
    def end(self) -> Optional[Vertex]:
        """
        Returns the vertex at the end of the edge,
        if the edge has no next edge : return None
        :return: vertex
        """
        if self.next is None:
            return None
        return self.next.start

    @end.setter
    def end(self, value: Vertex):
        """
        Sets the end vertex of the edge
        :param value:
        :return:
        """
        self.next.start = value

    @property
    def previous(self) -> 'Edge':
        """
        Returns the previous edge by looping through the whole face.
        Will fail if the edge is not a member of a proper formed face.
        :return: edge
        """
        for edge in self.siblings:
            if edge.next is None:
                # Note : we could actually allow
                # this but I think this better for debugging purposes
                raise Exception('The face is badly formed :' +
                                ' one of the edge has not a next edge')
            if edge.next is self:
                return edge
        raise Exception('Not previous edge found !')

    @property
    def ccw(self) -> 'Edge':
        """
        Returns the next edge starting from the same vertex as the edge.
        In counter clockwise order.
        :return: edge
        """
        return self.previous.pair

    @property
    def cw(self) -> 'Edge':
        """
        Returns the next edge starting from the same vertex as the edge.
        In clockwise order
        :return: edge
        """
        return self.pair.next

    @property
    def bowtie(self) -> Optional['Edge']:
        """
        Returns an edge starting from the same vertex and pointing to the same face.
        Only useful in the case of a "bowtie" polygon
        Example : E: the specified Edge, R: the returned Edge
        • -> •
        ^    |
        |    v  E
        • <- • -> •
           R ^    |
             |    v
             • <- •
        :return: a boolean
        """
        other = self.ccw
        face = self.face
        while other is not self:
            if other.face is face:
                return other
            other = other.ccw
        return None

    @property
    def normal(self) -> Vector2d:
        """
        A CCW normal of the edge of length 1
        :return: a tuple containing x, y values
        """
        # per convention if the edge is of length 0 we return the 0, 0 vector
        if self.length == 0:
            return 0, 0

        x, y = -self.vector[1], self.vector[0]
        length = math.sqrt(x ** 2 + y ** 2)
        return x / length, y / length

    @property
    def max_length(self) -> Optional[float]:
        """
        Returns the max length of the direction of the edge
        Totally arbitrary formula
        :return:
        """
        angle = self.absolute_angle % 180.0
        # we round the angle to the desired precision given by the ANGLE_EPSILON constant
        angle = np.round(angle / ANGLE_EPSILON) * ANGLE_EPSILON
        max_l = next((l for deg, l in self.mesh.directions
                      if pseudo_equal(deg, angle, ANGLE_EPSILON)), None)
        return (max_l / 2) * 1.10 if max_l is not None else None

    def sp_ortho_line(self, vertex) -> LineString:
        """
        Returns a shapely LineString othogonal
        to the edge starting from the vertex
        :param vertex:
        :return: shapely LineString
        """
        return vertex.sp_half_line(self.normal)

    @property
    def depth(self) -> float:
        """
        Returns the depth of the face along the normal of the edge from the middle of the face
        :return:
        Example :
            *<----+------*
            |     ^      ^
            |     |Depth |
            |     |      |
            v     |      |
            *-----+----->*
                Edge
        """
        if not self.face:
            return 0.0

        vertex = self.barycenter(0.5)
        line = vertex.sp_half_line(self.normal)
        vertex.remove_from_mesh()

        # if not self.face.as_sp_linear_ring.is_valid:
        #    return 0

        intersection = line.intersection(self.face.as_sp_linear_ring)

        if (intersection.is_empty
                or intersection.geom_type not in ("Point", "MultiPoint", "GeometryCollection")):
            raise Exception("Mesh: Clearance, wrong face structure ! %s", self)

        if intersection.geom_type == "GeometryCollection":
            if intersection[0].geom_type != "Point":
                raise Exception("Mesh: Clearance, wrong face structure ! %s", self)
            if intersection[1].geom_type != "LineString":
                raise Exception("Mesh: Clearance, wrong face structure ! %s", self)

        # a zero depth edge
        if intersection.geom_type == "Point":
            return 0

        output = distance(intersection[0].coords[0], intersection[1].coords[0])

        return output

    def max_distance(self, other: 'Edge') -> Optional[float]:
        """
        Returns the max distance between to edges of the same face, according to the normal
        vector of the edge. If the distance is infinite return None per convention.
        :param other:
        :return: the distance or None

        Example:
          ^
          |             OTHER
          |        <-------+-------*
          |        |       ^       |
          |        |       |       |
         d1       d4      d2      d3
          |        |       |       |
          |        |       |       |
          +--------v------->       |
               SELF                |
                                   v
        """

        if self.face is None or self.face is not other.face:
            raise ValueError("Cannot compute the distance of two edges not in the same face")

        # check if the edge has a projection to the edge
        if ccw_angle(other.opposite_vector, self.vector) >= 90.0 - MIN_ANGLE:
            return None

        d1, d2, d3, d4 = None, None, None, None

        start_line = self.start.sp_half_line(self.normal)
        end_line = self.end.sp_half_line(self.normal)
        p1 = start_line.intersection(other.as_sp)
        p2 = end_line.intersection(other.as_sp)

        other_start_line = other.start.sp_half_line(opposite_vector(self.normal))
        other_end_line = other.end.sp_half_line(opposite_vector(self.normal))
        p3 = other_start_line.intersection(self.as_sp)
        p4 = other_end_line.intersection(self.as_sp)

        if not p1.is_empty and p1.geom_type == 'Point':
            d1 = p1.distance(self.start.as_sp)
        if not p2.is_empty and p2.geom_type == 'Point':
            d2 = p2.distance(self.end.as_sp)
        if not p3.is_empty and p3.geom_type == 'Point':
            d3 = p3.distance(other.start.as_sp)
        if not p4.is_empty and p4.geom_type == 'Point':
            d4 = p4.distance(other.end.as_sp)

        if not d1 and not d2 and not d3 and not d4:
            return None

        dist_max_to_edge = max(d for d in (d1, d2, d3, d4) if d is not None)
        return dist_max_to_edge

    @property
    def as_sp(self) -> LineString:
        """
        The edge as shapely LineString
        :return: shapely LineString
        """
        return LineString([self.start.as_sp, self.end.as_sp])

    @property
    def as_sp_extended(self) -> LineString:
        """
        Returns a slightly longer lineString
        (from both edges) in order to prevent near miss
        due to floating point precision
        :return:
        """
        vector = self.unit_vector
        end_point = move_point(self.end.coords, vector, COORD_EPSILON)
        start_point = move_point(self.start.coords, vector, -1 * COORD_EPSILON)
        return LineString([start_point, end_point])

    @property
    def as_sp_dilated(self) -> Polygon:
        """
        Returns a dilated lineString to ensure snapping
        in order to prevent near miss due to floating point precision
        :return: a shapely Polygon
        """
        return self.as_sp.buffer(COORD_EPSILON, 1)

    @property
    def siblings(self) -> Generator['Edge', 'Edge', None]:
        """
        Returns the siblings of the edge, starting with itself.
        Note : an edge can be sent back to the generator, for example when the face has changed
        example:   g = face.edge
                    for edge in g:
                    modify something:
                    g.send(edge)

        :return: generator yielding each edge in the loop
        """
        yield self
        edge = self.next
        # in order to detect infinite loop we stored each yielded edge
        seen = []
        while edge is not self:
            if edge in seen:
                raise Exception('Infinite loop' +
                                ' starting from edge:{0}'.format(self))
            seen.append(edge)
            new_edge = (yield edge)
            if new_edge:
                seen = []
                edge = new_edge
            else:
                edge = edge.next

    @property
    def reverse_siblings(self) -> Generator['Edge', 'Edge', None]:
        """
        Returns the siblings of the edge, starting with itself
        looping in reverse
        :return: generator yielding each edge in the loop
        """
        yield self
        edge = self.previous
        # in order to detect infinite loop we stored each yielded edge
        seen = []
        while edge is not self:
            if edge in seen:
                raise Exception('Infinite loop' +
                                ' starting from edge:{0}'.format(self))
            seen.append(edge)
            yield edge
            edge = edge.previous

    @property
    def aligned_siblings(self) -> Generator['Edge', 'Edge', None]:
        """
        Returns the edges that are aligned with self and contiguous
        Starts with the edge itself, then all the next ones, then all the previous ones
        :return:
        """
        yield self
        # forward check
        for edge in self.next.siblings:
            if not edge.previous_is_aligned:
                break
            yield edge
        # backward check
        for edge in self.previous.reverse_siblings:
            if not edge.next_is_aligned:
                break
            yield edge

    @property
<<<<<<< HEAD
    def next_aligned(self) -> bool:
        """
        Returns next aligned edge
        :return:
        """
        if self.next_is_aligned:
            return self.next
        elif self.next.pair.next_is_ortho:
            return self.next.pair.next
        else:
            return None

    def edges_along_line(self) -> Generator['Edge', 'Edge', None]:
        """
        Returns every edges aligned with self and forming a contigous line
        #TODO : generalize for edges with small angle when no aligned edge is found
        :return:
        """
        list_aligned = []
        current_edge = self
        parall = True
        while parall:
            current_edge_next_aligned = current_edge.next_aligned
            if current_edge_next_aligned:
                list_aligned.append(current_edge_next_aligned)
                current_edge = current_edge_next_aligned
            else:
                parall = False
        for edge in list_aligned:
            yield edge
=======
    def line(self) -> ['Edge']:
        """
        Returns all the edges that form a straight line with the current edge
        :return: a list of contiguous edges
        """
        output = []

        # going forward
        current = self
        while current:
            output.append(current)
            current = current.aligned_edge

        # going backward
        current = self.pair.aligned_edge
        while current:
            output = [current.pair] + output
            current = current.aligned_edge

        return output

    @property
    def aligned_edge(self) -> Optional['Edge']:
        """
        Returns the edge aligned with the edge
        :return: an aligned edge or None
        Example:
                   |
           self    | aligned_edge
        +--------->*---------->
                   |
                   |
                   v
        """
        if self.next_is_aligned:
            return self.next
        for _edge in self.end.edges:
            if pseudo_equal(ccw_angle(self.vector, opposite_vector(_edge.vector)), 180,
                            epsilon=ANGLE_EPSILON):
                return _edge

        return None
>>>>>>> ccb123b1

    def is_linked_to_face(self, face: 'Face') -> bool:
        """
        Indicates if an edge is still linked to its face
        :param face:
        :return: boolean
        """
        if face.edge is self:
            return True
        for edge in self.siblings:
            if edge is face.edge:
                return True
        return False

    def contains(self, vertex: Vertex) -> bool:
        """
        Returns True if the edge contains the vertex
        :return: bool
        """
        return self.as_sp_dilated.intersects(vertex.as_sp)

    def barycenter(self, coeff: float) -> Vertex:
        """
        Returns True if the edge contains the vertex
        :return: vertex
        """
        vertex = (transformation.get['barycenter']
                  .config(vertex=self.end, coeff=coeff)
                  .apply_to(self.start))
        return vertex

    def collapse(self):
        """
        Collapse an edge by merging start and end vertices
        :return:
        """
        # snap vertices
        self.start = self.start.snap_to(self.end)
        # preserve references
        self.preserve_references()
        self.pair.preserve_references()
        # insure next pointers for edge and pair edge
        self.previous.next = self.next
        self.pair.previous.next = self.pair.next

        # remove the edge from the mesh
        self.remove_from_mesh()
        self.pair.remove_from_mesh()

    def remove(self) -> 'Face':
        """
        Removes the edge from the face. The corresponding faces are merged
        1. remove the face of the edge from the mesh (except if the face is None, in which case
        we remove the face of the edge pair)
        2. stitch the extremities of the removed edge
        3. attribute correct face to orphan edges
        :return: the remaining face after the edge was removed
        """
        other_face = self.pair.face
        remaining_face = self.face

        # attribute new face to orphan
        # note if the edge is a boundary edge we attribute the edge face
        # to the pair edge siblings, not the other way around
        if self.face is self.pair.face:
            # we cannot remove an edge that is needed to connect a face hole to the face
            # boundary
            if self.next is not self.pair and self.pair.next is not self:
                raise ValueError('cannot remove an edge that will create an' +
                                 ' unconnected hole in a face: {0}'.format(self))

            logging.debug('Mesh: Removing an isolated edge: {0}'.format(self))
            isolated_edge = self if self.next is self.pair else self.pair
            # remove end vertex from mesh
            isolated_edge.end.remove_from_mesh()
            isolated_edge.preserve_references(isolated_edge.pair.next)
            isolated_edge.pair.preserve_references(isolated_edge.pair.next)
            isolated_edge.previous.next = isolated_edge.pair.next
            isolated_edge.start.clean()
        else:
            if self.face is not None:
                self.face.remove_from_mesh()
                remaining_face = other_face
            else:
                other_face.remove_from_mesh()
                for edge in self.pair.siblings:
                    edge.face = self.face

            for edge in self.siblings:
                edge.face = remaining_face

            # preserve references
            self.preserve_references()
            self.pair.preserve_references()

            # stitch the edge extremities
            self.pair.previous.next = self.next
            self.previous.next = self.pair.next

            # clean useless vertices
            self.start.clean()
            self.end.clean()

        # remove isolated edges
        for edge in remaining_face.edges:
            if edge is self:
                continue
            if edge.next is edge.pair:
                edge.remove()
                break

        # remove the edge and its pair from the mesh
        self.remove_from_mesh()
        self.pair.remove_from_mesh()

        return remaining_face

    def preserve_references(self, other: Optional['Edge'] = None):
        """
        Used to preserve face, vertex and boundary references
        when the edge is removed from the mesh.
        A mesh is considered removed from a mesh if there an't anymore
        edge pointers to it and its pair.
        """
        # preserve face reference
        if self.face and self.face.edge is self:
            self.face.edge = other or self.next

        # preserve boundary edge reference
        if self is self.mesh.boundary_edge:
            self.mesh.boundary_edge = other or self.next

        # preserve vertex reference
        if self.start.edge is self:
            self.start.edge = other or self.ccw

    def intersect(self,
                  vector: Vector2d,
                  max_length: Optional[float] = None) -> Optional['Edge']:
        """
        Finds the opposite point of the edge end on the face boundary
        according to a vector direction.
        A vertex is created at the corresponding point by splitting the edge.
        Returns the edge created at the intersection vertex,
        before the intersection.
        :param vector:
        :param max_length: maximum authorized length of the cut
        :return: the laser_cut edge
        """
        intersection_data = self.end.project_point(self.face, vector)

        # if not intersection was found we return None
        if intersection_data is None:
            return None

        intersection_vertex, closest_edge, distance_to_edge = intersection_data

        # check if we've exceeded the max authorized length
        if max_length is not None and max_length < distance_to_edge:
            # clean unused vertex
            intersection_vertex.remove_from_mesh()
            return None

        # split the destination edge
        closest_edge = closest_edge.split(intersection_vertex)

        # if the destination edge cannot be split return None
        if closest_edge is None:
            # clean unused vertex
            intersection_vertex.remove_from_mesh()
            return None

        return closest_edge.previous

    def link(self, other: 'Edge') -> Optional['Face']:
        """
        Per convention we link the end of the edges and not the start.
        TODO : Might no be the best convention.

        Creates an edge between two edges.
        We link the end vertices of each edge
        Note : we cannot linked two edges that are already linked
        (meaning that they are the next edge of each other)
        :param other: the edge to link to
        :return: the created face, the initial face if modified, None if the mesh was not modified
        """
        # check if the edges have the same face
        if self.face is not other.face:
            raise ValueError('Cannot link two edges that do not share the same face: ' +
                             '{0}-{1}'.format(self, other))

        # check if the edges are already linked
        if other.next is self or self.next is other:
            logging.warning('Mesh: Cannot link two edges ' +
                            ' that are already linked:{0}-{1}'.format(self, other))
            return None

        # check if the edges are the same
        if self.end is other.end:
            logging.warning('cannot link one vertex to itself ' +
                            ':{0}-{1}'.format(self, other))
            return None

        # Create the new edge and its pair
        new_edge = Edge(self.mesh, self.end, other.next, face=self.face)
        self.face.edge = self  # preserve split face edge reference
        new_edge.pair = Edge(self.mesh, other.end, self.next, pair=new_edge)

        # modify initial edges next edges to follow the laser_cut
        self.next = new_edge
        other.next = new_edge.pair

        # create a new face
        new_face = Face(self.mesh, new_edge.pair)

        # assign all the edges from one side of the laser_cut to the new face
        for edge in new_edge.pair.siblings:
            edge.face = new_face

        # store the specific mesh operation
        self.mesh.store_modification(MeshOps.INSERT, new_face, self.face)

        return new_face

    def recursive_cut(self,
                      vertex: Vertex,
                      angle: float = 90.0,
                      traverse: str = 'absolute',
                      vector: Optional[Vector2d] = None,
                      max_length: Optional[float] = None,
                      callback: Optional[SpaceCutCb] = None) -> TwoEdgesAndAFace:
        """
        Will laser_cut a face from the edge at the given vertex
        following the given angle or the given vector
        :param vertex: where to laser_cut the edge
        :param angle : indicates the angle to laser_cut the face from the vertex
        :param traverse: String indicating if we must keep cutting the next face and how.
        Possible values : 'absolute', 'relative'
        :param vector: a vector indicating the absolute direction fo the laser_cut,
        if present we ignore the angle parameter
        :param max_length: max length for the total laser_cut
        :param callback: Optional
        :return: self
        """
        # do not cut an edge on the boundary
        if self.face is None:
            return None

        # a relative angle or a vector
        # can be provided as arguments of the method
        if vector is not None:
            angle = ccw_angle(self.vector, vector)
        else:
            vector = unit_vector(ccw_angle(self.vector) + angle)

        # try to cut the edge
        new_edges_and_face = self.cut(vertex, angle, vector=vector, max_length=max_length)

        # if the cut fail we stop
        if new_edges_and_face is None:
            return None

        # do not continue to cut if not needed
        if traverse not in ("absolute", "relative"):
            if callback:
                callback(new_edges_and_face)
            return new_edges_and_face

        new_edge_start, new_edge_end, new_face = new_edges_and_face

        # check if we have the correct new_edge_end
        # a correct edge should enable a next cut
        correct_edge: 'Edge' = new_edge_end
        next_angle = ccw_angle(correct_edge.pair.vector, vector)
        while (not correct_edge.pair._angle_inside_face(next_angle)
               and correct_edge is not new_edge_end):
            correct_edge = correct_edge.cw
            next_angle = ccw_angle(correct_edge.pair.vector, vector)
        new_edge_end = correct_edge

        new_edges_and_face = new_edge_start, new_edge_end, new_face

        # call the callback to check if the cut should stop
        if callback and callback(new_edges_and_face):
            return new_edges_and_face

        # check the distance
        if max_length is not None and new_edge_start is not None:
            distance_traveled = new_edge_start.start.distance_to(new_edge_end.start)
            max_length -= distance_traveled

        # laser_cut the next edge if traverse option is set
        # if the new cut is unfruitful we do not return None but the last cut data
        vector = vector if traverse == 'absolute' else None
        new_edges_and_face = (new_edge_end.pair.recursive_cut(new_edge_end.start, angle,
                                                              traverse=traverse,
                                                              vector=vector,
                                                              max_length=max_length,
                                                              callback=callback)
                              or new_edges_and_face)
        return new_edges_and_face

    def _angle_inside_face(self, angle: float) -> bool:
        """
        Returns True if the angle is inside the face of the edge.
        Consider the direction starting from the end vertex of the edge.
        :return:
        """
        angle_is_inside = 180 - MIN_ANGLE > angle > 180.0 - self.next_angle + MIN_ANGLE
        if not angle_is_inside:
            logging.debug('Mesh: Cannot cut according to angle:{0} > {1} > {2}'.
                          format(180 - MIN_ANGLE, angle, 180.0 - self.next_angle + MIN_ANGLE))
            return False
        return True

    def cut(self,
            vertex: Vertex,
            angle: float = 90.0,
            vector: Optional[Vector2d] = None,
            max_length: Optional[float] = None) -> TwoEdgesAndAFace:
        """
        Will cut a face from the edge at the given vertex
        following the given angle or the given vector
        :param vertex: where to laser_cut the edge
        :param angle : indicates the angle to laser_cut the face from the vertex
        :param vector: a vector indicating the absolute direction fo the laser_cut,
        if present we ignore the angle parameter
        :param max_length : the max_length authorized for the cut
        :return: the new created edges
        """

        # do not cut an edge on the boundary
        if self.face is None:
            return None

        # do not cut if the vertex is not inside the edge (Note this could be removed)
        if not self.contains(vertex):
            logging.warning('Mesh: Trying to cut an edge on an outside vertex:' +
                            ' {0} - {1}'.format(self, vertex))
            return None

        first_edge = self

        # a relative angle or a vector
        # can be provided as arguments of the method
        if vector is not None:
            angle = ccw_angle(self.vector, vector)

        # snap vertex if they are very close to the end or the start of the edge
        vertex = vertex.snap_to(self.start, self.end)

        # check for extremity cases
        if vertex is self.start:
            first_edge = self.previous
            angle = angle + 180.0 - self.previous_angle

        if vertex is first_edge.end and not first_edge._angle_inside_face(angle):
            return None

        # split the starting edge
        first_edge.split(vertex)

        # create a line to the edge at the vertex position
        line_vector = vector or unit_vector(ccw_angle(self.vector) + angle)
        closest_edge = first_edge.intersect(line_vector, max_length)

        # if no intersection can be found return None
        if closest_edge is None:
            logging.warning('Mesh: Could not create a viable cut')
            return None

        # assign a correct edge to the initial face
        # (to ensure that its edge is still included in the face)
        first_edge.face.edge = first_edge

        # per convention we return the two edges starting
        # from the cut vertex and the intersection vertex
        closest_edge_next = closest_edge.next
        first_edge_next = first_edge.next

        # link the two edges
        new_face = first_edge.link(closest_edge)
        # check to see if the link was properly executed.
        # if not, it means that the closest edge was linked to the first edge
        # to prevent recursion while laser cutting if the first_edge is the closest_edge next edge
        # we return a different edge as the next edge to cut

        if new_face is None:
            if closest_edge.next is first_edge:
                closest_edge_next = first_edge.pair.next

        return first_edge_next, closest_edge_next, new_face

    def recursive_barycenter_cut(self, coeff: float,
                                 angle: float = 90.0,
                                 traverse: str = 'relative') -> TwoEdgesAndAFace:
        """
        Laser cuts an edge according to the provided angle (90° by default)
        and at the barycentric position
        :param coeff:
        :param angle:
        :param traverse: type of recursion
        :return:
        """
        if coeff == 0:
            vertex = self.start
        elif coeff == 1:
            vertex = self.end
        else:
            vertex = (transformation.get['barycenter']
                      .config(vertex=self.end, coeff=coeff)
                      .apply_to(self.start))

        cut_data = self.recursive_cut(vertex, angle, traverse=traverse)

        # clean vertex if the cut fails
        if cut_data is None and vertex.edge is None:
            vertex.remove_from_mesh()

        return cut_data

    def barycenter_cut(self, coeff: float = 0.5,
                       angle: float = 90.0) -> TwoEdgesAndAFace:
        """
        Cuts an edge according to the provided angle (90° by default)
        and at the barycentric position
        :param coeff:
        :param angle:
        :return:
        """
        if coeff == 0:
            vertex = self.start
        elif coeff == 1:
            vertex = self.end
        else:
            vertex = (transformation.get['barycenter']
                      .config(vertex=self.end, coeff=coeff)
                      .apply_to(self.start))

        cut_data = self.cut(vertex, angle)

        # clean vertex if the cut fails
        if cut_data is None and vertex.edge is None:
            vertex.remove_from_mesh()

        return cut_data

    def ortho_cut(self) -> TwoEdgesAndAFace:
        """
        Tries to cut the edge face at the edge start vertex in an orthogonal projection to any
        edge of the face
        :return: the new created faces
        """
        projected_vertex = None

        for edge in self.siblings:
            # we do not check the two edges touching the vertex
            if edge is self or edge is self.previous:
                continue

            vector = opposite_vector(edge.normal)
            # check if we are cutting trough the edge
            angle = ccw_angle(self.vector, vector)
            angle_is_inside = MIN_ANGLE < angle < self.previous_angle - MIN_ANGLE
            if not angle_is_inside:
                logging.debug('Mesh: Cannot cut according to angle:{0} < {1} < {2}'.
                              format(MIN_ANGLE, angle, self.previous_angle - MIN_ANGLE))
                continue

            projected_vertex = (transformation.get['projection']
                                .config(vector=vector, edge=edge)
                                .apply_to(self.start))
            # If we can not project orthogonally on the edge we continue
            if projected_vertex is None:
                continue

            # Check if we cross the boundary of the face
            min_distance = projected_vertex.distance_to(self.start)
            closest_edge = edge

            for other_edge in edge.siblings:
                # we do not check the two edges touching the vertex
                if other_edge is self or other_edge is self.previous:
                    continue

                other_projected_vertex = (transformation.get['projection']
                                          .config(vector=vector, edge=other_edge)
                                          .apply_to(self.start))

                if other_projected_vertex is None:
                    continue

                other_distance = other_projected_vertex.distance_to(self.start)

                if other_distance < min_distance:
                    # clean unused vertex
                    if projected_vertex:
                        projected_vertex.remove_from_mesh()

                    projected_vertex = other_projected_vertex
                    min_distance = other_distance
                    closest_edge = other_edge

                else:
                    # clean unused vertex
                    other_projected_vertex.remove_from_mesh()

            split_edge = closest_edge.split(projected_vertex)

            # check if we the split was successful
            if split_edge is None:
                projected_vertex.remove_from_mesh()
                continue

            split_edge_previous = split_edge.previous
            self_previous = self.previous

            new_face = self_previous.link(split_edge_previous)

            if new_face is None:
                if projected_vertex.mesh:
                    projected_vertex.remove_from_mesh()
                continue

            return self, split_edge, new_face

        # clean unused vertex
        if projected_vertex and not projected_vertex.edge:
            projected_vertex.remove_from_mesh()

        return None

    def split(self, vertex: 'Vertex') -> Optional['Edge']:
        """
        Splits the edge at a specific vertex.
        We create two new half-edges:

        ---------> - - - ->
        old edge  • new edge
        <- - - - - <-------
        new pair   old pair

        :param vertex: a vertex object where we should split
        :return: the newly created edge starting from the vertex
        """
        # check for vertices proximity and snap if needed
        vertex = vertex.snap_to(self.start, self.end)

        # check extremity cases : if the vertex is one of the extremities of the edge do nothing
        if vertex is self.start:
            return self
        if vertex is self.end:
            return self.next

        # define edges names for clarity sake
        edge = self
        next_edge = self.next
        edge_pair = self.pair
        next_edge_pair = self.pair.next

        # create the two new half edges
        new_edge = Edge(self.mesh, vertex, next_edge, edge_pair, edge.face)
        new_edge_pair = Edge(self.mesh, vertex, next_edge_pair, edge, edge_pair.face)

        vertex.edge = vertex.edge if vertex.edge is not None else new_edge

        # change the current edge destinations and starting point
        new_edge_pair.next = next_edge_pair
        new_edge.next = next_edge
        edge.next = new_edge
        edge_pair.next = new_edge_pair

        # store modification
        self.mesh.store_modification(MeshOps.INSERT, new_edge, self)
        self.mesh.store_modification(MeshOps.INSERT, new_edge_pair, self.pair)

        return new_edge

    def slice(self, offset: float, vector: Optional[Vector2d] = None) -> ['Face']:
        """
        Cuts the face of the edge according to the offset and the vector provided.
        Note: Can result in the creation of multiple faces.

        Example:
            +-------------------------+
            |                         |
            |       New face          |
            |                         |
            |       Line cut          |
        +---*-----------+-------------*---+
            |           ^             |
            |           | offset      |
            |           |             |
            |           |             |
            +-----------+-------------+
            +---------+EDGE+---------->

        :param offset:
        :param vector:
        :return: a list of the created faces including the initial face
        """
        logging.debug("Edge: Slicing a face from edge %s with offset %s and vector %s",
                      self, offset, vector)

        if offset < 0:
            raise ValueError("Edge: Slice: The offset must be a positive float")

        if self.face is None:
            raise ValueError("Edge Slice: The edge must fave a non null face")

        # per convention we slice parallel to the edge direction
        vector = vector or opposite_vector(self.vector)

        point = move_point(self.start.coords, self.normal, offset)
        vertex = Vertex(self.mesh, point[0], point[1])
        created_faces = self.face.slice(vertex, vector)
        vertex.remove_from_mesh()

        return created_faces

    def split_barycenter(self, coeff: float) -> 'Edge':
        """
        Splits the edge at the provided barycentric position. A vertex is created.
        :param coeff: float
        :return: self
        """
        vertex = (transformation.get['barycenter']
                  .config(vertex=self.end, coeff=coeff)
                  .apply_to(self.start))
        return self.split(vertex)

    def plot(self, ax, color: str = 'black', save: Optional[bool] = None):
        """
        Plots the edge
        :param ax:
        :param color:
        :param save:
        :return:
        """
        x_coords, y_coords = zip(*(self.start.coords, self.end.coords))
        return plot_edge(x_coords, y_coords, ax, color=color, save=save)

    def plot_half_edge(self, ax, color: str = 'black', save: Optional[bool] = None):
        """
        Plots a semi-arrow to indicate half-edge for debugging purposes
        :param ax:
        :param color:
        :param save: whether to save the plot
        :return:
        """
        arrow = make_arrow(self.start.coords, self.vector, self.normal)
        x_coords, y_coords = zip(*arrow.coords)
        return plot_edge(x_coords, y_coords, ax, color=color, save=save)

    def plot_normal(self, ax, color: str = 'black'):
        """
        Plots the normal vector of the edge for debugging purposes
        :param ax:
        :param color:
        :return:
        """
        start_point = barycenter(self.start.coords, self.end.coords, 0.5)
        arrow = self.normal
        # noinspection PyCompatibility
        ax.quiver(*start_point, *arrow, color=color)

        return ax

    def check_size(self):
        """Checks the size of the edge"""
        if self.start and self.end and self.start is self.end:
            raise ValueError('Cannot create and edge starting and ending with the same ' +
                             'vertex: {0}'.format(self.start))

        if self.start and self.end and self.length < COORD_EPSILON / 4:
            logging.info('Mesh: Created a very small edge: {0} - {1}'.format(self.start, self.end))


class Face(MeshComponent):
    """
    Face Class
    """

    def __init__(self, mesh: 'Mesh', edge: 'Edge', _id: Optional[uuid.UUID] = None):

        self._edge = edge
        super().__init__(mesh, _id)

    def __repr__(self):
        output = 'Face: ['
        for edge in self.edges:
            output += '({0}, {1})'.format(*edge.start.coords)
        return output + '] - {}'.format(id(self))

    def swap(self, face: Optional['Face'] = None):
        """
        Creates a copy of the face and attributes it to the self edges
        :return:
        """
        if face is None:
            new_face = Face(self.mesh, self.edge)
        else:
            new_face = face
            new_face.edge = self.edge
            new_face.add_to_mesh(self.mesh)

        # swap edge references
        for edge in self.edges:
            edge.face = new_face

        # preserve vertices references
        for vertex in new_face.vertices:
            for edge in self.edges:
                if edge.start is vertex:
                    vertex.edge = edge

        self.remove_from_mesh()
        return new_face

    @property
    def edge(self) -> Edge:
        """
        property
        :return: the edge of the face
        """
        return self._edge

    @edge.setter
    def edge(self, value: Edge):
        """
        property
        Sets the edge of the face
        """
        self._edge = value

    @property
    def edges(self, from_edge: Optional[Edge] = None) -> Generator[Edge, Edge, None]:
        """
        Loops trough all the edges belonging to a face.
        We start at the edge stored in the face and follow each edge next until
        a full loop has been accomplished.
        NB: if the edges of the face do not form a proper loop
        the method will fail or loop for ever
        :param from_edge: from which edge of the face the loop starts
        :return: a generator
        """
        edge = from_edge or self.edge
        return edge.siblings

    @property
    def vertices(self) -> Generator[Vertex, None, None]:
        """
        Lists the vertices on the edges of the face
        :return: Generator
        """
        return (edge.start for edge in self.edges)

    @property
    def coords(self):
        """
        Returns the list of the coordinates of the face
        :return:
        """
        return [vertex.coords for vertex in self.vertices]

    @property
    def as_sp(self) -> Polygon:
        """
        Returns a shapely Polygon corresponding to the face geometry
        :return: Polygon
        """
        list_vertices = [vertex.coords for vertex in self.vertices]
        list_vertices.append(list_vertices[0])
        return Polygon(list_vertices)

    @property
    def as_sp_linear_ring(self) -> LinearRing:
        """
        Returns a shapely LinearRing corresponding to the face perimeter
        :return: LinearRing
        """
        list_vertices = [vertex.coords for vertex in self.vertices]
        return LinearRing(list_vertices)

    @property
    def as_sp_dilated(self) -> Polygon:
        """
        Returns a dilated Polygon corresponding to the face with a small buffer
        This is useful to prevent floating point precision errors.
        :return: Polygon
        """
        return self.as_sp.buffer(COORD_EPSILON, 1)

    @property
    def as_sp_eroded(self) -> Polygon:
        """
        Returns a dilated Polygon corresponding to the face with a small buffer
        This is useful to prevent floating point precision errors.
        :return: Polygon
        """
        return self.as_sp.buffer(-COORD_EPSILON, 1)

    @property
    def area(self) -> float:
        """
        Calculates and returns the area of the face
        We use the shapely module to compute the area
        :return: float
        """
        return self.as_sp.area

    @property
    def length(self) -> float:
        """
        Calculates the perimeter length of the face
        We use the shapely module to compute the perimeter
        :return: float
        """
        return self.as_sp.length

    @property
    def internal_edges(self) -> Generator[Edge, None, None]:
        """
        Returns the internal edges of the face.
        An internal edge is defined has having the same face as its pair
        :return:
        """
        return (edge for edge in self.edges if edge.pair.face is self)

    @property
    def has_internal_edge(self) -> bool:
        """
        Returns True if the face has at least one internal edge.
        :return:
        """
        try:
            next(iter(self.internal_edges))
            return True
        except StopIteration:
            return False

    @property
    def siblings(self) -> Generator['Face', 'Edge', None]:
        """
        Returns all adjacent faces and itself
        :return:
        """
        seen = [self]
        yield self
        generator = self.edges
        for edge in generator:
            if edge.pair.face is not None and edge.pair.face not in seen:
                new_edge = (yield edge.pair.face)
                if new_edge:
                    generator.send(new_edge)

    def bounding_box(self, vector: Vector2d = None) -> Tuple[float, float]:
        """
        Returns the bounding rectangular box of the face according to the direction vector
        :param vector:
        :return: the width and depth of the box
        """
        vector = unit(vector) if vector is not None else self.edge.unit_vector
        total_x = 0
        max_x = 0
        min_x = 0
        total_y = 0
        max_y = 0
        min_y = 0
        number_of_turns = 0

        for other in self.edges:
            total_x += dot_product(other.vector, vector)
            max_x = max(total_x, max_x)
            min_x = min(total_x, min_x)
            total_y += dot_product(other.vector, normal_vector(vector))
            max_y = max(total_y, max_y)
            min_y = min(total_y, min_y)
        number_of_turns += 1

        return max_x - min_x, max_y - min_y

    def get_edge(self, vertex: Vertex) -> Optional[Edge]:
        """
        Retrieves the half edge of the face starting with the given vertex.
        Returns None if no edge is found.
        :param vertex:
        :return: edge
        """
        for edge in self.edges:
            if edge.start is vertex:
                return edge
        return None

    def contains(self, other: 'Face') -> bool:
        """
        Indicates if the face contains another face.
        We use a dilated face in order to prevent floating point decimal errors
        :param other:
        :return:
        """
        return self.as_sp_dilated.contains(other.as_sp)

    def crosses(self, other: 'Face') -> bool:
        """
        Returns true if the face are overlapping but the other face is not contained inside the face
        :param other:
        :return:
        """
        return self.as_sp_dilated.crosses(other.as_sp)

    def is_insertable(self, other: 'Face') -> bool:
        """
        Returns True if the other face can be inserted in the face
        :param other:
        :return:
        """
        if other.mesh is not self.mesh:
            raise ValueError("Cannot insert a face in another face from a different mesh")

        if not self.contains(other):
            if self.crosses(other):
                raise ValueError("Cannot insert a face that is" +
                                 " crossing the receiving face !:{0}".format(other))
            else:
                logging.info('Mesh: Other face is outside receiving face: %s -> %s', other, self)
                raise OutsideFaceError()
        return True

    def add_exterior(self, other: 'Face') -> 'Face':
        """
        Assigns to the external edge the provided face.
        Useful before inserting a face inside another
        :param other: face
        :return: self
        """
        for edge in self.edges:
            edge.pair.face = other

        return self

    def slice(self,
              vertex: Vertex,
              vector: Vector2d,
              length: Optional[float] = LINE_LENGTH) -> List['Face']:
        """
        Cuts a face according to a linestring crossing the vertex and along the vector
        :param vertex:
        :param vector:
        :param length
        :return:
        """
        line = vertex.sp_full_line(vector, length=length)
        intersection_points = self.as_sp_linear_ring.intersection(line)
        new_faces = [self]

        if intersection_points.is_empty:
            logging.debug('Mesh: Cannot slice a face with a segment that does not intersect it')
            return new_faces

        if intersection_points.geom_type == 'LineString':
            logging.debug('Mesh: While slicing only found a lineString as intersection')
            return new_faces

        if intersection_points.geom_type == 'Point':
            logging.debug('Mesh: While slicing only found a point as intersection')
            return new_faces

        new_vertices = []

        for geom_object in intersection_points:
            if geom_object.geom_type == 'Point':
                new_vertices.append(Vertex(self.mesh, *geom_object.coords[0]))

            if geom_object.geom_type == 'LineString':
                new_vertices.append(Vertex(self.mesh, *geom_object.coords[0]))
                new_vertices.append(Vertex(self.mesh, *geom_object.coords[-1]))

        if new_vertices:
            logging.debug("Mesh: Slicing a face on multiple vertices: %s", new_vertices)

        face_edges = list(self.edges)
        for vertex in new_vertices:
            new_edge = vertex.snap_to_edge(*face_edges)
            if new_edge is None:
                raise Exception('This is impossible ! We should have found an intersection !!')
            new_mesh_objects = new_edge.cut(vertex, vector=vector)
            if new_mesh_objects:
                start_edge, end_edge, new_face = new_mesh_objects
                if new_face and new_face not in new_faces:
                    new_faces.append(new_face)

        return new_faces

    def _insert_enclosed_face(self, face: 'Face') -> List['Face']:
        """
        Insert a fully enclosed face inside a containing face
        Note: this method should always be called from insert_face
        1. select a vertex from the face
        2. find the nearest point on the perimeter of the containing face
        3. split the edge on the nearest point
        4. create the edge between the two point
        5. assign pair faces
        :param face:
        :return:
        """
        # create a fixed list of the enclosing face edges for ulterior navigation
        main_directions = self.mesh.directions
        vectors = [unit_vector(main_direction[0]) for main_direction in main_directions]

        # find the closest vertex of the face to the boundary of the receiving face
        # according to the mesh two main directions
        min_distance = None
        best_vertex = None
        best_near_vertex = None
        best_shared_edge = None
        for vertex in face.vertices:
            for vector in vectors:
                edge = vertex.edge.pair.next
                _correct_orientation = same_half_plane(vector, edge.normal)
                _vector = vector if _correct_orientation else opposite_vector(vector)
                intersection_data = vertex.project_point(self, _vector)
                if intersection_data is None:
                    continue
                near_vertex, shared_edge, distance_to_vertex = intersection_data
                projected_angle = ccw_angle(shared_edge.vector, vertex.vector(near_vertex)) % 90
                if (not pseudo_equal(projected_angle, 0.0, ANGLE_EPSILON)
                        and not pseudo_equal(projected_angle, 90.0, ANGLE_EPSILON)):
                    # do not forget to clean unused vertex
                    near_vertex.remove_from_mesh()
                    continue
                if min_distance is None or distance_to_vertex < min_distance:
                    best_vertex = vertex
                    # do not forget to clean unused vertex
                    if best_near_vertex:
                        best_near_vertex.remove_from_mesh()
                    best_near_vertex = near_vertex
                    best_shared_edge = shared_edge
                    min_distance = distance_to_vertex
                else:
                    near_vertex.remove_from_mesh()

        if min_distance is None:
            raise Exception('Cannot find and intersection point to insert face !:{0}'.format(face))

        # create a new edge linking the vertex of the face to the enclosing face
        edge_shared = best_near_vertex.snap_to_edge(best_shared_edge)
        best_near_vertex = edge_shared.start  # ensure existing vertex reference
        new_edge = Edge(self.mesh, best_near_vertex, best_vertex.edge.previous.pair, face=self)
        new_edge.pair = Edge(self.mesh, best_vertex, edge_shared, new_edge, self)
        best_near_vertex.edge = new_edge
        edge_shared.previous.next = new_edge
        best_vertex.edge.pair.next = new_edge.pair

        return [self]

    def _insert_touching_face(self, shared_edges: Sequence[Tuple[Edge, Edge]]) -> List['Face']:
        """
        Inserts a face inside another when the inserted face has one or several touching points
        with the container face. A "stitching" algorithm is used.

        WARNING : Because the inserted face touches the container face,
        this can lead to the creation of several new faces.
        Because of the way the algorithm is coded it can even lead to the
        disappearance of the initial container face from the mesh.
        In order to enable the user to preserve references to the initial container face
        (for example if other faces need to be inserted) the list of the created face is returned
        including the receiving face).

        ex: new_container_face = container_face.insert(face_to_insert)

        :param shared_edges:
        :return: the faces created or modified : the receiving face and the smaller face created
        """

        touching_edge, edge, new_face = None, None, None
        # NB: touching_edge is the edge on the container face
        all_faces = [self]

        # connect the edges together
        for shared in shared_edges:
            touching_edge, edge = shared
            previous_edge = edge.previous
            previous_touching_edge = touching_edge.previous

            # connect the correct edges
            previous_touching_edge.next = previous_edge.pair
            edge.pair.next = touching_edge

            # insure proper face edge reference
            self.edge = touching_edge

            # backward check for isolation
            # first check for 2-edged face
            # if a 2 edged face is found we keep the edge and remove the touching edge
            # we preserve id for eventual references
            if previous_edge.pair.next.next is previous_edge.pair:
                # preserve references for face and vertex
                previous_edge.pair.preserve_references(previous_edge.pair.next.pair)
                previous_edge.pair.next.preserve_references(previous_edge)
                previous_touching_edge.preserve_references(previous_edge)
                # remove the edge from the mesh
                previous_edge.pair.remove_from_mesh()
                # remove the duplicate edges
                previous_edge.pair = previous_edge.pair.next.pair
                # swap the id to preserve references
                previous_edge.swap_id(previous_touching_edge)
                # remove the edge from the mesh
                previous_touching_edge.remove_from_mesh()

            # else check for new face creation
            elif not previous_edge.pair.is_linked_to_face(self):
                new_face = Face(self.mesh, previous_edge.pair)
                all_faces.append(new_face)
                for orphan_edge in previous_edge.pair.siblings:
                    orphan_edge.face = new_face

        # forward check : at the end of the loop check forward for isolation
        if edge.pair.next.next is edge.pair:
            # remove from the mesh
            touching_edge.preserve_references(edge)
            edge.pair.remove_from_mesh()
            edge.pair = touching_edge.pair
            # swap the id to preserve references
            edge.swap_id(touching_edge)
            # remove the edge from the mesh
            touching_edge.remove_from_mesh()
            # remove face from edge
            self.remove_from_mesh()  # Note : this is problematic for face absolute reference
            all_faces.pop(0)  # remove self from the list of all the faces

        # return the biggest face first per convention
        sorted_faces = sorted(all_faces, key=attrgetter('area'), reverse=True)

        return sorted_faces

    def _insert_identical_face(self, face: 'Face') -> List['Face']:
        """
        insert a identical face
        :param face:
        :return:
        """
        logging.debug('Mesh: The inserted face is equal to the container face : %s', face)
        # we swap self with the new inserted face
        # we remove the edges and vertices of the face from the mesh
        self.mesh.remove_face_and_children(face)
        # we need to add back the removed vertices
        for vertex in face.vertices:
            vertex.add_to_mesh(self.mesh)
        # we add again the face to the mesh
        self.swap(face)
        return []

    def _insert_face(self, face: 'Face') -> List['Face']:
        """
        Internal : inserts a face assuming the viability of the inserted face has been
        previously checked
        :param face:
        :return:
        """
        # check if the face can be inserted
        self.is_insertable(face)

        # add all pair edges to face
        face.add_exterior(self)

        # create a fixed list of the face edges for ulterior navigation
        self_edges = list(self.edges)

        # split the face edges if they touch a vertex of the container face
        # TODO : this is highly inefficient as we try to intersect every edge with every vertex

        for _vertex in self.vertices:
            face_edges = list(face.edges)
            new_edge = _vertex.snap_to_edge(*face_edges)
            if new_edge is not None:
                logging.debug('Mesh: Snapped a vertex from the receiving face: %s', _vertex)

        # snap face vertices to edges of the container face
        # for performance purpose we store the snapped vertices and the corresponding edge
        shared_edges = []
        face_edges = list(face.edges)
        for edge in face_edges:
            vertex = edge.start
            vertex.start = edge  # we need to do this to ensure proper snapping direction
            edge_shared = vertex.snap_to_edge(*self_edges)
            if edge_shared is not None:
                shared_edges.append((edge_shared, edge))
                # after a split: update list of edges
                self_edges = list(self.edges)

        nb_shared_vertices = len(shared_edges)

        # different use cases
        # case 1 : enclosed face
        if nb_shared_vertices == 0:
            return self._insert_enclosed_face(face)
        # case 2 : same face
        if nb_shared_vertices == len(self_edges):
            return self._insert_identical_face(face)
        # case 3 : touching face
        return self._insert_touching_face(shared_edges)

    def _insert_face_over_internal_edge(self,
                                        face: 'Face',
                                        internal_edges: List[Edge]) -> List['Face']:
        """
        Inserts a face that overlaps an internal edge of the receiving face.
        This is hard.
        we have to :
        1. split the face,
        2. insert each newly created faces
        3. merge the inserted faces
        4. preserve the initial face reference
        TODO : extend this technique to enable the insertion of a face overlapping several faces
        TODO : we're adding the same face to the exterior
        :param face:
        :return:
        """
        logging.debug("Mesh: Inserting a face over an internal edge")

        # we slice the face if needed, we check each internal edges
        face_copy = face.swap()
        sliced_faces = [face_copy]
        for internal_edge in internal_edges:
            sliced_faces_temp = sliced_faces[:]
            for sliced_face in sliced_faces_temp:
                sliced_faces.remove(sliced_face)  # to prevent duplicates
                sliced_faces += sliced_face.slice(internal_edge.start, internal_edge.vector)

        # if no face was created we proceed with a standard insert
        # note this should not really happen
        if len(sliced_faces) == 1:
            face_copy.swap(face)
            return self._insert_face(face)

        logging.debug('Mesh: Inserting face in a face overlapping an internal edge')
        # else add each new face
        # first store the shared edges for ulterior merge
        edges_to_remove = []
        for sliced_face in sliced_faces:
            for edge in sliced_face.edges:
                if edge.pair.face in sliced_faces:
                    edges_to_remove.append(edge)

        # we create brand new faces and we insert them in the face
        # a bit brutal, a better way is certainly possible ;-)
        new_faces = []
        for sliced_face in sliced_faces:
            new_face = self.mesh.new_face_from_boundary(sliced_face.coords)
            new_faces.append(new_face)
            self.mesh.remove_face_and_children(sliced_face)

        # insert the new faces in the containing face
        # Note : we have to try for each face created
        container_faces = [self]
        for new_face in new_faces:
            container_faces_copy = container_faces[:]
            for container_face in container_faces_copy:
                try:
                    new_inserted_faces = container_face._insert_face(new_face)
                    container_faces.remove(container_face)
                    container_faces += new_inserted_faces
                    break
                except OutsideFaceError:
                    continue
            else:
                raise Exception("Could not insert the sliced face: this should never happen!!")

        # merge the faces
        remaining_face = new_faces[0]
        for new_face in new_faces:
            for edge in new_face.edges:
                if edge.pair.face in new_faces:
                    remaining_face = edge.remove()

        # attribute the references to the initial face
        # to preserve the face references
        remaining_face.swap(face)

        # return the create faces
        created_faces = sorted(container_faces, key=attrgetter('area'), reverse=True)

        return created_faces

    def insert_face(self, face: 'Face') -> List['Face']:
        """
        Inserts the face if it fits inside the receiving face
        Returns the list of the faces created inside the receiving face
        including the receiving face
        """
        mesh = self.mesh
        # check if the face can be inserted
        self.is_insertable(face)

        # Check if the receiving face has an internal edge because this is a very special
        # case and has to be treated differently
        internal_edges = list(self.internal_edges)
        intersects_an_internal_edge = False
        for edge in internal_edges:
            if edge.as_sp.intersects(face.as_sp):
                intersects_an_internal_edge = True
                break

        if intersects_an_internal_edge:
            created_faces = self._insert_face_over_internal_edge(face, internal_edges)
        else:
            created_faces = self._insert_face(face)

        # store the specific mesh operation
        receiving_face_was_deleted = True
        mesh.store_modification(MeshOps.INSERT, face, self)
        for created_face in created_faces:
            if created_face is self:
                receiving_face_was_deleted = False
                continue
            mesh.store_modification(MeshOps.INSERT, created_face, self)
        if receiving_face_was_deleted:
            mesh.store_modification(MeshOps.REMOVE, self)

        return created_faces

    def insert_face_from_boundary(self, perimeter: List[Coords2d]) -> List['Face']:
        """
        Inserts a face directly from a boundary
        :param perimeter:
        :return: the biggest face
        """
        face_to_insert = self.mesh.new_face_from_boundary(perimeter)
        try:
            new_faces = self.insert_face(face_to_insert)
            return new_faces
        except OutsideFaceError:
            self.mesh.remove_face_and_children(face_to_insert)
            raise

    def insert_crop_face_from_boundary(self, perimeter: [Coords2d]) -> ['Face']:
        """
        Inserts a face inside the receiving face and crops the face if necessary to include
        in receiving face
        NOTE : we do not insert face that will have a hole, or face that will be split into
        several polygons.
        :param perimeter:
        :return:
        """
        assert len(perimeter) >= 3, "The specified perimeter must have at least 3 points"
        face_polygon = Polygon(perimeter + [perimeter[0]])
        self_polygon = self.as_sp.buffer(0)

        if not face_polygon.is_valid or not self_polygon.is_valid:
            raise ValueError("Mesh: Insert and Crop: Badly formed polygons")

        intersection = face_polygon.intersection(self_polygon)

        if intersection.is_empty or intersection.geom_type != "Polygon":
            raise OutsideFaceError

        # to prevent crossing polygons we need to do this with shapely
        intersection.buffer(0)

        if intersection.area < COORD_EPSILON:
            logging.debug("Mesh: Insert and Crop: small intersection ignored")
            return []

        cropped_perimeter = intersection.exterior.coords[::-1]
        # remove the last point because shapely returns a looped structure
        cropped_perimeter.pop()
        # we need to remove duplicates because shapely will sometimes return weird things...
        # first we clean the perimeter by truncating the value to the project resolution
        cropped_perimeter = list(map(lambda x: (truncate(x[0]), truncate(x[1])), cropped_perimeter))
        # then we search for consecutive duplicates and remove them
        number_of_points = len(cropped_perimeter)
        duplicate_points = []
        for i in range(number_of_points):
            j = (i + 1) % number_of_points
            if distance(cropped_perimeter[j], cropped_perimeter[i]) < COORD_EPSILON:
                duplicate_points.append(cropped_perimeter[i])

        for duplicate in duplicate_points:
            cropped_perimeter.remove(duplicate)

        if len(cropped_perimeter) < 3:
            logging.debug("Mesh: Insert and Crop: The intersection has less than 3 points")
            return []

        return self.insert_face_from_boundary(cropped_perimeter)

    def insert_edge(self, vertex_1: Vertex, vertex_2: Vertex):
        """
        Inserts an edge on the boundary of the face
        :param vertex_1:
        :param vertex_2:
        :return:
        """
        edges = []
        for vertex in vertex_1, vertex_2:
            edge = vertex.snap_to_edge(*self.edges)
            if edge is None:
                # clean unused vertex
                if not vertex_1.edge:
                    vertex_1.remove_from_mesh()
                if not vertex_2.edge:
                    vertex_2.remove_from_mesh()

                raise OutsideVertexError('Could not insert edge because vertex' +
                                         ' is not on the face boundary')
            self.mesh.watch()  # TODO this is ugly but necessary to correctly update the linear
            edges.append(edge)

        return edges[0]

    def merge(self, other: 'Face') -> Optional['Face']:
        """
        Merges two adjacent faces. In order to be merge they have to share at least one edge
        :param other:
        :return:
        """
        # find one shared edge and remove it
        # Note : the remove method will cleanup the other remaining edges
        for edge in self.edges:
            if edge.pair.face is other:
                shared_edge = edge
                return shared_edge.remove()

        logging.warning('Mesh: Cannot merge two faces that do not share at least one edge:%s - %s',
                        self, other)

    def clean(self):
        """
        Check if the face has only to edges. If this is the case :
        1. we merge the two edges
        2. we remove the face from the mesh
          --------- >
            edge_1
        •    Face    •
            edge_2
          < ---------
        :return:
        """
        if self.edge.next.next is not self.edge:
            return self

        logging.debug("Face: Cleaning a two faced faces")

        mesh = self.mesh

        edge_1 = self.edge
        edge_2 = self.edge.next
        # preserve the references
        edge_1.preserve_references(edge_2.pair)
        edge_2.preserve_references(edge_1.pair)
        # change the pair
        edge_1.pair.pair, edge_2.pair.pair = edge_2.pair, edge_1.pair

        # remove from the mesh the removed components : face and two edges
        edge_1.remove_from_mesh()
        edge_2.remove_from_mesh()
        self.remove_from_mesh()

        mesh.watch()

        return None

    def simplify(self) -> Sequence[Edge]:
        """
        Check if the end and start vertices of each edge are very close to themselves
        and snaps them if needed. If the face only has two edges, cleans the face.
        TODO : we should also clean isolated vertices
        :return: the modified edges
        """
        modified_edges = []
        cleaned_face = self.clean()
        if cleaned_face is None:
            return modified_edges
        for edge in self.edges:
            # 1. remove small edges
            if edge.length <= COORD_EPSILON:  # and edge.is_mutable
                small_edge = edge

                if not (edge.start.mutable or edge.end.mutable):
                    return modified_edges

                if not edge.start.mutable:
                    small_edge = edge
                else:
                    # pick the best edge to collapse to preserve edges alignment
                    angle = ccw_angle(edge.pair.previous.opposite_vector, edge.next.vector)
                    end_aligned = pseudo_equal(angle, 180.0, epsilon=ANGLE_EPSILON)

                    angle = ccw_angle(edge.previous.opposite_vector, edge.pair.next.vector)
                    start_aligned = pseudo_equal(angle, 180.0, epsilon=ANGLE_EPSILON)

                    if not end_aligned and start_aligned:
                        small_edge = edge.pair

                logging.debug('Mesh: Collapsing edge while simplifying face: %s', small_edge)
                small_edge.collapse()
                modified_edges.append(small_edge)
                modified_edges.append(small_edge.pair)
                modified_edges += self.simplify()
                break
        return modified_edges

    def recursive_simplify(self) -> Sequence[Edge]:
        """
        Simplify a face and all other modified faces
        :return:
        """
        modified_edges = self.simplify()
        total_modified_edges = modified_edges

        for edge in modified_edges:
            if edge.pair.face is not None:
                total_modified_edges += edge.pair.face.recursive_simplify()

        return total_modified_edges

    def plot(self,
             ax=None,
             options=('fill', 'border'),
             color: Optional[str] = None,
             save: Optional[bool] = None):
        """
        Plots the face
        :return:
        """
        x, y = self.as_sp.exterior.xy
        return plot_polygon(ax, x, y, options, color, save)


class Mesh:
    """
    Mesh Class
    """

    def __init__(self, _id: Optional[uuid.UUID] = None):
        self._edge = None  # boundary edge of the mesh
        self._faces = {}
        self._edges = {}
        self._vertices = {}
        # Watchers
        self._watchers: [Callable[['MeshComponent', str], None]] = []
        self._modifications: Dict['uuid.UUID',
                                  Tuple['MeshOps', 'MeshComponent', Optional['MeshComponent']]] = {}
        self.id = _id or uuid.uuid4()

    def __repr__(self):
        output = 'Mesh:\n'
        for face in self.faces:
            output += face.__repr__() + '\n'
        return output + '-' * 24

    def clear(self):
        """
        Clears the data of the mesh
        :return:
        """
        self._edge = None
        self._faces = {}
        self._edges = {}
        self._vertices = {}
        self._watchers = []
        self._modifications = {}

    def serialize(self) -> Dict[str, Union[str, Dict[str, Tuple]]]:
        """
        Stores the mesh geometric data in a json structure
        The structure is as follow:
        {
            vertices: {id: (0.0, 012), id: (0.0, 0.13) ...}
            edges: {id: (start_id, next_id, pair_id, face_id), }
        }
        the face_id of the empty face is -1 per convention
        :return: a json
        """
        vertices = {str(vertex.id): vertex.coords for vertex in self.vertices}
        edges = {str(edge.id): [str(edge.start.id),
                                str(edge.next.id),
                                str(edge.pair.id),
                                str(edge.face.id) if edge.face else ""] for edge in self.edges}
        output = {
            "id": str(self.id),
            "edge": str(self._edge.id) if self._edge else "",  # not really needed
            "vertices": vertices,
            "edges": edges
        }

        return output

    def deserialize(self, value: Dict[str, Union[str, Dict[str, Tuple]]]) -> 'Mesh':
        """
        Creates the mesh from the input serialization value
        :param value:
        :return:
        """
        # make sure the mesh has no data
        self.clear()
        # preserve id reference
        self.id = uuid.UUID(value["id"])

        vertices = value["vertices"]
        edges = value["edges"]

        # create vertex
        for _id, point in vertices.items():
            _id = uuid.UUID(_id)
            Vertex(self, point[0], point[1], _id=_id)

        # create edges
        for _id, edge in edges.items():
            _id = uuid.UUID(_id)
            start_id = uuid.UUID(edge[0])
            face_id = uuid.UUID(edge[3]) if edge[3] else None
            start = self.get_vertex(start_id)
            edge = Edge(self, start, _id=_id)

            # add the edge of the vertex
            if not start.edge:
                start.edge = edge

            # add or create the face
            if face_id:
                if face_id in self._faces:
                    face = self.get_face(face_id)
                else:
                    face = Face(self, edge, face_id)
                edge.face = face

        # add pair and next
        for _id, edge in edges.items():
            edge_id = uuid.UUID(_id)
            next_id = uuid.UUID(edge[1])
            pair_id = uuid.UUID(edge[2])
            # We should find every edge
            edge = self.get_edge(edge_id)
            pair = self.get_edge(pair_id)
            next_edge = self.get_edge(next_id)
            edge.pair = pair
            edge.next = next_edge

        # add boundary edge
        if value["edge"]:
            edge_id = uuid.UUID(value["edge"])
            self.boundary_edge = self.get_edge(edge_id)

        return self

    def add_watcher(self, watcher: Callable[['MeshComponent', MeshOps], None]):
        """
        Adds a watcher to the mesh.
        Each time a mesh component is added or removed, a call to the watcher is triggered.
        The watcher must accept as argument a MeshComponent (eg: Vertex, Edge or Face) and a
        string indicating the type of mesh modification : "add" or "remove"
        :param watcher:
        :return:
        """
        if watcher in self._watchers:
            logging.debug("Mesh: Trying to add a watcher already bound with the mesh %s", self)
            return

        self._watchers.append(watcher)

    def store_modification(self,
                           op: 'MeshOps',
                           component: 'MeshComponent',
                           other_component: Optional['MeshComponent'] = None):
        """
        Adds a modification to the modifications list.
        We check for duplicates or reversed modification.
        Example :
        • add space n°1 + add space n°1 = add space n°1
        • add space n°1 + remove space n°1 = ø
        • remove space n°1 + remove space n°1 = raise Error
        • remove space n°1 + add space n°1 = raise Error
        :param component:
        :param other_component:
        :param op:
        :return:
        """
        if component.id in self._modifications:
            previous_op = self._modifications[component.id][1]
            if previous_op == MeshOps.REMOVE:
                raise ValueError("Impossible to modify a removed mesh component %s", component)
            if previous_op in (MeshOps.ADD, MeshOps.INSERT):
                if op == MeshOps.ADD:
                    # the component was already added no need to add a modification
                    return
                if op == MeshOps.REMOVE:
                    # the component was added then removed : both modification can be erased
                    del self._modifications[component.id]
                    return
                if op == MeshOps.INSERT:
                    # the component was added and inserted we can delete the previous op
                    # we do not want to keep both ops
                    del self._modifications[component.id]

        self._modifications[component.id] = (op, component, other_component)

    def watch(self):
        """
        Triggers the watcher on the modifications list
        :return:
        """
        for watcher in self._watchers:
            watcher(self._modifications)
        self._modifications = {}

    def add(self, component):
        """
        Adds a mesh component to the mesh
        :param component:
        :return:
        """
        self.store_modification(MeshOps.ADD, component)

        if type(component) == Vertex:
            self._add_vertex(component)

        if type(component) == Face:
            self._add_face(component)

        if type(component) == Edge:
            self._add_edge(component)

    def update(self, component):
        """
        Adds a mesh component to the mesh
        :param component:
        :return:
        """
        if type(component) == Vertex:
            self._add_vertex(component)

        if type(component) == Face:
            self._add_face(component)

        if type(component) == Edge:
            self._add_edge(component)

    def remove(self, component):
        """
        Adds a mesh component to the mesh
        :param component:
        :return:
        """

        if type(component) == Vertex:
            if component.id not in self._vertices:
                logging.debug("Mesh: Vertex is not in mesh")
                return
            self.store_modification(MeshOps.REMOVE, component)
            self._remove_vertex(component)

        elif type(component) == Face:
            if component.id not in self._faces:
                logging.warning("Mesh: face is not in mesh")
                return
            self.store_modification(MeshOps.REMOVE, component)
            self._remove_face(component)

        elif type(component) == Edge:
            if component.id not in self._edges:
                logging.debug("Mesh: Edge is not in mesh")
                return
            self.store_modification(MeshOps.REMOVE, component)
            self._remove_edge(component)

    def _add_face(self, face: 'Face'):
        """
        Adds a face to the mesh
        :param face:
        :return: self
        """
        self._faces[face.id] = face

    def _add_face_and_children(self, face: 'Face'):
        """
        Adds a face to the mesh and its children components
        :param face:
        :return:
        """
        assert face.edge, "you must provide a face with a reference edge"

        for edge in face.edges:
            self.add(edge)
            self.add(edge.pair)
            self.add(edge.start)

    def remove_face_and_children(self, face: 'Face'):
        """
        Removes from the mesh the face
        :param face:
        :return: self
        """
        if face.id not in self._faces:
            raise ValueError('Cannot remove the face that' +
                             ' is not already in the mesh, {0}'.format(face))

        for edge in face.edges:
            if edge.mesh:
                self.remove(edge)
            if edge.pair.mesh:
                self.remove(edge.pair)
            if edge.start.mesh:
                self.remove(edge.start)

        self.remove(face)

    def _remove_face(self, face: 'Face'):
        """
        Removes from the mesh the face
        :param face:
        :return: self
        """
        del self._faces[face.id]

    def get_face(self, _id: uuid.UUID) -> 'Face':
        """
        Returns the face with the given id
        :param _id:
        :return: a face
        """
        return self._faces[_id]

    def _add_edge(self, edge: 'Edge'):
        """
        Adds an edge to the mesh
        :param edge:
        :return:
        """
        self._edges[edge.id] = edge

    def _remove_edge(self, edge: 'Edge'):
        """
        Adds an edge to the mesh
        :param edge:
        :return:
        """
        del self._edges[edge.id]

    def get_edge(self, edge_id: uuid.UUID) -> 'Edge':
        """
        Gets the edge of the provided id
        :param edge_id:
        :return:
        """
        return self._edges[edge_id]

    def _add_vertex(self, vertex: Vertex):
        """
        Adds a vertex to the mesh storage
        :param vertex:
        :return:
        """
        self._vertices[vertex.id] = vertex

    def _remove_vertex(self, vertex: Vertex):
        """
        Removes a vertex from the mesh structure
        :param vertex:
        :return:
        """
        del self._vertices[vertex.id]

    def get_vertex(self, vertex_id: uuid.UUID) -> Vertex:
        """
        Returns the specified vertex
        :param vertex_id:
        :return:
        """
        return self._vertices[vertex_id]

    @property
    def faces(self) -> List['Face']:
        """
        property
        :return: the faces of the mesh
        """
        return list(face for _, face in self._faces.items())

    def new_face_from_boundary(self, boundary: Sequence[Coords2d]) -> 'Face':
        """
        Creates a new face from a boundary
        :return:
        """
        logging.debug("Mesh: Creating new face from boundary")

        assert len(boundary) > 2, ("To form a face a boundary "
                                   "of at least three points must be provided: {}".format(boundary))

        # check if the perimeter respects the ccw rotation
        # we use shapely LinearRing object
        sp_perimeter = LinearRing(boundary)
        if not sp_perimeter.is_ccw:
            raise ValueError('The perimeter is not ccw:{0}'.format(boundary))
        if not sp_perimeter.is_simple:
            raise ValueError('The perimeter crosses itself:{0}'.format(boundary))

        initial_vertex = Vertex(self, boundary[0][0], boundary[0][1], mutable=False)
        initial_edge = Edge(self, initial_vertex)
        initial_face = Face(self, initial_edge)

        initial_edge.face = initial_face
        initial_vertex.edge = initial_edge

        previous_edge = initial_edge
        previous_pair_edge = None

        for point in boundary[1:]:
            new_vertex = Vertex(self, point[0], point[1])

            new_edge = Edge(self, new_vertex, face=initial_face)
            new_vertex.edge = new_edge

            previous_edge.next = new_edge
            new_pair_edge = Edge(self, new_vertex, previous_pair_edge, pair=previous_edge)

            previous_pair_edge = new_pair_edge
            previous_edge = new_edge

        previous_edge.next = initial_edge
        new_pair_edge = Edge(self, initial_vertex, previous_pair_edge, previous_edge)
        initial_edge.pair.next = new_pair_edge

        return initial_face

    @property
    def edges(self) -> Generator[Edge, None, None]:
        """
        property
        :return: the faces of the mesh
        """
        return (edge for edge in self._edges.values())

    @property
    def vertices(self) -> Generator[Vertex, None, None]:
        """
        Returns all the vertices of the mesh
        :return:
        """
        return (vertex for vertex in self._vertices.values())

    def check_duplicate_vertices(self) -> bool:
        """
        Check if there are duplicates vertices. Same coordinates but not same vertex.
        :return:
        """
        is_valid = True
        for vertex in self.vertices:
            for other_vertex in self.vertices:
                if other_vertex is vertex:
                    continue
                if other_vertex.distance_to(vertex) < COORD_EPSILON / 4:
                    logging.info('Mesh: Found duplicate vertices: ' +
                                 '{0} - {1}'.format(vertex, other_vertex))
                    is_valid = True  # Turn this off waiting for better snapping handling
        return is_valid

    @property
    def boundary_edge(self) -> Edge:
        """
        property
        :return: one of the external edge of the mesh
        """
        return self._edge

    @boundary_edge.setter
    def boundary_edge(self, value: Edge):
        """
        property
        Sets the external edge of the mesh
        """
        if value.face is not None:
            raise ValueError('An external edge cannot have a face: {0}'.format(value))
        self._edge = value

    @property
    def boundary_edges(self):
        """
        Generator to retrieve all the external edges of the mesh
        :return: generator
        """
        if self.boundary_edge is None:
            raise ValueError('An external edge must be specified for this mesh !')

        yield from self.boundary_edge.siblings

    @property
    def boundary_as_sp(self):
        """"
        Returns the mesh boundary as a Shapely LinearRing
        """
        vertices = []
        edge = None
        for edge in self.boundary_edges:
            vertices.append(edge.start.coords)
        return LinearRing(vertices[::-1]) if edge else None

    @property
    def as_sp(self):
        """
        Returns a polygon covering the mesh
        :return:
        """
        return Polygon(self.boundary_as_sp)

    @property
    def directions(self) -> Sequence[Tuple[float, float]]:
        """
        Returns the main directions of the mesh as a tuple containing an angle and a length
        For each boundary edge we calculate the absolute ccw angle and we add it to a dict
        :return:
        """
        directions_dict = {}

        for edge in self.boundary_edges:
            angle = edge.absolute_angle % 180.0
            # we round the angle to the desired precision given by the ANGLE_EPSILON constant
            angle = np.round(angle / ANGLE_EPSILON) * ANGLE_EPSILON
            if angle in directions_dict:
                directions_dict[angle] += edge.length
            else:
                directions_dict[angle] = edge.length

        return sorted(directions_dict.items(), key=itemgetter(1), reverse=True)

    def simplify(self):
        """
        Simplifies the mesh by snapping close vertices to each other
        :return:
        """
        modified_edges = []
        for face in self.faces:
            modified_edges += face.recursive_simplify()

        return modified_edges

    def insert_external_face(self, face: 'Face'):
        """
        Inserts an outside face in the mesh.
        The face cannot be contained by the mesh or an
        OutsideFaceError will be raised.

        TODO : We should replace the None face with a face of type Exterior
               to enable more isomorphic code. This would also enable the proper
               representation of a mesh with a hole

        :param face: the face to add to the mesh
        :return: void
        """
        if not self.as_sp.disjoint(face.as_sp_eroded):
            raise OutsideFaceError("Mesh: The face should be on the exterior of the mesh :%s", face)

        # create a fixed list of the face edges for ulterior navigation
        boundary_edges = list(self.boundary_edges)

        # snap the external vertices of the mesh to the face edges
        for edge in self.boundary_edges:
            vertex = edge.start
            face_edges = list(face.edges)
            new_edge = vertex.snap_to_edge(*face_edges)
            if new_edge is not None:
                logging.debug('Mesh: Snapped a vertex from the receiving face: %s', vertex)

        # snap face vertices to edges of the container face
        # for performance purpose we store the snapped vertices and the corresponding edge
        shared_edges = []
        face_edges = list(face.edges)
        for edge in face_edges:
            vertex = edge.start
            vertex.start = edge  # we need to do this to ensure proper snapping direction
            edge_shared = vertex.snap_to_edge(*boundary_edges)
            if edge_shared is not None:
                shared_edges.append((edge_shared, edge))
                # after a split: update list of edges
                boundary_edges = list(self.boundary_edges)

        # the face should have at least one edge in common with the mesh
        if not shared_edges:
            raise ValueError("Mesh: Cannot add a face that is not adjacent to the mesh: %s", face)

        touching_edge, edge, new_face = None, None, None
        # NB: touching_edge is the edge on the container face
        all_faces = []

        # connect the edges together
        for shared in shared_edges:
            # touching edge is on the boundary of the mesh, edge is inside the face
            touching_edge, edge = shared
            previous_edge = edge.previous
            previous_touching_edge = touching_edge.previous

            # connect the correct edges
            previous_touching_edge.next = previous_edge.pair
            edge.pair.next = touching_edge

            # insure proper mesh boundary edge reference
            self.boundary_edge = touching_edge

            # backward check for isolation
            # first check for 2-edged face
            # if a 2 edged face is found we keep the edge and remove the touching edge
            # we preserve id for eventual references
            if previous_edge.pair.next.next is previous_edge.pair:
                # preserve references for face and vertex
                previous_edge.pair.preserve_references(previous_edge.pair.next.pair)
                previous_edge.pair.next.preserve_references(previous_edge)
                # remove the edge from the mesh
                previous_edge.pair.remove_from_mesh()
                # remove the duplicate edges
                previous_edge.pair = previous_edge.pair.next.pair
                # swap the id to preserve references
                previous_edge.swap_id(previous_touching_edge)
                # remove the edge from the mesh
                previous_touching_edge.remove_from_mesh()

            # else check for new face creation
            elif previous_edge.pair not in self.boundary_edges:
                new_face = Face(self, previous_edge.pair)
                all_faces.append(new_face)
                for orphan_edge in previous_edge.pair.siblings:
                    orphan_edge.face = new_face

        # forward check : at the end of the loop check forward for isolation
        if edge.pair.next.next is edge.pair:
            # remove from the mesh
            edge.pair.remove_from_mesh()
            edge.pair = touching_edge.pair
            # swap the id to preserve references
            edge.swap_id(touching_edge)
            # remove the edge from the mesh
            touching_edge.remove_from_mesh()
            # find the new exterior face
            for face in all_faces:
                if not face.as_sp_linear_ring.is_ccw:
                    for edge in face.edges:
                        edge.face = None
                    self.boundary_edge = edge
                    all_faces.remove(face)
                    face.remove_from_mesh()
                    break
            else:
                raise Exception("Mesh: A boundary face should have been found !!")

        return all_faces

    def check(self) -> bool:
        """
        Checks if the mesh is correctly formed.
        It's a best effort. Only a few strong consistencies are checked.
        :return: boolean
        """
        is_valid = True
        edges_id = []
        vertices_id = []

        for face in self.faces:
            # check for correct form
            face_polygon = face.as_sp.buffer(0)
            if not face_polygon.is_simple or not face_polygon.is_valid:
                logging.error("Mesh: face is not a simple polygon: %s", face)
                is_valid = False

            for edge in face.edges:
                if edge is None:
                    is_valid = False
                    logging.error('Mesh: Checking Mesh: Edge is None for:{0}'.format(face))
                    return is_valid
                edges_id.append(edge.id)
                vertices_id.append(edge.start.id)
                # check if all component are correctly stored in mesh
                if edge.id not in self._edges:
                    is_valid = False
                    logging.error("Mesh: Edge id not stored in mesh for edge: %s", edge)
                if edge.start.id not in self._vertices:
                    is_valid = False
                    logging.error("Mesh: Vertex id not stored in mesh for vertex: %s", edge.start)
                if edge.pair.id not in self._edges:
                    is_valid = False
                    logging.error("Mesh: Edge id not stored in mesh for edge: %s", edge.pair)

                if edge.face is not face:
                    is_valid = False
                    logging.error('Mesh: Checking Mesh: Wrong face in edge:' +
                                  '{0} for face:{1}'.format(edge, edge.face))
                if edge.pair and edge.pair.pair is not edge:
                    is_valid = False
                    logging.error('Mesh: Checking Mesh: Wrong pair attribution:' +
                                  ' {0} for face: {1}'.format(edge, edge.pair))
                if edge.start.edge is None:
                    is_valid = False
                    logging.error('Mesh: Checking Mesh: Vertex has no edge: {0}'.format(edge.start))
                if edge.start.edge is None or edge.start.edge.start is not edge.start:
                    is_valid = False
                    logging.error('Mesh: Checking Mesh: Wrong edge attribution in: ' +
                                  '{0} - {1}'.format(edge.start, edge))
                if edge.next.next is edge:
                    is_valid = False
                    logging.error('Mesh: Checking Mesh: 2-edges face found:{0}'.format(edge))
                if edge.next is edge.pair:
                    is_valid = False
                    logging.warning('Mesh: Checking Mesh: folded edge found: {0}'.format(edge))

        for edge in self.boundary_edges:
            edges_id.append(edge.id)
            vertices_id.append(edge.start.id)
            if edge.face is not None:
                logging.error('Mesh: Wrong edge in mesh boundary edges:{0}'.format(edge))
                is_valid = False

        is_valid = is_valid and self.check_duplicate_vertices()

        for vertex in self.vertices:
            if vertex.edge not in self.edges:
                logging.error("Mesh: Vertex has a reference edge outside of the mesh:"
                              "{} - {}".format(vertex, vertex.edge))
                is_valid = False

        for edge_id in self._edges:
            if edge_id not in edges_id:
                is_valid = False
                logging.error('Mesh: an extraneous edge was '
                              'found in the mesh structure: %s', self._edges[edge_id])

        for vertex_id in self._vertices:
            if vertex_id not in vertices_id:
                is_valid = False
                logging.error('Mesh: an extraneous vertex was '
                              'found in the mesh structure: %s', self._vertices[vertex_id])

        # check for overlapping pb
        faces_area = sum(face.area for face in self.faces)
        mesh_area = self.as_sp.area
        if not pseudo_equal(faces_area, mesh_area, COORD_EPSILON ** 2):
            logging.error("Mesh: Faces are overlapping, total face area %s, total mesh area %s",
                          faces_area, mesh_area)
            is_valid = False

        logging.info('Mesh: Checking Mesh: ' + ('✅OK' if is_valid else '❌KO'))
        return is_valid

    def plot(self,
             ax=None,
             options=('fill', 'border', 'half-edges', 'boundary-edges', 'vertices'),
             save: bool = True,
             show: bool = False):
        """
        Plots a mesh using matplotlib library.
        A few options can be used:
        • 'fill' : add color to each face
        • 'edges' : outline each edge
        • 'normals' : display each half-edge normal vector. Useful for debugging.
        • 'half-edge': display arrows for each oriented half-edge. Useful for debugging.
        :param ax:
        :param options:
        :param save: whether to save as .svg file
        :param show: whether to show as matlplotlib window
        :return: ax
        """

        for face in self.faces:
            color = random_color()
            ax = face.plot(ax, options, color, False)

            for edge in face.edges:
                # display edges normal vector
                if 'normals' in options:
                    edge.plot_normal(ax, color)
                # display half edges vector
                if 'half-edges' in options:
                    edge.plot_half_edge(ax, color, False)

        if 'boundary-edges' in options:
            color = random_color()
            for edge in self.boundary_edges:
                edge.plot_half_edge(ax, color, False)

        plot_save(save, show)

        return ax

    def from_boundary(self, boundary: Sequence[Tuple[float, float]]) -> 'Mesh':
        """
        Creates a mesh object with one face from a list of points. We use a CCW rotation.
        Each point is a tuple of x, y coordinates
        Note : the boundary has to be in CCW order and the boundary can not cross itself.
        :param boundary: list of coordinates tuples
        :return: a Mesh object
        """
        self.clear()
        new_face = self.new_face_from_boundary(boundary)
        self.boundary_edge = new_face.edge.pair

        return self


if __name__ == '__main__':

    logging.getLogger().setLevel(logging.DEBUG)


    def plot():
        """
        Plot a graph
        :return:
        """
        perimeter = [(0, 0), (200, 0), (200, 200), (100, 200), (100, 100), (0, 100)]
        mesh = Mesh().from_boundary(perimeter)
        edges = list(mesh.boundary_edges)
        for edge in edges:
            edge.pair.ortho_cut()

        mesh.plot(save=False)
        plt.show()


    # plot()

    def merge_two_faces_edge():
        """
        Test
        :return:
        """

        perimeter = [(0, 0), (500, 0), (500, 500), (0, 500)]
        mesh = Mesh().from_boundary(perimeter)

        boundary_edge = mesh.boundary_edge.pair
        new_edge = copy.copy(boundary_edge)
        new_edge.pair = copy.copy(boundary_edge.pair)
        boundary_edge.face.edge = new_edge
        boundary_edge.previous.next = new_edge
        boundary_edge.next, new_edge.pair.next = new_edge.pair, boundary_edge
        new_face = Face(mesh, boundary_edge)
        boundary_edge.face = new_face
        new_edge.pair.face = new_face

        new_face.clean()
        mesh.check()


    # merge_two_faces_edge()

    def simplify_mesh():
        """
        Test
        :return:
        """
        perimeter = [(0, 0), (0.5, 0.5), (500, 0), (500, 500), (499.5, 500), (0, 500)]
        mesh = Mesh().from_boundary(perimeter)
        mesh.plot(save=False)
        plt.show()
        print(mesh.simplify())

        mesh.plot(save=False)
        plt.show()

        mesh.check()


    # simplify_mesh()

    def insert_complex_face_1():
        """
        Test
        :return:
        """
        perimeter = [(0, 0), (500, 0), (500, 500), (0, 500)]
        hole = [(200, 200), (300, 200), (300, 300), (200, 300)]

        mesh = Mesh().from_boundary(perimeter)
        mesh.faces[0].insert_face_from_boundary(hole)

        hole_2 = [(50, 150), (200, 150), (200, 300), (50, 300)]
        mesh.faces[0].insert_face_from_boundary(hole_2)
        mesh.plot()

        assert mesh.check()


    # insert_complex_face_1()

    def insert_identical_face():
        """

        :return:
        """
        a = [(0, 0), (100, 0), (100, 100), (0, 100)]
        b = a
        mesh = Mesh().from_boundary(a)

        face = mesh.faces[0]
        face.insert_face_from_boundary(b)

        face = mesh.faces[0]
        face.insert_face_from_boundary(b)

        mesh.plot()
        assert mesh.check()


    insert_identical_face()<|MERGE_RESOLUTION|>--- conflicted
+++ resolved
@@ -1093,7 +1093,6 @@
             yield edge
 
     @property
-<<<<<<< HEAD
     def next_aligned(self) -> bool:
         """
         Returns next aligned edge
@@ -1124,7 +1123,8 @@
                 parall = False
         for edge in list_aligned:
             yield edge
-=======
+
+    @property
     def line(self) -> ['Edge']:
         """
         Returns all the edges that form a straight line with the current edge
@@ -1167,7 +1167,6 @@
                 return _edge
 
         return None
->>>>>>> ccb123b1
 
     def is_linked_to_face(self, face: 'Face') -> bool:
         """
