# coding=utf-8
"""
Door module
Puts doors in a plan

"""

import logging
from typing import List, Tuple
from shapely import geometry

<<<<<<< HEAD
from libs.plan.plan import Space, Plan, Edge, Linear, LINEAR_CATEGORIES, SPACE_CATEGORIES
=======
from libs.plan.plan import Space, Plan, Edge, Linear, LINEAR_CATEGORIES, SPACE_CATEGORIES, \
    LinearOrientation
from libs.io.plot import plot_save
>>>>>>> d86614f3

from libs.utils.geometry import (
    parallel,
    move_point,
    dot_product,
    ccw_angle
)

DOOR_WIDTH = 90
DOOR_WIDTH_TOLERANCE = 20
EPSILON = 2


# TODO DOOR_WIDTH_TOLERANCE should be set to a lower value, epsilon?
# TODO more generic rule for opening inside/outside a room
# TODO : preferentially opens on room larger diagonal
# TODO : rooms are treating in ascending area order. First door placements may be in conflict with
#       further placements

def get_adjacent_circulation_spaces(space: 'Space') -> List['Space']:
    """
    get all circulation spaces adjacent to space with adjacent min adjacent length
    :param space:
    :return:
    """
    adjacent_spaces = [adj for adj in
                       space.adjacent_spaces(length=DOOR_WIDTH - DOOR_WIDTH_TOLERANCE)
                       if adj.category.circulation]

    return adjacent_spaces


###############################################
# selection rules : rules to determine for each space, which other space it shall open on

def select_circulation_spaces(space: 'Space') -> List['Space']:
    """
    get all circulation spaces adjacent to space with adjacent min adjacent length
    :param space:
    :return:
    """
    return get_adjacent_circulation_spaces(space)


def select_preferential_circulation_space(space: 'Space') -> List['Space']:
    """
    get entrance if entrance is adjacent to space,
    else adjacent corridors
    else an adjacent circulation space if any
    :param space:
    :return:
    """
    adjacent_circulation_spaces = get_adjacent_circulation_spaces(space)
    if not adjacent_circulation_spaces:
        return []

    entrances = [sp for sp in adjacent_circulation_spaces
                 if sp.category is SPACE_CATEGORIES['entrance']]
    if entrances:
        return entrances

    corridors = [sp for sp in adjacent_circulation_spaces
                 if sp.category is SPACE_CATEGORIES['circulation']]
    if corridors:
        return corridors

    return [adjacent_circulation_spaces[0]]


def bathroom_proximity(space: 'Space') -> List['Space']:
    """
    if space is connected to entrance or corridors, selects entrance/corridor adjacent to space
    and having maximum number of contact with bathrooms
    :param space:
    :return:
    """
    return room_proximity(space, "bathroom")


def bedroom_proximity(space: 'Space') -> List['Space']:
    """
    if space is connected to entrance or corridors, selects entrance/corridor adjacent to space
    and having maximum number of contact with bedroom
    :param space:
    :return:
    """
    return room_proximity(space, "bedroom")


def room_proximity(space: 'Space', cat_name: str) -> List['Space']:
    """
    selects circulation space with category name `cat_name` adjacent to space and
    having maximum number of contacts with other rooms of category name `cat_name`
    :param space:
    :param cat_name:
    :return: a list of circulation spaces
    """

    def _get_nb_of_adjacent_cat(circulation, _cat_name):
        return len([sp for sp in circulation.adjacent_spaces() if sp.category.name is _cat_name])

    adjacent_circulation_spaces = get_adjacent_circulation_spaces(space)
    if not adjacent_circulation_spaces:
        return []

    corridor = [sp for sp in adjacent_circulation_spaces
                if sp.category is SPACE_CATEGORIES['circulation']]
    entrance = [sp for sp in adjacent_circulation_spaces
                if sp.category is SPACE_CATEGORIES['entrance']]

    if not corridor and not entrance:
        return [adjacent_circulation_spaces[0]]
    if not corridor:
        return [entrance[0]]
    if not entrance:
        return [corridor[0]]

    if _get_nb_of_adjacent_cat(corridor[0], cat_name) >= _get_nb_of_adjacent_cat(entrance[0],
                                                                                 cat_name):
        return [corridor[0]]
    else:
        return [entrance[0]]


space_selection_rules = {
    "default_circulation": select_circulation_spaces,
    "default_non_circulation": select_preferential_circulation_space,
    "bedroom": bathroom_proximity,
    "bathroom": bedroom_proximity,
}


def place_doors(plan: 'Plan'):
    """
    Places the doors in the plan
    Process:
    -for each room, selection of the spaces the room has to open on
    -for each couple of space between which a door has to be set, selection of the optimal
    door position
    :param plan:
    :return:
    """

    def _open_space(_space: 'Space'):
        """
        place necessary doors on _space border
        :param _space:
        :return:
        """

        if _space.category is SPACE_CATEGORIES["entrance"]:
            return
        if _space.category is SPACE_CATEGORIES["circulation"]:
            return

        if _space.category.name in space_selection_rules:
            # rooms for which specific rules are designed
            list_opening_spaces = space_selection_rules[_space.category.name](_space)
        elif _space.category.circulation:
            list_opening_spaces = space_selection_rules["default_circulation"](_space)
        else:
            list_opening_spaces = space_selection_rules["default_non_circulation"](_space)

        for opening_space in list_opening_spaces:
            place_door_between_two_spaces(_space, opening_space)

    # treat mutable spaces in ascending area order - smallest spaces are are the most constrained
    mutable_spaces = sorted((sp for sp in plan.spaces if sp.mutable),
                            key=lambda x: x.area)

    for mutable_space in mutable_spaces:
        _open_space(mutable_space)


###############################################
# rules to determine optimal door placement

def along_border(contact_line: List['Edge'], space: 'Space', start: bool = True) -> bool:
    """
    checks that the door would open along a wall or not
    in case the reception door space is the entrance, this constraint does not need to be activated
    :param contact_line:
    :param space:
    :param start:
    :return:
    """
    sp = space.plan.get_space_of_edge(contact_line[0])

    if sp.category.name is 'entrance':
        # constraint not activated if door opens in entrance
        return True

    if start:
        if ccw_angle(contact_line[0].vector, sp.previous_edge(contact_line[0]).vector) > 180:
            return True
        return False
    else:
        if ccw_angle(sp.next_edge(contact_line[-1]).vector, contact_line[-1].vector) > 180:
            return True
        return False


def door_space(contact_line: List['Edge'], space: 'Space', start: bool = True) -> bool:
    """
    checks the door can open without intersecting another door or a wall
    :param contact_line:
    :param space:
    :param start:
    :return:
    """

    def _get_linear_poly(_start_point: Tuple, _end_point: Tuple):
        linear_vect = [_end_point[0] - _start_point[0], _end_point[1] - _start_point[1]]
        linear_vect_ortho = [-linear_vect[1], linear_vect[0]]
        poly_points = [_start_point,
                       _end_point,
                       move_point(_end_point, linear_vect_ortho, 1),
                       move_point(_start_point, linear_vect_ortho, 1),
                       ]
        poly = geometry.Polygon([[p[0], p[1]] for p in poly_points])
        # return poly.buffer(-epsilon)
        # TODO : a buffer of poly would be more adapted
        return poly.centroid.buffer(DOOR_WIDTH / 3)
        # return poly

    door_vect = contact_line[0].unit_vector
    if start:
        start_point = contact_line[0].start.coords
        end_point = move_point(start_point, door_vect, DOOR_WIDTH)
    else:
        end_point = contact_line[-1].end.coords
        start_point = move_point(end_point, door_vect, -DOOR_WIDTH)
    door_poly = _get_linear_poly(start_point, end_point)
    door_poly_reverse = _get_linear_poly(end_point, start_point)

    sp_door = space.plan.get_space_of_edge(contact_line[0])
    sp_door_pair = space.plan.get_space_of_edge(contact_line[0].pair)

    if not sp_door_pair.as_sp.contains(door_poly_reverse):
        # not possible to access the door
        return False
    if not sp_door.as_sp.contains(door_poly):
        # the door cannot completely open in the reception space
        return False

    # checks that the door does not intersect another door
    other_doors = [linear for linear in sp_door.plan.linears if
                   linear.category.name is 'door' and sp_door.has_linear(linear)]
    for other_door in other_doors:
        linear_poly = _get_linear_poly(list(other_door.edges)[0].start.coords,
                                       list(other_door.edges)[-1].end.coords)
        if linear_poly.intersects(door_poly):
            # the door intersects another door
            return False

    return True


def distant_from_door(contact_line: List['Edge'], space: 'Space', start: bool = True) -> bool:
    """
    checks that the door is not too close from an existing door (except those on the same wall)
    :param contact_line:
    :param space:
    :param start:
    :return:
    """
    door_edge = contact_line[0] if start else contact_line[-1]
    vert_door = door_edge.start if start else door_edge.end
    doors = [linear for linear in space.plan.linears
             if not (linear.edge in door_edge.line or linear.edge.pair in door_edge.line)
             and linear.category.name is 'door']
    closest_door = sorted(doors, key=lambda x: min(vert_door.distance_to(x.edge.start),
                                                   vert_door.distance_to(x.edge.end)))
    if not closest_door:
        return True
    dist_to_closest_door = min(vert_door.distance_to(closest_door[0].edge.start),
                               vert_door.distance_to(closest_door[0].edge.end))

    return dist_to_closest_door > DOOR_WIDTH


def distant_from_linears(contact_line: List['Edge'], space: 'Space', start: bool = True) -> bool:
    """
    checks that the door is not too close from existing linear (except those on the same wall)
    :param contact_line:
    :param space:
    :param start:
    :return:
    """
    door_edge = contact_line[0] if start else contact_line[-1]
    vert_door = door_edge.start if start else door_edge.end
    linears = [linear for linear in space.plan.linears
               if not (linear.edge in door_edge.line or linear.edge.pair in door_edge.line)]
    closest_linear = sorted(linears,
                            key=lambda x: min(vert_door.distance_to(x.edge.start),
                                              vert_door.distance_to(x.edge.end)))
    if not closest_linear:
        return True
    dist_to_closest_linear = min(vert_door.distance_to(closest_linear[0].edge.start),
                                 vert_door.distance_to(closest_linear[0].edge.end))

    return dist_to_closest_linear > DOOR_WIDTH


def close_to_circulation(contact_line: List['Edge'], space: 'Space', start: bool = True) -> bool:
    """
    returns true if the door is not too far from the entrance or a corridor
    :param contact_line:
    :param space:
    :param start:
    :return:
    """

    max_length = 400

    door_edge = contact_line[0] if start else contact_line[-1]
    space_pair = space.plan.get_space_of_edge(door_edge.pair)
    if space.category.name or space_pair.category.name in ['entrance', 'corridor']:
        return True

    front_door = [linear for linear in space.plan.linears if linear.category.name is 'frontDoor'][0]
    dist_to_front_door = door_edge.start.distance_to(front_door.edge.start)

    return dist_to_front_door < max_length


def door_width(contact_line: List['Edge'], *_) -> bool:
    """
    checks there is contact_line is long enough for a door to be placed
    :param contact_line:
    :param _:
    :return:
    """
    length = sum(e.length for e in contact_line)
    return length > DOOR_WIDTH - EPSILON


# scoring functions for door placement
# imperative refers to conditions that must be satisfied
# non_imperative refers to conditions that are important for circulation quality but not required
# cosmetic refers to less important conditions that improve the circulation quality
door_position_rules = {
    "imperative": [door_width, door_space],
    "non_imperative": [along_border, distant_from_door],
    "cosmetic": [close_to_circulation, distant_from_linears]
}


def get_door_edges(contact_line: List['Edge'], start: bool = True) -> List['Edge']:
    """
    determines edges of contact_line that will belong to the door, splits if needed
    The output list, door_edges, is a list of contiguous edges
    A door has width DOOR_WIDTH unless the length of contact_line is smaller
    :param contact_line:
    :param start:
    :return:
    """

    def _is_edge_of_point(_edge: 'Edge', _point: Tuple):
        """
        checks if point is on the segment defined by edge
        assumes _point belongs to the line defined by _edge
        :param _edge:
        :param _point:
        :return:
        """
        vect_1 = (_point[0] - _edge.start.coords[0], _point[1] - _edge.start.coords[1])
        vect_2 = (_point[0] - _edge.end.coords[0], _point[1] - _edge.end.coords[1])
        return dot_product(vect_1, vect_2) <= 0

    if not start:
        contact_line = [e.pair for e in contact_line]
        contact_line.reverse()

    # determines door edges
    if contact_line[0].length > DOOR_WIDTH - EPSILON:  # deal with snapping
        end_edge = contact_line[0]
    else:
        end_door_point = move_point(contact_line[0].start.coords,
                                    contact_line[0].unit_vector,
                                    DOOR_WIDTH)
        end_edge = list(e for e in contact_line if _is_edge_of_point(e, end_door_point))[0]
    end_index = [i for i in range(len(contact_line)) if contact_line[i] is end_edge][0]
    door_edges = contact_line[:end_index + 1]

    # splits door_edges[-1] if needed, so as to get a proper door width
    end_split_coeff = (DOOR_WIDTH - end_edge.start.distance_to(
        contact_line[0].start)) / end_edge.length

    if not 1 > end_split_coeff > 0:
        end_split_coeff = 0 * (end_split_coeff <= 0) + (end_split_coeff >= 1)

    if end_split_coeff * end_edge.length <= 1 and 1 < len(door_edges):
        door_edges.pop()
    elif end_edge.length - 1 > end_split_coeff * end_edge.length > 1:  # no snap case
        # split edge
        door_edges[-1] = end_edge.split_barycenter(end_split_coeff).previous

    if not start:
        door_edges = [e.pair for e in door_edges]
        door_edges.reverse()

    return door_edges


def get_door_position(space: 'Space', lines: List[List['Edge']]) -> Tuple[List['Edge'], bool]:
    """
    gets the straight contact portion between both space where the door will stand,
    and whether the door is at the beginning or end of this portion
    :param space:
    :param lines: list of list of edges, each element is list of contiguous parallel edges,
    straight portion of space on which the door may be placed
    :return:
    """

    def _get_portion_score(_space: 'Space', _line: List['Edge'], _start: bool) -> float:
        """
        gets the score of the contact portion
        :param _space:
        :param _line: list of contiguous parallel edges, straight portion of space on which the door
         may be placed
        :param _start: bool indicating whether we try to place the door at the beginning or end
        of _line
        :return:
        """

        score = 0
        for score_func in door_position_rules["imperative"]:
            if not score_func(_line, _space, _start):
                # if an imperative constraint is not satisfied, zero score
                return 0

        weight_non_imperative = 1
        weight_cosmetic = 0.1
        score += sum(
            weight_non_imperative * score_func(_line, _space, _start) for score_func in
            door_position_rules["non_imperative"])
        score += sum(
            weight_cosmetic * score_func(_line, _space, _start) for score_func in
            door_position_rules["cosmetic"])

        return score

    def _kept_portion(_space: Space,
                      _lines: List[List['Edge']],
                      start: bool) -> Tuple[List['Edge'], float]:
        """
        selection of the best contact portion to place door
        :param _space:
        :param _lines:
        :param start:
        :return: the best portion and a bool indicating where the door is placed in this portion
        TODO : add possibility to place door in the middle?
        """
        score = 0
        line = _lines[0]
        for _l, _line in enumerate(_lines):
            current_score = _get_portion_score(_space, _line, start)
            if current_score > score:
                line = _line
                score = current_score
        return line, score

    longest_line = sorted(lines, key=lambda x: sum(e.length for e in x))[-1]
    longest_length = sum(e.length for e in longest_line)
    if longest_length <= DOOR_WIDTH:
        # no optimal placement
        return longest_line, True

    sorted_lines = sorted(lines, key=lambda x: sum(e.length for e in x))
    line_start, score_start = _kept_portion(space, sorted_lines, start=True)
    line_end, score_end = _kept_portion(space, sorted_lines, start=False)

    if score_end == score_start == 0:
        # no optimal placement
        return longest_line, True

    if score_end > score_start:
        return line_end, False

    return line_start, True


def place_door_between_two_spaces(space: 'Space', circulation_space: 'Space'):
    """
    places a door between space and circulation_space
    process :
    -gets the straight contact portions between both spaces
    -scores each of them to determine door location
    -add door linear at the determined location
    :param space:
    :param circulation_space:
    :return:
    """

    # gets contact edges between both spaces
    contact_edges = [edge for edge in space.edges if circulation_space.has_edge(edge.pair)]

    # reorders contact_edges
    start_index = 0
    for i, edge in enumerate(contact_edges):
        # TODO : would faster to do using the pair next_edge
        if not space.previous_edge(edge) in contact_edges:
            start_index = i
            break
    contact_edges = contact_edges[start_index:] + contact_edges[:start_index]

    # gets the longest contact straight portion between both spaces
    lines = [[contact_edges[0]]]
    for edge in contact_edges[1:]:
        if parallel(lines[-1][-1].vector, edge.vector) and edge.start is lines[-1][-1].end:
            lines[-1].append(edge)
        else:
            lines.append([edge])

    # door arbitrarily opens on the inside for toilets and bathroom
    # TODO : more generic rule should be applied
    inside = False if space.category.name in ["toilet", "bathroom"] else True
    if not inside:
        for l, line in enumerate(lines):
            lines[l] = [e.pair for e in reversed(line)]

    contact_line, start = get_door_position(space, lines)
    contact_length = contact_line[0].start.distance_to(contact_line[-1].end)

    if contact_length < DOOR_WIDTH:
        # the door is placed on the whole portion
        door_edges = contact_line
    else:
        door_edges = get_door_edges(contact_line[:], start=start)

    if not door_edges:
        return

    # set linear
    orientation = LinearOrientation.ALONG if start else LinearOrientation.OPPOSITE
    door = Linear(plan=space.plan, floor=space.floor, edge=door_edges[0],
                  category=LINEAR_CATEGORIES["door"], orientation=orientation)

    if len(door_edges) == 1:
        return
    for door_edge in door_edges[1:]:
        door.add_edge(door_edge)


<<<<<<< HEAD
=======
def door_plot(plan: 'Plan', save: bool = True):
    """
    plots plan with door
    :param plan:
    :param save:
    :return:
    """
    ax = plan.plot(save=False)
    number_of_levels = plan.floor_count
    for floor in plan.floors.values():
        level = floor.level
        _ax = ax[level] if number_of_levels > 1 else ax
        for linear in plan.linears:
            if linear.floor is not floor:
                continue
            if linear.category.name == "door":
                start_edge = list(linear.edges)[0]
                if linear.orientation is LinearOrientation.ALONG:
                    start_door_point = start_edge.start.coords
                    end_door_point = list(linear.edges)[-1].end.coords
                else:
                    start_door_point = list(linear.edges)[-1].end.coords
                    end_door_point = list(linear.edges)[0].start.coords

                door_vect = (end_door_point[0] - start_door_point[0],
                             end_door_point[1] - start_door_point[1])
                door_vect_ortho = start_edge.normal
                door_vect_ortho = tuple([DOOR_WIDTH * x for x in door_vect_ortho])

                pt_end = (start_door_point[0] + 0.5 * (door_vect[0] + door_vect_ortho[0]),
                          start_door_point[1] + 0.5 * (door_vect[1] + door_vect_ortho[1]))
                _ax.arrow(start_door_point[0], start_door_point[1],
                          pt_end[0] - start_door_point[0],
                          pt_end[1] - start_door_point[1])

    plot_save(save)


>>>>>>> d86614f3
if __name__ == '__main__':
    import argparse
    from libs.modelers.grid import GRIDS
    from libs.modelers.seed import SEEDERS
    from libs.modelers.corridor import Corridor, CORRIDOR_BUILDING_RULES
    from libs.specification.specification import Specification

    # logging.getLogger().setLevel(logging.DEBUG)

    parser = argparse.ArgumentParser()
    parser.add_argument("-p", "--plan_index", help="choose plan index",
                        default=1)

    args = parser.parse_args()
    plan_index = int(args.plan_index)

    plan_name = None
    if plan_index < 10:
        plan_name = '00' + str(plan_index) + ".json"
    elif 10 <= plan_index < 100:
        plan_name = '0' + str(plan_index) + ".json"


    def get_plan(input_file: str = "001.json") -> Tuple['Plan', 'Specification']:
        """
        Get a plan
        :param input_file:
        :return:
        """

        import libs.io.reader as reader
        import libs.io.writer as writer
        from libs.space_planner.space_planner import SPACE_PLANNERS
        from libs.io.reader import DEFAULT_PLANS_OUTPUT_FOLDER

        folder = DEFAULT_PLANS_OUTPUT_FOLDER

        spec_file_name = input_file[:-5] + "_setup0"
        plan_file_name = input_file

        try:
            new_serialized_data = reader.get_plan_from_json(input_file)
            plan = Plan(input_file[:-5]).deserialize(new_serialized_data)
            spec_dict = reader.get_json_from_file(spec_file_name + ".json",
                                                  folder)
            spec = reader.create_specification_from_data(spec_dict, "new")
            spec.plan = plan
            return plan, spec

        except FileNotFoundError:
            plan = reader.create_plan_from_file(input_file)
            spec = reader.create_specification_from_file(input_file[:-5] + "_setup0" + ".json")

            GRIDS["002"].apply_to(plan)
            # GRIDS['optimal_finer_grid'].apply_to(plan)
            SEEDERS["directional_seeder"].apply_to(plan)
            spec.plan = plan

            space_planner = SPACE_PLANNERS["standard_space_planner"]
            best_solutions = space_planner.apply_to(spec, 3)

            new_spec = space_planner.spec

            if best_solutions:
                solution = best_solutions[0]
                plan = solution.plan
                new_spec.plan = plan
                writer.save_plan_as_json(plan.serialize(), plan_file_name)
                writer.save_as_json(new_spec.serialize(), folder, spec_file_name + ".json")
                return plan, new_spec
            else:
                logging.info("No solution for this plan")


    def main(input_file: str):
        """
        Test
        :param input_file:
        :return:
        """

        out = get_plan(input_file)
        plan = out[0]
        spec = out[1]
        plan.name = input_file[:-5]

        corridor = Corridor(corridor_rules=CORRIDOR_BUILDING_RULES["no_cut"]["corridor_rules"],
                            growth_method=CORRIDOR_BUILDING_RULES["no_cut"]["growth_method"])
        corridor.apply_to(plan, spec=spec)

        bool_place_single_door = False
        if bool_place_single_door:
            cat1 = "livingKitchen"
            cat2 = "circulation"
            space1 = list(sp for sp in plan.spaces if
                          sp.category.name == cat1)[0]
            space2 = list(sp for sp in plan.spaces if
                          sp.category.name == cat2 and sp in space1.adjacent_spaces())[0]

            place_door_between_two_spaces(space1, space2)
        else:
            place_doors(plan)
<<<<<<< HEAD
=======
        door_plot(plan)
>>>>>>> d86614f3


    _plan_name = "055.json"
    main(input_file=_plan_name)<|MERGE_RESOLUTION|>--- conflicted
+++ resolved
@@ -9,13 +9,8 @@
 from typing import List, Tuple
 from shapely import geometry
 
-<<<<<<< HEAD
-from libs.plan.plan import Space, Plan, Edge, Linear, LINEAR_CATEGORIES, SPACE_CATEGORIES
-=======
 from libs.plan.plan import Space, Plan, Edge, Linear, LINEAR_CATEGORIES, SPACE_CATEGORIES, \
     LinearOrientation
-from libs.io.plot import plot_save
->>>>>>> d86614f3
 
 from libs.utils.geometry import (
     parallel,
@@ -561,47 +556,6 @@
         door.add_edge(door_edge)
 
 
-<<<<<<< HEAD
-=======
-def door_plot(plan: 'Plan', save: bool = True):
-    """
-    plots plan with door
-    :param plan:
-    :param save:
-    :return:
-    """
-    ax = plan.plot(save=False)
-    number_of_levels = plan.floor_count
-    for floor in plan.floors.values():
-        level = floor.level
-        _ax = ax[level] if number_of_levels > 1 else ax
-        for linear in plan.linears:
-            if linear.floor is not floor:
-                continue
-            if linear.category.name == "door":
-                start_edge = list(linear.edges)[0]
-                if linear.orientation is LinearOrientation.ALONG:
-                    start_door_point = start_edge.start.coords
-                    end_door_point = list(linear.edges)[-1].end.coords
-                else:
-                    start_door_point = list(linear.edges)[-1].end.coords
-                    end_door_point = list(linear.edges)[0].start.coords
-
-                door_vect = (end_door_point[0] - start_door_point[0],
-                             end_door_point[1] - start_door_point[1])
-                door_vect_ortho = start_edge.normal
-                door_vect_ortho = tuple([DOOR_WIDTH * x for x in door_vect_ortho])
-
-                pt_end = (start_door_point[0] + 0.5 * (door_vect[0] + door_vect_ortho[0]),
-                          start_door_point[1] + 0.5 * (door_vect[1] + door_vect_ortho[1]))
-                _ax.arrow(start_door_point[0], start_door_point[1],
-                          pt_end[0] - start_door_point[0],
-                          pt_end[1] - start_door_point[1])
-
-    plot_save(save)
-
-
->>>>>>> d86614f3
 if __name__ == '__main__':
     import argparse
     from libs.modelers.grid import GRIDS
@@ -704,10 +658,6 @@
             place_door_between_two_spaces(space1, space2)
         else:
             place_doors(plan)
-<<<<<<< HEAD
-=======
-        door_plot(plan)
->>>>>>> d86614f3
 
 
     _plan_name = "055.json"
