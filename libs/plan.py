# coding=utf-8
"""
Plan Module
Creates the following classes:
• Plan : contains the description of a blue print
• Space : a 2D space in an apartment blueprint : can be a room, or a pillar, or a duct.
• Linear : a 1D object in an apartment. For example : a window, a door or a wall.
TODO : remove infinity loops checks in production
TODO : replace raise ValueError with assertions
"""
from typing import Optional, List, Tuple, Sequence, Generator, Union
import logging
import uuid

import matplotlib.pyplot as plt
from shapely.geometry import Polygon, LineString, LinearRing

from libs.mesh import Mesh, Face, Edge, Vertex, MeshOps
from libs.category import LinearCategory, SpaceCategory, SPACE_CATEGORIES
from libs.plot import plot_save, plot_edge, plot_polygon
import libs.transformation as transformation
from libs.size import Size
from libs.utils.custom_types import Coords2d, TwoEdgesAndAFace, Vector2d
from libs.utils.custom_exceptions import OutsideFaceError, OutsideVertexError
from libs.utils.decorator_timer import DecoratorTimer
from libs.utils.geometry import dot_product, normal_vector, ccw_angle


class PlanComponent:
    """
    A component of a plan. Can be a linear (1D) or a space (2D)
    """

    def __init__(self,
                 plan: 'Plan',
                 floor: 'Floor',
                 _id: Optional['uuid.UUID'] = None):

        assert floor.id in plan.floors, "PlanComponent: The floor is not in the plan!"

        self.id = _id or uuid.uuid4()
        self.plan = plan
        self.category: Union[SpaceCategory, LinearCategory] = None
        self.floor = floor

        # add the component to the plan
        self.add()

    @property
    def edge(self) -> 'Edge':
        """
        Returns the reference edge of the plan component
        :return:
        """
        raise NotImplementedError

    @property
    def mesh(self) -> Optional['Mesh']:
        """
        Returns the mesh of the plan component
        :return:
        """
        return self.floor.mesh

    @property
    def edges(self) -> Generator['Edge', None, None]:
        """
        Returns the edges of the plan component
        :return:
        """
        raise NotImplementedError

    def remove(self):
        """
        remove from the plan
        :return:
        """
        self.plan.remove(self)

    def add(self):
        """
        Add the element to the plan
        :return:
        """
        self.plan.add(self)


class Space(PlanComponent):
    """
    Space Class
    A very simple data structure : a space is :
    • a list of the id of the faces composing the space
    • a list of the id of the reference edges of the space (an edge is a reference if is localised
    on the boundary of the space). We store one an only one reference edge per boundary.
    (ex. a space with no hole has one reference edge, a space with a hole has two reference edges :
    one for the exterior boundary, one for the hole boundary).
    Per convention, the first element of the edges id list is the reference edge of the exterior
    boundary.
    • a category
    • a ref to its parent plan
    """

    def __init__(self,
                 plan: 'Plan',
                 floor: 'Floor',
                 edge: Optional['Edge'],
                 category: SpaceCategory = SPACE_CATEGORIES['empty'],
                 _id: Optional[uuid.UUID] = None):
        super().__init__(plan, floor, _id=_id)
        self._edges_id = [edge.id] if edge else []
        self._faces_id = [edge.face._id] if edge and edge.face else []
        self.category = category

    def __repr__(self):
        output = 'Space: ' + self.category.name + ' - ' + str(id(self))
        return output

    def clone(self, plan: 'Plan') -> 'Space':
        """
        Creates a clone of the space
        The plan and the category are passed by reference
        the edges and faces id list are shallow copied (as they only contain immutable uuid).
        :return:
        """
        new_space = Space(plan, self.floor, None, category=self.category, _id=self.id)
        new_space._faces_id = self._faces_id[:]
        new_space._edges_id = self._edges_id[:]
        return new_space

    @property
    def face(self) -> Face:
        """
        property
        The face of the reference edge of the space
        :return:
        """
        return self.edge.face if self.edge else None

    def has_face(self, face: 'Face') -> bool:
        """
        returns True if the face belongs to the space
        :param face:
        :return:
        """

        if face is None:
            return False

        return face._id in self._faces_id

    def has_edge(self, edge: 'Edge') -> bool:
        """
        Returns True if the edge belongs to the space
        :param edge:
        :return:
        """
        return self.has_face(edge.face)

    def has_linear(self, linear: 'Linear') -> bool:
        """
        Returns True if the linear is on the space boundary
        :param linear:
        :return:
        """
        return linear.edge in self.edges

    @property
    def faces(self) -> Generator[Face, None, None]:
        """
        The faces included in the Space. Returns an iterator.
        :return:
        """
        return (self.mesh.get_face(face_id) for face_id in self._faces_id)

    def add_face_id(self, face: 'Face'):
        """
        Adds a face_id if possible
        :param face:
        :return:
        """
        if face.id not in self._faces_id:
            self._faces_id.append(face.id)

    def remove_face_id(self, face: 'Face'):
        """
        Removes a face_id
        :param face:
        :return:
        """
        self._faces_id.remove(face.id)

    @property
    def reference_edges(self) -> Generator['Edge', None, None]:
        """
        Yields the reference edge of the space
        :return:
        """
        for edge_id in self._edges_id:
            yield self.mesh.get_edge(edge_id)

    @property
    def edge_is_none(self) -> bool:
        """
        Property
        Returns True if the reference edge of the space is not set
        :return:
        """
        return len(self._edges_id) == 0

    @property
    def edge(self) -> Optional['Edge']:
        """
        Returns the first reference edge.
        Per convention, the first reference edge is on the outside boundary of the space
        :return:
        """
        if self.edge_is_none:
            return None

        return self.mesh.get_edge(self._edges_id[0])

    @edge.setter
    def edge(self, value: 'Edge'):
        """
        Sets the first reference edge
        :param value:
        :return:
        """
        if not self._edges_id:
            self._edges_id = [value.id]
        self._edges_id[0] = value.id

    def add_edge(self, edge: 'Edge'):
        """
        Adds a reference edge
        :param edge:
        :return:
        """
        if edge.id in self._edges_id:
            return
        self._edges_id.append(edge.id)

    def remove_edge(self, edge: 'Edge'):
        """
        Removes a reference edge
        :param edge:
        :return:
        """
        assert self._edges_id[0] != edge.id, "Cannot remove the exterior reference edge"
        self._edges_id.remove(edge.id)

    def next_edge(self, edge: 'Edge') -> 'Edge':
        """
        Returns the next boundary edge of the space
        :param edge:
        :return:
        """
        assert self.is_boundary(edge), ("The edge has to be a boundary "
                                        "edge: {0} of space: {1}".format(edge, self))
        next_edge = edge.next
        seen = []
        while not self.is_boundary(next_edge):
            if next_edge in seen:
                raise Exception("The mesh is badly formed for space: %s", self)
            seen.append(next_edge)
            next_edge = next_edge.cw

        return next_edge

    def previous_edge(self, edge: 'Edge') -> Edge:
        """
        Returns the previous boundary edge of the space
        :param edge:
        :return:
        """
        assert self.is_boundary(edge), "The edge has to be a boundary edge: {}".format(edge)
        previous_edge = edge.previous
        seen = []
        while not self.is_boundary(previous_edge):
            if previous_edge in seen:
                raise Exception("The mesh is badly formed for space: %s", self)
            seen.append(previous_edge)
            previous_edge = previous_edge.pair.previous

        return previous_edge

    def next_angle(self, edge: 'Edge') -> float:
        """
        Returns the angle betwen the edge and the next edge on the boundary
        :param edge:
        :return:
        """
        assert self.is_boundary(edge), "The edge has to be a boundary edge: {}".format(edge)
        return ccw_angle(self.next_edge(edge).vector, edge.opposite_vector)

    def previous_angle(self, edge: 'Edge') -> float:
        """
        Returns the angle between the edge and the prev
        :param edge:
        :return:
        """
        assert self.is_boundary(edge), "The edge has to be a boundary edge: {}".format(edge)
        return ccw_angle(edge.vector, self.previous_edge(edge).opposite_vector)

    def siblings(self, edge: 'Edge') -> Generator[Edge, None, None]:
        """
        Returns the boundary edges linked to the specified edge
        :param edge:
        :return:
        """
        yield edge
        seen = [edge]
        current_edge = self.next_edge(edge)
        while current_edge is not edge:
            if current_edge in seen:
                raise Exception("A reference edge is wrong for space %s at edge %s", self, edge)
            yield current_edge
            seen.append(current_edge)
            current_edge = self.next_edge(current_edge)

    @property
    def edges(self) -> Generator[Edge, None, None]:
        """
        The boundary edges of the space
        :return: an iterator
        """
        if self.edge:
            seen = []
            for reference_edge in self.reference_edges:
                for edge in self.siblings(reference_edge):
                    assert edge not in seen, "The space reference edges are wrong: {}".format(self)
                    seen.append(edge)
                    yield edge

    @property
    def exterior_edges(self) -> Generator[Edge, None, None]:
        """
        Returns the exterior perimeter of the space
        :return:
        """
        if not self.edge:
            return
        yield from self.siblings(self.edge)

    @property
    def hole_edges(self) -> Generator[Edge, None, None]:
        """
        Returns the internal reference edges
        :return:
        """
        if self.has_holes:
            return (self.mesh.get_edge(edge_id) for edge_id in self._edges_id[1:])

    @property
    def has_holes(self):
        """
        Returns True if the space has internal holes
        :return:
        """
        return len(self._edges_id) > 0

    @property
    def area(self) -> float:
        """
        Returns the area of the Space.
        :return:
        """
        _area = 0.0
        for face in self.faces:
            _area += face.area
        return _area

    @property
    def perimeter(self) -> float:
        """
        Returns the length of the Space perimeter
        :return:
        """
        _perimeter = 0.0

        for edge in self.edges:
            _perimeter += edge.length

        return _perimeter

    @property
    def as_sp(self) -> Optional[Polygon]:
        """
        Returns a shapely polygon
        :return:
        """
        if self.edge is None:
            return

        list_vertices = [edge.start.coords for edge in self.exterior_edges]
        list_vertices.append(list_vertices[0])

        holes = []
        for hole_edge in self.hole_edges:
            _vertices = [edge.start.coords for edge in self.siblings(hole_edge)]
            _vertices.append(_vertices[0])
            holes.append(_vertices)

        return Polygon(list_vertices, holes)

    def bounding_box(self, vector: Vector2d = None) -> Tuple[float, float]:
        """
        Returns the bounding rectangular box of the space according to the direction vector
        :param vector:
        :return:
        """
        if self.edge is None:
            return 0.0, 0.0

        vector = vector or self.edge.unit_vector
        total_x = 0
        max_x = 0
        min_x = 0
        total_y = 0
        max_y = 0
        min_y = 0

        for space_edge in self.exterior_edges:
            total_x += dot_product(space_edge.vector, vector)
            max_x = max(total_x, max_x)
            min_x = min(total_x, min_x)
            total_y += dot_product(space_edge.vector, normal_vector(vector))
            max_y = max(total_y, max_y)
            min_y = min(total_y, min_y)

        return max_x - min_x, max_y - min_y

    @property
    def size(self, edge: Optional[Edge] = None) -> Size:
        """
        Returns the size of the space
        Per convention the bounding box is used to estimate a width and a depth
        :return:
        """
        vector = edge.unit_vector if edge else None
        return Size(self.area, *self.bounding_box(vector))

    @property
    def mutable(self):
        """
        Returns True if the space can be modified
        :return:
        """
        return self.category.mutable

    def is_boundary(self, edge: Edge) -> bool:
        """
        Returns True if the edge is on the boundary of the space.
        :param edge:
        :return:
        """
        return (not self.is_outside(edge)) and self.is_outside(edge.pair)

    def is_internal(self, edge: Edge) -> bool:
        """
        Returns True if the edge is internal of the space
        :param edge:
        :return:
        """
        return not self.is_outside(edge) and not self.is_boundary(edge)

    def is_outside(self, edge: Edge) -> bool:
        """
        Return True if the edge is outside of the space (not on the boundary or inside)
        :param edge:
        :return:
        """
        # per convention
        if edge is None or edge.face is None:
            return True

        return not self.has_face(edge.face)

    def add_face(self, face: Face):
        """
        Adds a face to the space
        :param face: face to add to space
        We have to check for the edge case where we create a hole in the space by adding
        a "U" shaped face
        +------------+
        |    Face    |
        +--+------+--+
        |  | Hole |  |
        |  +------+  |
        |    Space   |
        +------------+
        """
        logging.debug("Space: Adding a face %s, to space %s", face, self)

        # case 1: adding the first face
        if self.face is None:
            logging.debug('Space: Adding the first face of the Space: %s', self)
            self.edge = face.edge
            self.add_face_id(face)
            return

        # case 2: adding an enclosing face
        #     +-------------------+
        #     |                   |
        #     |       Face        |
        #     |                   |
        #     +----+---------+    |
        #     |    |         |    |
        #     |    |  Space  |    |
        #     |    |         |    |
        #     |    +---------+    |
        #     |                   |
        #     +-------------------+

        face_edges = list(face.edges)
        for edge in self.exterior_edges:
            if edge.pair not in face_edges:
                break
            face_edges.remove(edge.pair)
        else:
            logging.debug("Space: Adding a fully enclosing face")
            # make sure we are not selecting an internal edge
            for edge in face_edges:
                if edge.pair not in face_edges:
                    self.edge = edge
                    break
            else:
                raise Exception("This should never happen !")

            self.add_face_id(face)

        # case 3 : standard case
        # sadly we have to check if a hole has been created
        check_for_hole = False
        shared_edges = []
        boundary_edges = list(self.edges)
        for edge in face.edges:
            if edge.pair in boundary_edges:
                shared_edge = edge.pair
                if (shared_edges and
                        (self.next_edge(shared_edge) not in shared_edges
                         and self.next_edge(shared_edges[0]) is not shared_edge)):
                    logging.debug("Space: Found a discontinuity border")
                    check_for_hole = True
                    break
                shared_edges.append(shared_edge)

        # preserve edges references
        forbidden_edges = [edge.pair for edge in face.edges]
        self.change_reference_edges(forbidden_edges)
        self.add_face_id(face)

        if check_for_hole:
            self.set_edges()

    def _clean_hole_disappearance(self):
        """
        Check if the removal of a face has linked an internal hole with the exterior of the space.
        If it is the case : we must remove the corresponding edge reference
        Example of a case where a hole is removed from the initial space :
         +------------------------+
         |                        |
         |       +-------+        |
         |       |       +--------+
         | space | hole  |  face  | exterior
         |       |       +--------+
         |       +-------+        |
         |                        |
         |                        |
           +------------------------+
        :return:
        """
        if not self.has_holes:
            return
        exterior_edges = list(self.exterior_edges)
        for edge in self.hole_edges:
            if edge in exterior_edges:
                self.remove_edge(edge)

    def _check_edges_references(self) -> bool:
        """
        Returns True if the edges are ok
        :return:
        """
        # check for duplicates
        if len(self._edges_id) != len(list(set(self._edges_id))):
            logging.warning("Space: Found duplicates in edges list: %s", self)
            return False

        # check for disconnectivity:
        for edge in self.hole_edges:
            if edge in self.exterior_edges:
                logging.warning("Space: Found connected reference edges: %s", self)
                return False

    def remove_face(self, face: Face) -> [[Optional['Space']]]:
        """
        Remove a face from the space

        Note : the biggest challenge of this method is to verify whether the removal
        of the specified face will split the space into several disconnected components.
        A new space must be created for each new disconnected component.

        :param face: face to remove from space
        :returns the modified spaces (including the created spaces)
        """
        logging.debug("Space: Removing a face %s, from space %s", face, self)

        assert self.has_face(face), "Cannot remove a face not belonging to the space"

        # case 1 : the only face of the space
        if len(self._faces_id) == 1:
            self.remove_only_face(face)
            return [self]

        # case 2 : fully enclosed face which will create a hole
        #     +-------------------+
        #     |                   |
        #     |      Space        |
        #     |                   |
        #     +----+---------+    |
        #     |    |         |    |
        #     |    |  Face   |    |
        #     |    |         |    |
        #     |    +---------+    |
        #     |                   |
        #     +-------------------+

        for edge in face.edges:
            if self.is_outside(edge.pair):
                break
        else:
            logging.debug("Space: Removing a full enclosed face. A hole is created")
            self.remove_face_id(face)
            self.add_edge(face.edge.pair)
            self._clean_hole_disappearance()
            return [self]

        # case 3 : fully enclosing face
        #     +-------------------+
        #     |                   |
        #     |       Face        |
        #     |                   |
        #     +----+---------+    |
        #     |    |         |    |
        #     |    |  Space  |    |
        #     |    |         |    |
        #     |    +---------+    |
        #     |                   |
        #     +-------------------+
        # check if we are removing an enclosing face (this means that the removed face contains
        # all the edges boundary (this is no good)

        face_edges = list(face.edges)
        for edge in self.exterior_edges:
            if edge not in face_edges:
                break
            face_edges.remove(edge)
        else:
            logging.debug("Space: Removing a fully enclosing face")
            # make sure we are not selecting an internal edge
            for edge in face_edges:
                if edge.pair not in face_edges:
                    self.edge = edge.pair
                    break
            else:
                raise Exception("This should never happen!!")
            self.remove_face_id(face)
            self._clean_hole_disappearance()
            return [self]

        # case 4 : standard case
        forbidden_edges = list(face.edges)
        self.change_reference_edges(forbidden_edges)

        # We must check if we are creating one or several
        # unconnected spaces
        adjacent_faces = list(self.adjacent_faces(face))

        # if there is only one adjacent face to the removed one
        # no need to check for connectivity
        if len(adjacent_faces) == 1:
            logging.debug("Space: Removing a face with only one adjacent edge")
            self.remove_face_id(face)
            self._clean_hole_disappearance()
            return [self]

        remaining_faces = adjacent_faces[:]
        space_connected_components = []
        created_spaces = [self]

        self.remove_face_id(face)

        # we must check to see if we split the space by removing the face
        # for each adjacent face inside the space check if they are still connected
        self_boundary_face = None

        while remaining_faces:

            adjacent_face = remaining_faces[0]
            connected_faces = [adjacent_face]

            for connected_face in self.connected_faces(adjacent_face):
                # try to reach the other adjacent faces
                if connected_face in remaining_faces:
                    remaining_faces.remove(connected_face)
                connected_faces.append(connected_face)

            remaining_faces.remove(adjacent_face)

            if len(remaining_faces) != 0:
                logging.debug("Space: Found a disconnected component")
                space_connected_components.append(connected_faces)
            else:
                self_boundary_face = adjacent_face
                break

        if len(space_connected_components) == 0:
            logging.debug("Space: Removing a face without splitting the space")
            self._clean_hole_disappearance()
            return created_spaces

        logging.debug("Space: The removal of a face split the space in disconnected components: %s",
                      self)

        # we must create a new space per newly created space components
        for component in space_connected_components:
            # create a new space with the disconnected faces and add it to the plan
            for _edge in component[0].edges:
                if _edge.pair.face is face:
                    boundary_edge = _edge
                    break
            else:
                raise Exception("Space: We should have found a boundary edge")

            new_space = Space(self.plan, self.floor, boundary_edge, self.category)
            # remove the disconnected faces from the initial space
            # and add them to the new space
            for component_face in component:
                self.remove_face_id(component_face)
                new_space.add_face_id(component_face)

            # transfer internal edge reference from self to new spaces
            for internal_reference_edge in self.hole_edges:
                if new_space.has_edge(internal_reference_edge):
                    self.remove_edge(internal_reference_edge)
                    new_space.add_edge(internal_reference_edge)

            new_space._clean_hole_disappearance()
            created_spaces.append(new_space)

        # preserve self edge reference
        if self.is_outside(self.edge):
            for _edge in self_boundary_face.edges:
                if _edge.pair.face is face:
                    boundary_edge = _edge
                    break
            else:
                raise Exception("We should have found a boundary edge")
            self.edge = boundary_edge

        self._clean_hole_disappearance()

        return created_spaces

    def remove_only_face(self, face: Face):
        """
        Removes the only face of the space.
        Note : this does not remove the space from the plan
        (to enable us to reverse the transformation)
        :param face:
        :return:
        """
        logging.debug("Space: Removing only face left in the Space: %s", self)

        self._edges_id = []
        self.remove_face_id(face)
        # self.remove()

    def set_edges(self):
        """
        Sets the reference edges of the space.
        We need one edge for the exterior boundary, and one edge per hole inside the space
        NOTE : Per convention the edge of the exterior is stored as the first element of the
        _edges_id array.
        """
        space_edges = []
        self._edges_id = []
        max_perimeter = 0.0
        for face in self.faces:
            for edge in face.edges:
                if self.is_boundary(edge) and edge not in space_edges:
                    # in order to determine which edge is the exterior one we have to
                    # measure its perimeter
                    perimeter = sum(_edge.length for _edge in self.siblings(edge))
                    if perimeter > max_perimeter:
                        max_perimeter = perimeter
                        self._edges_id = [edge.id] + self._edges_id
                    else:
                        self.add_edge(edge)

                    space_edges = list(self.edges)

        assert len(self._edges_id), "The space is badly shaped: {}".format(self)

    def change_reference_edges(self, forbidden_edges: Sequence['Edge']):
        """
        Changes the edge references of the space
        If all the edges of the boundary are in the forbidden list, the reference is simply
        removed from the list of edges id. It means that a hole is filled.
        :param forbidden_edges: a list of edges that cannot be used as reference
        (typically because they will cease to be on the boundary of the space)
        """
        assert len(self._edges_id) == len(list(set(self._edges_id))), "Duplicate in edges !"

        for edge in self.reference_edges:
            if edge not in forbidden_edges:
                continue
            for other_edge in self.siblings(edge):
                if other_edge not in forbidden_edges:
                    assert other_edge.id not in self._edges_id, "The edge cannot already be a ref"
                    i = self._edges_id.index(edge.id)
                    # we replace the edge id in place to preserve the list order
                    self._edges_id[i] = other_edge.id
                    break
            else:
                self.remove_edge(edge)

    def connected_faces(self, face: Face) -> Generator[Face, None, None]:
        """
        Returns the faces of the space connected to the provided face
        Note: the face provided must belong to the space
        :param face:
        :return:
        """
        assert self.has_face(face), "The face must belong to the space"

        def _propagate(current_face: Face) -> Generator[Face, None, None]:
            for adjacent_face in self.adjacent_faces(current_face):
                if adjacent_face not in seen:
                    seen.append(adjacent_face)
                    yield adjacent_face
                    yield from _propagate(adjacent_face)

        seen = [face]
        return _propagate(face)

    def adjacent_faces(self, face: Face) -> Generator[Face, None, None]:
        """
        Returns the adjacent faces in the space of the face
        :param face:
        :return:
        """
        assert self.has_face(face), "The face must belong to the space"

        seen = [face]
        for edge in face.edges:
            if self.has_face(edge.pair.face) and edge.pair.face not in seen:
                yield edge.pair.face
                seen.append(edge.pair.face)

    def merge(self, *spaces: 'Space') -> 'Space':
        """
        Merge the space with all the other provided spaces.
        Returns the merged space.
        :param spaces:
        :return: self
        """
        for space in spaces:
            self._merge(space)
        return self

    def _merge(self, space: 'Space') -> 'Space':
        """
        Merges two spaces together and return the remaining space
        :param space:
        :return:
        """
        self_edges = list(self.edges)
        forbidden_edges = [edge.pair for edge in space.exterior_edges if edge.pair in self_edges]
        self.change_reference_edges(forbidden_edges)
        self._faces_id += space._faces_id
        space._faces_id = []
        space._edges_id = []
        space.remove()
        return self

    def insert_face(self, face: 'Face', container_face: Optional['Face'] = None):
        """
        Insert a face inside the space reference face
        :param face:
        :param container_face
        :return:
        """
        container_face = container_face or self.face
        created_faces = container_face.insert_face(face)
        self.add_face_id(face)
        # we need to add to the space the new faces eventually created by the insertion
        for face in created_faces:
            if face is container_face:
                continue
            self.add_face_id(face)
        # sometimes the container_face can be deleted by the insertion
        # so we need to check this and remove the deleted face from the space if needed
        if container_face not in created_faces:
            self.remove_face_id(container_face)
        # we must set the boundary in case the reference edge is no longer part of the space
        self.set_edges()

        # propagate the changes of the mesh
        self.plan.update_from_mesh()

    def insert_face_from_boundary(self, perimeter: Sequence[Coords2d]) -> 'Face':
        """
        Inserts a face inside the space reference face from the given coordinates
        :param perimeter:
        :return:
        """
        face_to_insert = self.mesh.new_face_from_boundary(perimeter)
        for face in self.faces:
            try:
                self.insert_face(face_to_insert, face)
                return face_to_insert
            except OutsideFaceError:
                continue

        self.mesh.remove_face_and_children(face_to_insert)
        raise OutsideFaceError

    def insert_space(self,
                     boundary: Sequence[Coords2d],
                     category: SpaceCategory = SPACE_CATEGORIES['empty']) -> 'Space':
        """
        Adds a new space inside the first face of the space
        Used to insert specific space such as duct or load bearing wall
        :param boundary:
        :param category:
        :return: the new space
        """
        face_of_space = self.insert_face_from_boundary(boundary)
        self.add_face_id(face_of_space)
        self.remove_face(face_of_space)
        # create the space and add it to the plan
        space = Space(self.plan, self.floor, face_of_space.edge, category=category)
        return space

    def insert_linear(self,
                      point_1: Coords2d,
                      point_2: Coords2d,
                      category: LinearCategory) -> 'Linear':
        """
        Inserts a linear inside the Space boundary given a
        :return: a linear
        """
        # TODO : we should not create vertices directly but go trough a face interface
        vertex_1 = Vertex(self.mesh, *point_1)
        vertex_2 = Vertex(self.mesh, *point_2)
        new_edge = self.face.insert_edge(vertex_1, vertex_2)
        new_linear = Linear(self.plan, self.floor, new_edge, category)

        return new_linear

    def cut(self,
            edge: Edge,
            vertex: Vertex,
            angle: float = 90.0,
            traverse: str = 'absolute',
            max_length: Optional[float] = None) -> TwoEdgesAndAFace:
        """
        Cuts the space at the corresponding edge
        Adjust the self.faces and self.edges list accordingly
        Returns True if the cut was successful
        :param edge:
        :param vertex:
        :param angle:
        :param traverse:
        :param max_length
        :return:
        """
        assert not self.is_outside(edge), "The edge must belong to the space"

        def immutable(_edge: Edge) -> bool:
            """
            Returns true if the edge is immutable
            :param _edge:
            :return:
            """
            return not self.plan.is_mutable(_edge)

        def callback(new_edges: Optional[Tuple[Edge, Edge]]) -> bool:
            """
            Callback to insure space consistency
            Will stop the cut if it returns True
            :param new_edges: Tuple of the new edges created by the cut
            """
            start_edge, end_edge, new_face = new_edges
            # add the created face to the space
            if new_face is not None:
                self.add_face_id(new_face)
            if self.is_outside(end_edge.pair):
                return True
            return False

        return edge.recursive_cut(vertex, angle, traverse=traverse, callback=callback,
                                  max_length=max_length, immutable=immutable)

    def barycenter_cut(self, edge: Optional[Edge] = None, coeff: float = 0.5,
                       angle: float = 90.0, traverse: str = 'absolute',
                       max_length: Optional[float] = None) -> TwoEdgesAndAFace:
        """
        Convenience method
        :param edge:
        :param coeff:
        :param angle:
        :param traverse:
        :param max_length:
        :return:
        """
        edge = edge or self.edge
        vertex = (transformation.get['barycenter']
                  .config(vertex=edge.end, coeff=coeff)
                  .apply_to(edge.start))

        return self.cut(edge, vertex, angle, traverse, max_length=max_length)

    def ortho_cut(self, edge: 'Edge') -> bool:
        """
        Ortho cuts the specified edge and adds the created face to the space
        Returns True if the cut was successful
        :param edge:
        :return:
        """

        def _immutable(_edge: Edge) -> bool:
            return not self.plan.is_mutable(_edge)

        if _immutable(edge):
            logging.debug("Space: Cannot remove an immutable edge: %s in space: %s", edge, self)
            return False

        cut_data = edge.ortho_cut(_immutable)

        if not cut_data:
            return False

        initial_edge, split_edge, new_face = cut_data

        if new_face is not None:
            self.add_face_id(new_face)
            return True

        return False

    def remove_internal_edge(self, edge: 'Edge') -> bool:
        """
        Removes an edge of the space
        :param edge:
        :return:
        """
        assert self.is_internal(edge), "The edge must an internal edge of the space"

        if not self.plan.is_mutable(edge):
            logging.debug("Space: Cannot remove an immutable edge: %s in space: %s", edge, self)
            return False
        # remove the edge and remove the deleted face from the space
        self.remove_face_id(edge.face)
        edge.remove()

        # we need to update the plan from the mesh because of cleanups
        self.plan.update_from_mesh()

        return True

    def plot(self, ax=None,
             save: Optional[bool] = None,
             options: Tuple['str'] = ('face', 'border', 'half-edge')):
        """
        plot the space
        """
        # do not try to plot an empty space
        if self.edge is None:
            return ax

        color = self.category.color
        x, y = self.as_sp.exterior.xy
        ax = plot_polygon(ax, x, y, options, color, save)

        if 'face' in options:
            for face in self.faces:
                if face is None:
                    continue
                ax = face.plot(ax, color=color, save=save, options=('fill', 'border', 'dash'))

        if 'half-edge' in options:
            for edge in self.edges:
                edge.plot_half_edge(ax, color=color, save=save)

        return ax

    def check(self) -> bool:
        """
        Check consistency of space
        :return:
        """
        is_valid = True
        # check if edges are correct
        if ((self.edge is None) + (self.face is None)) == 1:
            is_valid = False
            logging.error('Space: Error in space: only one of edge or face is None: %s', self.edge)

        # check that they are not duplicates in the faces list id
        if len(self._faces_id) != len(list(self._faces_id)):
            logging.error("Space: Duplicate faces id in space %s", self)
            is_valid = False

        # check that they are not duplicates in the edges list id
        if len(self._edges_id) != len(list(self._edges_id)):
            logging.error("Space: Duplicate edges id in space %s", self)
            is_valid = False

        faces = list(self.faces)

        for edge in self.edges:
            if edge.face not in faces:
                logging.error('Space: boundary edge face not in space faces: %s - %s',
                              edge, edge.face)
                is_valid = False

        return is_valid

    def immutable_components(self) -> ['PlanComponent']:
        """
        Return the components associated to the space
        :return: [PlanComponent]
        """
        immutable_associated = []

        for linear in self.plan.linears:
            if self.has_linear(linear) and not linear.category.mutable:
                immutable_associated.append(linear)

        for space in self.plan.spaces:
            if not space.category.mutable and space.adjacent_to(self):
                immutable_associated.append(space)

        return immutable_associated

    def components_category_associated(self) -> [str]:
        """
        Return the name of the components associated to the space
        :return: [Plan Component name]
        """
        return [component.category.name for component in self.immutable_components()]

    def neighboring_mutable_spaces(self) -> ['Space']:
        """
        Return the neighboring mutable spaces
        :return: ['Space']
        """
        neighboring_spaces = []
        for edge in self.edges:
            if edge.pair.face is not None and edge.pair.face.space.category.mutable is True:
                if not (edge.pair.face.space in neighboring_spaces):
                    neighboring_spaces.append(edge.pair.face.space)
        return neighboring_spaces

    def adjacent_to(self, other: Union['Space', 'Face']) -> bool:
        """
        Check the adjacency with an other space or face
        :return:
        """
        for edge in other.edges:
            if self.has_edge(edge.pair):
                return True
        return False

    def count_ducts(self) -> float:
        """
        counts the number of ducts the space is adjacent to
        :return: float
        """

        number_ducts = sum(
            space is not self and space.adjacent_to(self) and space.category
            and space.category.name is 'duct' for space in
            self.plan.spaces)

        return number_ducts

    def count_windows(self) -> float:
        """
        counts the number of linear of type window in the space
        :return: float
        """

        number_windows = sum(
            self.has_linear(component) and component.category.window_type for component in
            self.plan.linears)

        return number_windows


class Linear(PlanComponent):
    """
    Linear Class
    A linear is an object composed of one or several contiguous edges localized on the boundary
    of a space object
    """

    def __init__(self,
                 plan: 'Plan',
                 floor: 'Floor',
                 edge: Optional[Edge],
                 category: LinearCategory,
                 _id: Optional[uuid.UUID] = None):

        if edge and not plan.is_space_boundary(edge):
            raise ValueError('cannot create a linear that is not on the boundary of a space')

        super().__init__(plan, floor, _id)
        self.category = category
        self._edges_id = [edge.id] if edge else []

    def __repr__(self):
        return 'Linear: ' + self.category.__repr__() + ' - ' + str(id(self))

    def clone(self, plan: 'Plan') -> 'Linear':
        """
        Returns a copy of the linear
        :return:
        """
        new_linear = Linear(plan, self.floor,  None, self.category, _id=self.id)
        new_linear._edges_id = self._edges_id[:]
        return new_linear

    @property
    def edge(self) -> Optional['Edge']:
        """
        The first edge of the linear
        :return:
        """
        if not self._edges_id:
            return None
        return self.mesh.get_edge(self._edges_id[0])

    @property
    def edges(self) -> Generator[Edge, None, None]:
        """
        All the edges of the Linear
        :return:
        """
        return (self.mesh.get_edge(edge_id) for edge_id in self._edges_id)

    def add_edge_id(self, edge: 'Edge'):
        """
        Adds the edge id
        :param edge:
        :return:
        """
        if edge.id in self._edges_id:
            return
        self._edges_id.append(edge.id)

    def remove_edge_id(self, edge: 'Edge'):
        """
        Adds the edge id
        :param edge:
        :return:
        """
        self._edges_id.remove(edge.id)

    def add_edge(self, edge: Edge):
        """
        Add an edge to the linear
        TODO : we should check that the edge is contiguous to the other linear edges
        :return:
        """
        if not self.plan.is_space_boundary(edge):
            raise ValueError('cannot add an edge to a linear' +
                             ' that is not on the boundary of a space')
        self.add_edge_id(edge)

    def has_edge(self, edge: 'Edge') -> bool:
        """
        Returns True if the edge belongs to the linear
        :param edge:
        :return:
        """
        return edge.id in self._edges_id

    @property
    def as_sp(self) -> Optional[LineString]:
        """
        Returns a shapely LineString
        :return:
        """
        vertices = []
        edge = None
        for edge in self.edges:
            vertices.append(edge.start.coords)
        if edge is None:
            return None
        vertices.append(edge.end.coords)
        return LineString(vertices)

    @property
    def length(self) -> float:
        """
        Returns the length of the Linear.
        :return:
        """
        _length = 0.0
        for edge in self.edges:
            _length += edge.length

        return _length

    def plot(self, ax=None, save: bool = None):
        """
        Plots the linear object
        :return:
        """
        for edge in self.edges:
            x_coords, y_coords = zip(*edge.as_sp.coords)
            ax = plot_edge(x_coords, y_coords, ax,
                           color=self.category.color,
                           width=self.category.width, alpha=0.6, save=save)
        return ax

    def check(self) -> bool:
        """
        Check if the linear is valid.
        A linear is valid if all its edges are connected.
        :return:
        """
        is_valid = True
        if len(list(self.edges)) == 1:
            return is_valid

        return is_valid


class Floor:
    """
    A class to describe a floor of a plan.
    The level correspond to the stacking order of the floor.
    The meta dict could be use to store properties of the floor such as : level, height etc.
    """
    def __init__(self,
                 mesh: 'Mesh',
                 level: Optional[int] = None,
                 meta: Optional[dict] = None):
        self.id = uuid.uuid4()
        self.mesh = mesh
        self.level = level
        self.meta = meta

    def __repr__(self):
        return "Floor: {}".format(self.id)


class Plan:
    """
    Main class containing the floor plan of the apartment
    • mesh : the corresponding geometric mesh
    • spaces : rooms or ducts or pillars etc.
    • linears : windows, doors, walls etc.
    • floors : floors of the plan stored in a dict
    """

    def __init__(self,
                 name: str = 'unnamed_plan',
                 mesh: Optional[Mesh] = None,
                 floor_level: int = 0,
                 floor_meta: Optional[int] = None,
                 spaces: Optional[List['Space']] = None,
                 linears: Optional[List['Linear']] = None):
        self.name = name
        self.spaces = spaces or []
        self.linears = linears or []
<<<<<<< HEAD
        self.floors = {}
        # add a floor
        if mesh:
            new_floor = Floor(mesh, floor_level, floor_meta)
            self.floors[new_floor.id] = new_floor
=======
        # add a watcher to the mesh
        if self.mesh:
            self.mesh.add_watcher(lambda modifications:  self._watcher(modifications))
>>>>>>> 36f607f3

    def __repr__(self):
        output = 'Plan ' + self.name + ':'
        for space in self.spaces:
            output += space.__repr__() + ' | '
        return output

<<<<<<< HEAD
    def clone(self, name: str = "") -> 'Plan':
=======
    def _watcher(self, modifications):
        """
        A watcher for mesh modification. The watcher must be manually called from the plan.
        ex: by calling self.mesh.watch()
        :param modifications
        :return:
        """
        logging.debug("Plan: Watcher called")

        inserted_faces = (modification for _id, modification in modifications.items()
                          if modification[0] == MeshOps.INSERT and type(modification[1]) == Face)

        removed_edges = (modification for _id, modification in modifications.items()
                         if modification[0] == MeshOps.REMOVE and type(modification[1]) == Edge)

        removed_faces = (modification for _id, modification in modifications.items()
                         if modification[0] == MeshOps.REMOVE and type(modification[1]) == Face)

        # add inserted face to the space of the receiving face
        # this must be done before removals
        for face_add in inserted_faces:
            assert type(face_add[2]) == Face, ("Plan: an insertion op "
                                               "should indicate the receiving face")
            face = face_add[1]
            # check if the face was not already added to the mesh
            face_space = self.get_space_of_face(face)
            if face_space:
                logging.debug("Plan: Adding face from mesh "
                              "update %s buf face is already in a space", face)
                continue

            space = self.get_space_of_face(face_add[2])
            if space:
                logging.debug("Plan: Adding face from mesh update %s", face)
                space.add_face_id(face)

        # remove edges
        for remove_edge in removed_edges:
            edge = remove_edge[1]
            space = self.get_space_from_reference(edge)
            if space:
                space.set_edges()
            linear = self.get_linear(edge)
            if linear:
                logging.debug("Plan: Removing edge from linear from mesh update %s", edge)
                linear.remove_edge_id(edge)

        # remove faces
        for remove_face in removed_faces:
            face = remove_face[1]
            space = self.get_space_of_face(face)
            if space:
                logging.debug("Plan: Removing face from space from mesh update %s", face)
                space.remove_face_id(face)

    def update_from_mesh(self):
        """
        Updates the plan from the mesh, and also updates all linked plan.
        :return:
        """
        self.mesh.watch()

    def clone(self) -> 'Plan':
>>>>>>> 36f607f3
        """
        Returns a copy of the plan
        :param name: the name of the cloned plan
        :return:
        """
        name = name or self.name + '_copy'
        new_plan = Plan(name, self.mesh)
        # make a shallow copy of the floors
        new_plan.floors = self.floors.copy()
        # clone spaces and linears
        new_plan.spaces = [space.clone(new_plan) for space in self.spaces]
        new_plan.linears = [linear.clone(new_plan) for linear in self.linears]

        return new_plan

    @property
    def mesh(self) -> Optional['Mesh']:
        """
        Property
        Returns the only mesh of the plan
        Note : a plan can have multiple meshes
        :return:
        """
        if not self.floor:
            return None
        return self.floor.mesh

    @property
    def floor(self) -> Optional['Floor']:
        """
        Returns any floor of the plan
        :return:
        """
        if not self.floors:
            return None
        return next(iter(self.floors.values()))

    def add_floor(self, new_floor: 'Floor'):
        """
        Adds a mesh to the plan. Used for example for multiple floors.
        :param new_floor:
        :return:
        """
        self.floors[new_floor.id] = new_floor

    @property
    def floor_count(self) -> int:
        """
        Return the number of floors of the plan
        :return:
        """
        return len(self.floors)

    @property
    def has_multiple_floors(self):
        """
        Property
        Returns True if the plan has multiple meshes
        :return:
        """
        return self.floor_count > 1

    def get_mesh(self, floor_id: uuid.UUID) -> Optional['Mesh']:
        """
        Returns the mesh of the floor_id
        :param floor_id:
        :return:
        """
        return self.floors.get(floor_id, None)

    def get_from_id(self, _id: uuid.UUID) -> Optional['PlanComponent']:
        """
        returns the component of the given id
        :param _id: a uuid
        :return: a component
        """
        # Start by searching in spaces
        for space in self.spaces:
            if space.id == _id:
                return space
        # then search in linears
        for linear in self.linears:
            if linear.id == _id:
                return linear
        logging.debug("Plan: component not found for this id %s", _id)
        return None

    def get_space_from_id(self, _id: uuid.UUID) -> Optional['Space']:
        """
        returns the component of the given id
        :param _id: a uuid
        :return: a component
        """
        # Start by searching in spaces
        for space in self.spaces:
            if space.id == _id:
                return space
        logging.debug("Plan: Space not found for this id %s", _id)
        return None

    def get_linear_from_id(self, _id: uuid.UUID) -> Optional['Linear']:
        """
        returns the component of the given id
        :param _id: a uuid
        :return: a component
        """
        for linear in self.linears:
            if linear.id == _id:
                return linear
        logging.debug("Plan: Linear not found for this id %s", _id)
        return None

    def add_floor_from_boundary(self,
                                boundary: Sequence[Coords2d],
                                floor_level: Optional[int] = None,
                                floor_meta: Optional[dict] = None) -> 'Floor':
        """
        Creates a plan from a list of points
        1. create the mesh
        2. Add an empty space
        :param boundary:
        :param floor_level:
        :param floor_meta:
        :return:
        """
<<<<<<< HEAD
        mesh = Mesh().from_boundary(boundary)
        new_floor = Floor(mesh, floor_level, floor_meta)
        self.add_floor(new_floor)
        Space(self, new_floor, mesh.faces[0].edge)
        return new_floor
=======
        self.mesh = Mesh().from_boundary(boundary)
        self.mesh.add_watcher(lambda modifications: self._watcher(modifications))
        Space(self, self.mesh.faces[0].edge)
        return self
>>>>>>> 36f607f3

    def add(self, plan_component):
        """
        Adds a component to the plan
        :param plan_component:
        :return:
        """
        if type(plan_component) == Space:
            self._add_space(plan_component)

        if type(plan_component) == Linear:
            self._add_linear(plan_component)

    def remove(self, plan_component):
        """
        Adds a component to the plan
        :param plan_component:
        :return:
        """
        if type(plan_component) == Space:
            self._remove_space(plan_component)

        if type(plan_component) == Linear:
            self._remove_linear(plan_component)

    def _add_space(self, space: 'Space'):
        """
        Add a space in the plan
        :param space:
        :return:
        """
        if space in self.spaces:
            logging.debug("Plan : trying to add a space that is already in the plan %s", space)
        self.spaces.append(space)

    def _remove_space(self, space: 'Space'):
        """
        Removes a space from the plan
        :param space:
        :return:
        """
        self.spaces.remove(space)

    def _add_linear(self, linear: 'Linear'):
        """
        Add a linear in the plan
        :param linear:
        :return:
        """
        if linear in self.linears:
            logging.debug("Plan : trying to add a linear that is already in the plan %s", linear)
        self.linears.append(linear)

    def _remove_linear(self, linear: 'Linear'):
        """
        Removes a linear from the plan
        :param linear:
        :return:
        """
        self.linears.remove(linear)

    def get_components(self,
                       cat_name: Optional[str] = None) -> Generator['PlanComponent', None, None]:
        """
        Returns an iterator of the components contained in the plan.
        Can be filtered according to a category name
        :param cat_name: the name of the category
        :return:
        """
        yield from self.get_spaces(cat_name)
        yield from self.get_linears(cat_name)

    def get_spaces(self,
                   category_name: Optional[str] = None,
                   floor: Optional['Floor'] = None,
                   ) -> Generator['Space', None, None]:
        """
        Returns an iterator of the spaces contained in the place
        :param category_name:
        :param floor:
        :return:
        """
        assert floor is None or floor.id in self.floors, (
            "The floor specified does not exist in the plan floors: {}".format(floor, self.floors))

        if category_name is not None:
            return (space for space in self.spaces
                    if space.category.name == category_name
                    and (floor is None or space.floor is floor))
        else:
            return (space for space in self.spaces
                    if (floor is None or space.floor is floor))

    def get_space_of_face(self, face: Face) -> Optional['Space']:
        """
        Retrieves the space to which the face belongs.
        Returns None if no space is found
        :param face:
        :return:
        """
        for space in self.spaces:
            if space.has_face(face):
                return space
        return None

    def get_space_of_edge(self, edge: Edge) -> Optional['Space']:
        """
        Retrieves the space to which the face belongs.
        Returns None if no space is found
        :param edge:
        :return:
        """
        if edge.face is None:
            return None
        return self.get_space_of_face(edge.face)

    def get_space_from_reference(self, edge: 'Edge') -> Optional['Space']:
        """
        Returns the space that has the specified edge as a reference.
        Returns None if the edge is not a reference of a space.
        :param edge:
        :return:
        """
        for space in self.spaces:
            if edge.id in space._edges_id:
                return space

        return None

    def get_linear(self, edge: Edge) -> Optional['Linear']:
        """
        Retrieves the linear to which the edge belongs.
        Returns None if no linear is found
        :param edge:
        :return:
        """
        for linear in self.linears:
            if linear.has_edge(edge):
                return linear
        return None

    def get_linears(self, category_name: Optional[str] = None) -> Generator['Linear', None, None]:
        """
        Returns an iterator of the linears contained in the place
        :param category_name:
        :return:
        """
        if category_name is not None:
            return (linear for linear in self.linears if linear.category.name == category_name)

        return (linear for linear in self.linears)

    def is_space_boundary(self, edge: 'Edge') -> bool:
        """
        Returns True if the edge is on the boundary of a space
        :param edge:
        :return:
        """
        for space in self.spaces:
            if space.is_boundary(edge):
                return True

        return False

    def is_mutable(self, edge: 'Edge') -> bool:
        """
        Returns True if the edge or its pair does not belong to an immutable linear
        :param edge:
        :return:
        """
        for linear in self.linears:
            if linear.has_edge(edge):
                return linear.category.mutable
        return True

    def category_edges(self, *cat: str) -> List['Edge']:
        """
        Returns the list of edges belonging to a space of given category
        :return List['Edge']:
        """

        list_edges = []

        cat_spaces = (space for space in self.spaces if space.category.name in cat)
        for space in cat_spaces:
            for edge in space.edges:
                list_edges.append(edge)

        cat_linears = (linear for linear in self.linears if linear.category.name in cat)
        for linear in cat_linears:
            for edge in linear.edges:
                list_edges.append(edge)

        return list_edges

    @property
    def empty_spaces(self) -> Generator['Space', None, None]:
        """
        The empty spaces of the plan
        :return:
        """
        return self.get_spaces(category_name='empty')

    def empty_spaces_of_floor(self, floor: 'Floor') -> Generator['Space', None, None]:
        """
        The empty spaces of the floor
        :param floor:
        :return:
        """
        return self.get_spaces(category_name="empty", floor=floor)

    @property
    def empty_space(self) -> Optional['Space']:
        """
        The largest empty space of the plan
        :return:
        """
        return max(self.empty_spaces, key=lambda space: space.area)

    @property
    def directions(self) -> Sequence[Tuple[float, float]]:
        """
        Returns the main directions of the mesh of the plan
        :return:
        """
        return self.mesh.directions

    @property
    def is_empty(self):
        """
        Returns False if the plan contains mutable space other than empty spaces
        :return:
        """
        for space in self.spaces:
            if space.category.name != 'empty' and space.category.mutable:
                return False
        return True

    def insert_space_from_boundary(self,
                                   boundary: Sequence[Coords2d],
                                   category: SpaceCategory = SPACE_CATEGORIES['empty'],
                                   floor: Optional['Floor'] = None) -> 'Space':
        """
        Inserts a new space inside the empty spaces of the plan.
        By design, will not insert a space overlapping several faces of the receiving spaces.
        The new space is designed from the boundary. By default, the category is empty.
        :param boundary
        :param category
        :param floor
        """
        floor = floor or self.floor
        for empty_space in self.empty_spaces_of_floor(floor):
            try:
                new_space = empty_space.insert_space(boundary, category)
                self.update_from_mesh()
                return new_space
            except OutsideFaceError:
                continue
        else:
            # TODO: this should probably raise an exception but too many input blueprints are
            # incorrect due to wrong load bearing walls geometry, it would fail too many tests
            logging.error('Plan: Could not insert the space in the plan because '
                          'it overlaps other non empty spaces: %s, %s', boundary, category)

    def insert_linear(self,
                      point_1: Coords2d,
                      point_2: Coords2d,
                      category: LinearCategory,
                      floor: Optional['Floor'] = None):
        """
        Inserts a linear object in the plan at the given points
        Will try to insert it in every empty space.
        :param point_1
        :param point_2
        :param category
        :param floor
        :return:
        """
        floor = floor or self.floor
        for empty_space in self.empty_spaces_of_floor(floor):
            try:
                empty_space.insert_linear(point_1, point_2, category)
                self.mesh.watch()
                break
            except OutsideVertexError:
                continue
        else:
            raise ValueError('Could not insert the linear in the plan:' +
                             '[{0},{1}] - {2}'.format(point_1, point_2, category))

    @property
    def boundary_as_sp(self) -> Optional[LinearRing]:
        """
        Returns the boundary of the plan as a LineString
        """
        return self.mesh.boundary_as_sp if self.mesh else None

    def plot(self,
             show: bool = False,
             save: bool = True,
             options: Tuple = ('face', 'edge', 'half-edge', 'border'),
             floor: Optional[Floor] = None):
        """
        Plots a plan. If a plan has more than one floor, the desired floor_id must be
        specified.
        :return:
        """
        assert floor is None or floor.id in self.floors, (
            "The floor id specified does not exist in the plan floors")

        n_rows = self.floor_count
        fig, ax = plt.subplots(n_rows)
        fig.subplots_adjust(hspace=0.4)  # needed to prevent overlapping of subplots title

        for i, floor in enumerate(self.floors.values()):
            _ax = ax[i] if n_rows > 1 else ax
            _ax.set_aspect('equal')

            for space in self.spaces:
                if space.floor is not floor:
                    continue
                space.plot(_ax, save=False, options=options)

            for linear in self.linears:
                if linear.floor is not floor:
                    continue
                linear.plot(_ax, save=False)

            _ax.set_title(self.name + " - floor id:{}".format(floor.id))

        plot_save(save, show)

    def check(self) -> bool:
        """
        Used to verify plan consistency
        NOTE : To be completed
        :return:
        """
        is_valid = True

        for floor in self.floors.values():
            mesh = floor.mesh
            is_valid = is_valid and mesh.check()

        for space in self.spaces:
            is_valid = is_valid and space.check()
            # check that a face only belongs to one space and one space only
            for face_id in space._faces_id:
                for other_space in self.spaces:
                    if other_space is space:
                        continue
                    if face_id in other_space._faces_id:
                        logging.debug("Plan: A face is in multiple space: %s", face_id)
                        is_valid = False

        if is_valid:
            logging.info('Plan: Checking plan: ' + '✅ OK')
        else:
            logging.info('Plan: Checking plan: ' + '🔴 NOT OK')

        return is_valid

    def remove_null_spaces(self):
        """
        Remove from the plan spaces with no edge reference
        :return:
        """
        logging.debug("Plan: removing null spaces of plan %s", self)
        space_to_remove = (space for space in self.spaces if space.edge is None)
        for space in space_to_remove:
            space.remove()

    def count_category_spaces(self, category_name: str) -> int:
        """
        count the number of spaces with the given category name
        :return:
        """
        return sum(space.category.name == category_name for space in self.spaces)

    def count_mutable_spaces(self) -> int:
        """
        count the number of mutable spaces
        :return:
        """
        return sum(space.category.mutable for space in self.spaces)

    def mutable_spaces(self) -> Generator['Space', None, None]:
        """
        Returns an iterator on mutable spaces
        :return:
        """
        yield from (space for space in self.spaces if space.mutable)

    def circulation_spaces(self) -> Generator['Space', None, None]:
        """
        Returns an iterator on mutable spaces
        :return:
        """

        yield from (space for space in self.spaces if space.category.circulation)


if __name__ == '__main__':
    import libs.reader as reader

    logging.getLogger().setLevel(logging.DEBUG)


    @DecoratorTimer()
    def floor_plan():
        """
        Test the creation of a specific blueprint
        :return:
        """
        input_file = "Paris18_A501.json"
        plan = reader.create_plan_from_file(input_file)

        plan.plot(save=False)
        plt.show()

        for empty_space in plan.empty_spaces:
            boundary_edges = list(empty_space.edges)

            for edge in boundary_edges:
                if edge.length > 30:
                    empty_space.barycenter_cut(edge, 0)
                    empty_space.barycenter_cut(edge, 1)

        plan.plot(save=False)
        plt.show()

        assert plan.check()

    # floor_plan()


    def clone_and_change_plan():
        """
<<<<<<< HEAD
        Test
        :return:
        """
        perimeter = [(0, 0), (500, 0), (500, 500), (0, 500)]
        plan = Plan('my plan')
        floor = plan.add_floor_from_boundary(perimeter)

        duct = [(150, 150), (300, 150), (300, 300), (150, 300)]
        plan.insert_space_from_boundary(duct, floor=floor)
        plan.empty_space.barycenter_cut(list(plan.mesh.faces[1].edges)[-1].pair, 1)
        my_space = plan.empty_space
        my_space.remove_face(plan.mesh.faces[0])
        my_space.add_face(plan.mesh.faces[0])
=======
>>>>>>> 36f607f3

        :return:
        """
        from libs.grid import GRIDS

<<<<<<< HEAD
        plan = Plan()
        plan.add_floor_from_boundary(perimeter)
=======
        perimeter = [(0, 0), (1000, 0), (1000, 1000), (0, 1000)]
        duct = [(400, 400), (600, 400), (600, 600), (400, 600)]
        duct_2 = [(0, 0), (200, 0), (200, 200), (0, 200)]
        plan = Plan().from_boundary(perimeter)
        plan_2 = plan.clone()
        plan.insert_space_from_boundary(duct, SPACE_CATEGORIES["duct"])
        plan_2.insert_space_from_boundary(duct_2, SPACE_CATEGORIES["duct"])
        GRIDS["finer_ortho_grid"].apply_to(plan_2)
>>>>>>> 36f607f3

        plan.mesh.check()
        plan.plot()
        plan_2.plot()
        space = plan.get_space_from_id(plan.spaces[0].id)
        assert space is plan.empty_space
        assert plan.spaces[0].id == plan_2.spaces[0].id


    clone_and_change_plan()<|MERGE_RESOLUTION|>--- conflicted
+++ resolved
@@ -1378,17 +1378,12 @@
         self.name = name
         self.spaces = spaces or []
         self.linears = linears or []
-<<<<<<< HEAD
         self.floors = {}
         # add a floor
         if mesh:
             new_floor = Floor(mesh, floor_level, floor_meta)
             self.floors[new_floor.id] = new_floor
-=======
-        # add a watcher to the mesh
-        if self.mesh:
-            self.mesh.add_watcher(lambda modifications:  self._watcher(modifications))
->>>>>>> 36f607f3
+            mesh.add_watcher(lambda modifications:  self._watcher(modifications))
 
     def __repr__(self):
         output = 'Plan ' + self.name + ':'
@@ -1396,9 +1391,6 @@
             output += space.__repr__() + ' | '
         return output
 
-<<<<<<< HEAD
-    def clone(self, name: str = "") -> 'Plan':
-=======
     def _watcher(self, modifications):
         """
         A watcher for mesh modification. The watcher must be manually called from the plan.
@@ -1461,8 +1453,7 @@
         """
         self.mesh.watch()
 
-    def clone(self) -> 'Plan':
->>>>>>> 36f607f3
+    def clone(self, name: str = "") -> 'Plan':
         """
         Returns a copy of the plan
         :param name: the name of the cloned plan
@@ -1588,18 +1579,12 @@
         :param floor_meta:
         :return:
         """
-<<<<<<< HEAD
         mesh = Mesh().from_boundary(boundary)
+        mesh.add_watcher(lambda modifications: self._watcher(modifications))
         new_floor = Floor(mesh, floor_level, floor_meta)
         self.add_floor(new_floor)
         Space(self, new_floor, mesh.faces[0].edge)
         return new_floor
-=======
-        self.mesh = Mesh().from_boundary(boundary)
-        self.mesh.add_watcher(lambda modifications: self._watcher(modifications))
-        Space(self, self.mesh.faces[0].edge)
-        return self
->>>>>>> 36f607f3
 
     def add(self, plan_component):
         """
@@ -2038,40 +2023,19 @@
 
     def clone_and_change_plan():
         """
-<<<<<<< HEAD
-        Test
-        :return:
-        """
-        perimeter = [(0, 0), (500, 0), (500, 500), (0, 500)]
-        plan = Plan('my plan')
-        floor = plan.add_floor_from_boundary(perimeter)
-
-        duct = [(150, 150), (300, 150), (300, 300), (150, 300)]
-        plan.insert_space_from_boundary(duct, floor=floor)
-        plan.empty_space.barycenter_cut(list(plan.mesh.faces[1].edges)[-1].pair, 1)
-        my_space = plan.empty_space
-        my_space.remove_face(plan.mesh.faces[0])
-        my_space.add_face(plan.mesh.faces[0])
-=======
->>>>>>> 36f607f3
-
         :return:
         """
         from libs.grid import GRIDS
 
-<<<<<<< HEAD
-        plan = Plan()
-        plan.add_floor_from_boundary(perimeter)
-=======
         perimeter = [(0, 0), (1000, 0), (1000, 1000), (0, 1000)]
         duct = [(400, 400), (600, 400), (600, 600), (400, 600)]
         duct_2 = [(0, 0), (200, 0), (200, 200), (0, 200)]
-        plan = Plan().from_boundary(perimeter)
+        plan = Plan()
+        plan.add_floor_from_boundary(perimeter)
         plan_2 = plan.clone()
         plan.insert_space_from_boundary(duct, SPACE_CATEGORIES["duct"])
         plan_2.insert_space_from_boundary(duct_2, SPACE_CATEGORIES["duct"])
         GRIDS["finer_ortho_grid"].apply_to(plan_2)
->>>>>>> 36f607f3
 
         plan.mesh.check()
         plan.plot()
