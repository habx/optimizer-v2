--- conflicted
+++ resolved
@@ -460,7 +460,18 @@
         assert self.is_boundary(edge), "The edge has to be a boundary edge: {}".format(edge)
         return ccw_angle(edge.vector, self.previous_edge(edge).opposite_vector)
 
-<<<<<<< HEAD
+    def previous_is_aligned(self, edge: 'Edge') -> bool:
+        """
+        Indicates if the previous edge is approximately aligned with this one,
+        using a pseudo equality on the angle
+        :return: boolean
+        """
+        if not self.is_boundary(edge):
+            raise ValueError("Space: The edge must belong to the boundary %s", edge)
+
+        is_aligned = pseudo_equal(self.previous_angle(edge), 180, ANGLE_EPSILON)
+        return is_aligned
+
     def next_is_orho(self, edge: 'Edge') -> bool:
         """
         Indicates if the next edge is approximately orthogonal with this one,
@@ -480,19 +491,6 @@
         """
         is_ortho = pseudo_equal(self.previous_angle(edge), 90, ANGLE_EPSILON)
         return is_ortho
-=======
-    def previous_is_aligned(self, edge: 'Edge') -> bool:
-        """
-        Indicates if the previous edge is approximately aligned with this one,
-        using a pseudo equality on the angle
-        :return: boolean
-        """
-        if not self.is_boundary(edge):
-            raise ValueError("Space: The edge must belong to the boundary %s", edge)
-
-        is_aligned = pseudo_equal(self.previous_angle(edge), 180, ANGLE_EPSILON)
-        return is_aligned
->>>>>>> a0bce32e
 
     def next_is_aligned(self, edge: 'Edge') -> bool:
         """
