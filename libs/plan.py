# coding=utf-8
"""
Plan Module
Creates the following classes:
• Plan : contains the description of a blue print
• Space : a 2D space in an apartment blueprint : can be a room, or a pillar, or a duct.
• Linear : a 1D object in an apartment. For example : a window, a door or a wall.
TODO : remove infinity loops checks in production
TODO : replace raise ValueError with assertions
"""
from typing import Optional, List, Tuple, Sequence, Generator, Union
import logging
import uuid

import matplotlib.pyplot as plt
from shapely.geometry import Polygon, LineString, LinearRing

from libs.mesh import Mesh, Face, Edge, Vertex, MeshOps
from libs.category import LinearCategory, SpaceCategory, SPACE_CATEGORIES
from libs.plot import plot_save, plot_edge, plot_polygon
import libs.transformation as transformation
from libs.size import Size
from libs.utils.custom_types import Coords2d, TwoEdgesAndAFace, Vector2d
from libs.utils.custom_exceptions import OutsideFaceError, OutsideVertexError
from libs.utils.decorator_timer import DecoratorTimer
from libs.utils.geometry import dot_product, normal_vector, ccw_angle


class PlanComponent:
    """
    A component of a plan. Can be a linear (1D) or a space (2D)
    """

    def __init__(self, plan: 'Plan', _id: Optional['uuid.UUID'] = None):
        self.id = _id or uuid.uuid4()
        self.plan = plan
        self.category: Union[SpaceCategory, LinearCategory] = None

        # add the component to the plan
        self.add()

    @property
    def edge(self) -> 'Edge':
        """
        Returns the reference edge of the plan component
        :return:
        """
        raise NotImplementedError

    @property
    def edges(self) -> Generator['Edge', None, None]:
        """
        Returns the edges of the plan component
        :return:
        """
        raise NotImplementedError

    def remove(self):
        """
        remove from the plan
        :return:
        """
        self.plan.remove(self)

    def add(self):
        """
        Add the element to the plan
        :return:
        """
        self.plan.add(self)


class Space(PlanComponent):
    """
    Space Class
    A very simple data structure : a space is :
    • a list of the id of the faces composing the space
    • a list of the id of the reference edges of the space (an edge is a reference if is localised
    on the boundary of the space). We store one an only one reference edge per boundary.
    (ex. a space with no hole has one reference edge, a space with a hole has two reference edges :
    one for the exterior boundary, one for the hole boundary).
    Per convention, the first element of the edges id list is the reference edge of the exterior
    boundary.
    • a category
    • a ref to its parent plan
    """

    def __init__(self,
                 plan: 'Plan',
                 edge: Optional['Edge'],
                 category: SpaceCategory = SPACE_CATEGORIES['empty'],
                 _id: Optional[uuid.UUID] = None):
        super().__init__(plan, _id)
        self._edges_id = [edge.id] if edge else []
        self._faces_id = [edge.face._id] if edge and edge.face else []
        self.category = category

    def __repr__(self):
        output = 'Space: ' + self.category.name + ' - ' + str(id(self))
        return output

    def clone(self, plan: 'Plan') -> 'Space':
        """
        Creates a clone of the space
        The plan and the category are passed by reference
        the edges and faces id list are shallow copied (as they only contain immutable uuid).
        :return:
        """
        new_space = Space(plan, None, self.category, _id=self.id)
        new_space._faces_id = self._faces_id[:]
        new_space._edges_id = self._edges_id[:]
        return new_space

    @property
    def face(self) -> Face:
        """
        property
        The face of the reference edge of the space
        :return:
        """
        return self.edge.face if self.edge else None

    def has_face(self, face: 'Face') -> bool:
        """
        returns True if the face belongs to the space
        :param face:
        :return:
        """

        if face is None:
            return False

        return face._id in self._faces_id

    def has_edge(self, edge: 'Edge') -> bool:
        """
        Returns True if the edge belongs to the pace
        :param edge:
        :return:
        """
        return self.has_face(edge.face)

    def has_linear(self, linear: 'Linear') -> bool:
        """
        Returns True if the linear is on the space boundary
        :param linear:
        :return:
        """
        return linear.edge in self.edges

    @property
    def faces(self) -> Generator[Face, None, None]:
        """
        The faces included in the Space. Returns an iterator.
        :return:
        """
        return (self.plan.mesh.get_face(face_id) for face_id in self._faces_id)

    def add_face_id(self, face: 'Face'):
        """
        Adds a face_id if possible
        :param face:
        :return:
        """
        if face.id not in self._faces_id:
            self._faces_id.append(face.id)

    def remove_face_id(self, face: 'Face'):
        """
        Removes a face_id
        :param face:
        :return:
        """
        self._faces_id.remove(face.id)

    @property
    def reference_edges(self) -> Generator['Edge', None, None]:
        """
        Yields the reference edge of the space
        :return:
        """
        for edge_id in self._edges_id:
            yield self.plan.mesh.get_edge(edge_id)

    @property
    def edge_is_none(self) -> bool:
        """
        Property
        Returns True if the reference edge of the space is not set
        :return:
        """
        return len(self._edges_id) == 0

    @property
    def edge(self) -> Optional['Edge']:
        """
        Returns the first reference edge.
        Per convention, the first reference edge is on the outside boundary of the space
        :return:
        """
        if self.edge_is_none:
            return None

        return self.plan.mesh.get_edge(self._edges_id[0])

    @edge.setter
    def edge(self, value: 'Edge'):
        """
        Sets the first reference edge
        :param value:
        :return:
        """
        if not self._edges_id:
            self._edges_id = [value.id]
        self._edges_id[0] = value.id

    def add_edge(self, edge: 'Edge'):
        """
        Adds a reference edge
        :param edge:
        :return:
        """
        if edge.id in self._edges_id:
            return
        self._edges_id.append(edge.id)

    def remove_edge(self, edge: 'Edge'):
        """
        Removes a reference edge
        :param edge:
        :return:
        """
        assert self._edges_id[0] != edge.id, "Cannot remove the exterior reference edge"
        self._edges_id.remove(edge.id)

    def next_edge(self, edge: 'Edge') -> 'Edge':
        """
        Returns the next boundary edge of the space
        :param edge:
        :return:
        """
        assert self.is_boundary(edge), ("The edge has to be a boundary "
                                        "edge: {0} of space: {1}".format(edge, self))
        next_edge = edge.next
        seen = []
        while not self.is_boundary(next_edge):
            if next_edge in seen:
                raise Exception("The mesh is badly formed for space: %s", self)
            seen.append(next_edge)
            next_edge = next_edge.cw

        return next_edge

    def previous_edge(self, edge: 'Edge') -> Edge:
        """
        Returns the previous boundary edge of the space
        :param edge:
        :return:
        """
        assert self.is_boundary(edge), "The edge has to be a boundary edge: {}".format(edge)
        previous_edge = edge.previous
        seen = []
        while not self.is_boundary(previous_edge):
            if previous_edge in seen:
                raise Exception("The mesh is badly formed for space: %s", self)
            seen.append(previous_edge)
            previous_edge = previous_edge.pair.previous

        return previous_edge

    def next_angle(self, edge: 'Edge') -> float:
        """
        Returns the angle betwen the edge and the next edge on the boundary
        :param edge:
        :return:
        """
        assert self.is_boundary(edge), "The edge has to be a boundary edge: {}".format(edge)
        return ccw_angle(self.next_edge(edge).vector, edge.opposite_vector)

    def previous_angle(self, edge: 'Edge') -> float:
        """
        Returns the angle between the edge and the prev
        :param edge:
        :return:
        """
        assert self.is_boundary(edge), "The edge has to be a boundary edge: {}".format(edge)
        return ccw_angle(edge.vector, self.previous_edge(edge).opposite_vector)

    def siblings(self, edge: 'Edge') -> Generator[Edge, None, None]:
        """
        Returns the boundary edges linked to the specified edge
        :param edge:
        :return:
        """
        yield edge
        seen = [edge]
        current_edge = self.next_edge(edge)
        while current_edge is not edge:
            if current_edge in seen:
                raise Exception("A reference edge is wrong for space %s at edge %s", self, edge)
            yield current_edge
            seen.append(current_edge)
            current_edge = self.next_edge(current_edge)

    @property
    def edges(self) -> Generator[Edge, None, None]:
        """
        The boundary edges of the space
        :return: an iterator
        """
        if self.edge:
            seen = []
            for reference_edge in self.reference_edges:
                for edge in self.siblings(reference_edge):
                    assert edge not in seen, "The space reference edges are wrong: {}".format(self)
                    seen.append(edge)
                    yield edge

    @property
    def exterior_edges(self) -> Generator[Edge, None, None]:
        """
        Returns the exterior perimeter of the space
        :return:
        """
        if not self.edge:
            return
        yield from self.siblings(self.edge)

    @property
    def hole_edges(self) -> Generator[Edge, None, None]:
        """
        Returns the internal reference edges
        :return:
        """
        if self.has_holes:
            return (self.plan.mesh.get_edge(edge_id) for edge_id in self._edges_id[1:])

    @property
    def has_holes(self):
        """
        Returns True if the space has internal holes
        :return:
        """
        return len(self._edges_id) > 0

    @property
    def area(self) -> float:
        """
        Returns the area of the Space.
        :return:
        """
        _area = 0.0
        for face in self.faces:
            _area += face.area
        return _area

    @property
    def perimeter(self) -> float:
        """
        Returns the length of the Space perimeter
        :return:
        """
        _perimeter = 0.0

        for edge in self.edges:
            _perimeter += edge.length

        return _perimeter

    @property
    def as_sp(self) -> Optional[Polygon]:
        """
        Returns a shapely polygon
        :return:
        """
        if self.edge is None:
            return

        list_vertices = [edge.start.coords for edge in self.exterior_edges]
        list_vertices.append(list_vertices[0])

        holes = []
        for hole_edge in self.hole_edges:
            _vertices = [edge.start.coords for edge in self.siblings(hole_edge)]
            _vertices.append(_vertices[0])
            holes.append(_vertices)

        return Polygon(list_vertices, holes)

    def bounding_box(self, vector: Vector2d = None) -> Tuple[float, float]:
        """
        Returns the bounding rectangular box of the space according to the direction vector
        :param vector:
        :return:
        """
        if self.edge is None:
            return 0.0, 0.0

        vector = vector or self.edge.unit_vector
        total_x = 0
        max_x = 0
        min_x = 0
        total_y = 0
        max_y = 0
        min_y = 0

        for space_edge in self.exterior_edges:
            total_x += dot_product(space_edge.vector, vector)
            max_x = max(total_x, max_x)
            min_x = min(total_x, min_x)
            total_y += dot_product(space_edge.vector, normal_vector(vector))
            max_y = max(total_y, max_y)
            min_y = min(total_y, min_y)

        return max_x - min_x, max_y - min_y

    @property
    def size(self, edge: Optional[Edge] = None) -> Size:
        """
        Returns the size of the space
        Per convention the bounding box is used to estimate a width and a depth
        :return:
        """
        vector = edge.unit_vector if edge else None
        return Size(self.area, *self.bounding_box(vector))

    @property
    def mutable(self):
        """
        Returns True if the space can be modified
        :return:
        """
        return self.category.mutable

    def is_boundary(self, edge: Edge) -> bool:
        """
        Returns True if the edge is on the boundary of the space.
        :param edge:
        :return:
        """
        return (not self.is_outside(edge)) and self.is_outside(edge.pair)

    def is_internal(self, edge: Edge) -> bool:
        """
        Returns True if the edge is internal of the space
        :param edge:
        :return:
        """
        return not self.is_outside(edge) and not self.is_boundary(edge)

    def is_outside(self, edge: Edge) -> bool:
        """
        Return True if the edge is outside of the space (not on the boundary or inside)
        :param edge:
        :return:
        """
        # per convention
        if edge is None or edge.face is None:
            return True

        return not self.has_face(edge.face)

    def add_face(self, face: Face):
        """
        Adds a face to the space
        :param face: face to add to space
        We have to check for the edge case where we create a hole in the space by adding
        a "U" shaped face
        +------------+
        |    Face    |
        +--+------+--+
        |  | Hole |  |
        |  +------+  |
        |    Space   |
        +------------+
        """
        logging.debug("Space: Adding a face %s, to space %s", face, self)

        # case 1: adding the first face
        if self.face is None:
            logging.debug('Space: Adding the first face of the Space: %s', self)
            self.edge = face.edge
            self.add_face_id(face)
            return

        # case 2: adding an enclosing face
        #     +-------------------+
        #     |                   |
        #     |       Face        |
        #     |                   |
        #     +----+---------+    |
        #     |    |         |    |
        #     |    |  Space  |    |
        #     |    |         |    |
        #     |    +---------+    |
        #     |                   |
        #     +-------------------+

        face_edges = list(face.edges)
        for edge in self.exterior_edges:
            if edge.pair not in face_edges:
                break
            face_edges.remove(edge.pair)
        else:
            logging.debug("Space: Adding a fully enclosing face")
            # make sure we are not selecting an internal edge
            for edge in face_edges:
                if edge.pair not in face_edges:
                    self.edge = edge
                    break
            else:
                raise Exception("This should never happen !")

            self.add_face_id(face)

        # case 3 : standard case
        # sadly we have to check if a hole has been created
        check_for_hole = False
        shared_edges = []
        boundary_edges = list(self.edges)
        for edge in face.edges:
            if edge.pair in boundary_edges:
                shared_edge = edge.pair
                if (shared_edges and
                        (self.next_edge(shared_edge) not in shared_edges
                         and self.next_edge(shared_edges[0]) is not shared_edge)):
                    logging.debug("Space: Found a discontinuity border")
                    check_for_hole = True
                    break
                shared_edges.append(shared_edge)

        # preserve edges references
        forbidden_edges = [edge.pair for edge in face.edges]
        self.change_reference_edges(forbidden_edges)
        self.add_face_id(face)

        if check_for_hole:
            self.set_edges()

    def _clean_hole_disappearance(self):
        """
        Check if the removal of a face has linked an internal hole with the exterior of the space.
        If it is the case : we must remove the corresponding edge reference
        Example of a case where a hole is removed from the initial space :
         +------------------------+
         |                        |
         |       +-------+        |
         |       |       +--------+
         | space | hole  |  face  | exterior
         |       |       +--------+
         |       +-------+        |
         |                        |
         |                        |
           +------------------------+
        :return:
        """
        if not self.has_holes:
            return
        exterior_edges = list(self.exterior_edges)
        for edge in self.hole_edges:
            if edge in exterior_edges:
                self.remove_edge(edge)

    def _check_edges_references(self) -> bool:
        """
        Returns True if the edges are ok
        :return:
        """
        # check for duplicates
        if len(self._edges_id) != len(list(set(self._edges_id))):
            logging.warning("Space: Found duplicates in edges list: %s", self)
            return False

        # check for disconnectivity:
        for edge in self.hole_edges:
            if edge in self.exterior_edges:
                logging.warning("Space: Found connected reference edges: %s", self)
                return False

    def remove_face(self, face: Face) -> [[Optional['Space']]]:
        """
        Remove a face from the space

        Note : the biggest challenge of this method is to verify whether the removal
        of the specified face will split the space into several disconnected components.
        A new space must be created for each new disconnected component.

        :param face: face to remove from space
        :returns the modified spaces (including the created spaces)
        """
        logging.debug("Space: Removing a face %s, from space %s", face, self)

        assert self.has_face(face), "Cannot remove a face not belonging to the space"

        # case 1 : the only face of the space
        if len(self._faces_id) == 1:
            self.remove_only_face(face)
            return [self]

        # case 2 : fully enclosed face which will create a hole
        #     +-------------------+
        #     |                   |
        #     |      Space        |
        #     |                   |
        #     +----+---------+    |
        #     |    |         |    |
        #     |    |  Face   |    |
        #     |    |         |    |
        #     |    +---------+    |
        #     |                   |
        #     +-------------------+

        for edge in face.edges:
            if self.is_outside(edge.pair):
                break
        else:
            logging.debug("Space: Removing a full enclosed face. A hole is created")
            self.remove_face_id(face)
            self.add_edge(face.edge.pair)
            self._clean_hole_disappearance()
            return [self]

        # case 3 : fully enclosing face
        #     +-------------------+
        #     |                   |
        #     |       Face        |
        #     |                   |
        #     +----+---------+    |
        #     |    |         |    |
        #     |    |  Space  |    |
        #     |    |         |    |
        #     |    +---------+    |
        #     |                   |
        #     +-------------------+
        # check if we are removing an enclosing face (this means that the removed face contains
        # all the edges boundary (this is no good)

        face_edges = list(face.edges)
        for edge in self.exterior_edges:
            if edge not in face_edges:
                break
            face_edges.remove(edge)
        else:
            logging.debug("Space: Removing a fully enclosing face")
            # make sure we are not selecting an internal edge
            for edge in face_edges:
                if edge.pair not in face_edges:
                    self.edge = edge.pair
                    break
            else:
                raise Exception("This should never happen!!")
            self.remove_face_id(face)
            self._clean_hole_disappearance()
            return [self]

        # case 4 : standard case
        forbidden_edges = list(face.edges)
        self.change_reference_edges(forbidden_edges)

        # We must check if we are creating one or several
        # unconnected spaces
        adjacent_faces = list(self.adjacent_faces(face))

        # if there is only one adjacent face to the removed one
        # no need to check for connectivity
        if len(adjacent_faces) == 1:
            logging.debug("Space: Removing a face with only one adjacent edge")
            self.remove_face_id(face)
            self._clean_hole_disappearance()
            return [self]

        remaining_faces = adjacent_faces[:]
        space_connected_components = []
        created_spaces = [self]

        self.remove_face_id(face)

        # we must check to see if we split the space by removing the face
        # for each adjacent face inside the space check if they are still connected
        self_boundary_face = None

        while remaining_faces:

            adjacent_face = remaining_faces[0]
            connected_faces = [adjacent_face]

            for connected_face in self.connected_faces(adjacent_face):
                # try to reach the other adjacent faces
                if connected_face in remaining_faces:
                    remaining_faces.remove(connected_face)
                connected_faces.append(connected_face)

            remaining_faces.remove(adjacent_face)

            if len(remaining_faces) != 0:
                logging.debug("Space: Found a disconnected component")
                space_connected_components.append(connected_faces)
            else:
                self_boundary_face = adjacent_face
                break

        if len(space_connected_components) == 0:
            logging.debug("Space: Removing a face without splitting the space")
            self._clean_hole_disappearance()
            return created_spaces

        logging.debug("Space: The removal of a face split the space in disconnected components: %s",
                      self)

        # we must create a new space per newly created space components
        for component in space_connected_components:
            # create a new space with the disconnected faces and add it to the plan
            for _edge in component[0].edges:
                if _edge.pair.face is face:
                    boundary_edge = _edge
                    break
            else:
                raise Exception("Space: We should have found a boundary edge")

            new_space = Space(self.plan, boundary_edge, self.category)
            # remove the disconnected faces from the initial space
            # and add them to the new space
            for component_face in component:
                self.remove_face_id(component_face)
                new_space.add_face_id(component_face)

            # transfer internal edge reference from self to new spaces
            for internal_reference_edge in self.hole_edges:
                if new_space.has_edge(internal_reference_edge):
                    self.remove_edge(internal_reference_edge)
                    new_space.add_edge(internal_reference_edge)

            new_space._clean_hole_disappearance()
            created_spaces.append(new_space)

        # preserve self edge reference
        if self.is_outside(self.edge):
            for _edge in self_boundary_face.edges:
                if _edge.pair.face is face:
                    boundary_edge = _edge
                    break
            else:
                raise Exception("We should have found a boundary edge")
            self.edge = boundary_edge

        self._clean_hole_disappearance()

        return created_spaces

    def remove_only_face(self, face: Face):
        """
        Removes the only face of the space.
        Note : this does not remove the space from the plan
        (to enable us to reverse the transformation)
        :param face:
        :return:
        """
        logging.debug("Space: Removing only face left in the Space: %s", self)

        self._edges_id = []
        self.remove_face_id(face)
        # self.remove()

    def set_edges(self):
        """
        Sets the reference edges of the space.
        We need one edge for the exterior boundary, and one edge per hole inside the space
        NOTE : Per convention the edge of the exterior is stored as the first element of the
        _edges_id array.
        """
        space_edges = []
        self._edges_id = []
        max_perimeter = 0.0
        for face in self.faces:
            for edge in face.edges:
                if self.is_boundary(edge) and edge not in space_edges:
                    # in order to determine which edge is the exterior one we have to
                    # measure its perimeter
                    perimeter = sum(_edge.length for _edge in self.siblings(edge))
                    if perimeter > max_perimeter:
                        max_perimeter = perimeter
                        self._edges_id = [edge.id] + self._edges_id
                    else:
                        self.add_edge(edge)

                    space_edges = list(self.edges)

        assert len(self._edges_id), "The space is badly shaped: {}".format(self)

    def change_reference_edges(self, forbidden_edges: Sequence['Edge']):
        """
        Changes the edge references of the space
        If all the edges of the boundary are in the forbidden list, the reference is simply
        removed from the list of edges id. It means that a hole is filled.
        :param forbidden_edges: a list of edges that cannot be used as reference
        (typically because they will cease to be on the boundary of the space)
        """
        assert len(self._edges_id) == len(list(set(self._edges_id))), "Duplicate in edges !"

        for edge in self.reference_edges:
            if edge not in forbidden_edges:
                continue
            for other_edge in self.siblings(edge):
                if other_edge not in forbidden_edges:
                    assert other_edge.id not in self._edges_id, "The edge cannot already be a ref"
                    i = self._edges_id.index(edge.id)
                    # we replace the edge id in place to preserve the list order
                    self._edges_id[i] = other_edge.id
                    break
            else:
                self.remove_edge(edge)

    def connected_faces(self, face: Face) -> Generator[Face, None, None]:
        """
        Returns the faces of the space connected to the provided face
        Note: the face provided must belong to the space
        :param face:
        :return:
        """
        assert self.has_face(face), "The face must belong to the space"

        def _propagate(current_face: Face) -> Generator[Face, None, None]:
            for adjacent_face in self.adjacent_faces(current_face):
                if adjacent_face not in seen:
                    seen.append(adjacent_face)
                    yield adjacent_face
                    yield from _propagate(adjacent_face)

        seen = [face]
        return _propagate(face)

    def adjacent_faces(self, face: Face) -> Generator[Face, None, None]:
        """
        Returns the adjacent faces in the space of the face
        :param face:
        :return:
        """
        assert self.has_face(face), "The face must belong to the space"

        seen = [face]
        for edge in face.edges:
            if self.has_face(edge.pair.face) and edge.pair.face not in seen:
                yield edge.pair.face
                seen.append(edge.pair.face)

    def merge(self, *spaces: 'Space') -> 'Space':
        """
        Merge the space with all the other provided spaces.
        Returns the merged space.
        :param spaces:
        :return: self
        """
        for space in spaces:
            self._merge(space)
        return self

    def _merge(self, space: 'Space') -> 'Space':
        """
        Merges two spaces together and return the remaining space
        :param space:
        :return:
        """
        self_edges = list(self.edges)
        forbidden_edges = [edge.pair for edge in space.exterior_edges if edge.pair in self_edges]
        self.change_reference_edges(forbidden_edges)
        self._faces_id += space._faces_id
        space._faces_id = []
        space._edges_id = []
        space.remove()
        return self

    def insert_face(self, face: 'Face', container_face: Optional['Face'] = None):
        """
        Insert a face inside the space reference face
        :param face:
        :param container_face
        :return:
        """
        container_face = container_face or self.face
        created_faces = container_face.insert_face(face)
        self.add_face_id(face)
        # we need to add to the space the new faces eventually created by the insertion
        for face in created_faces:
            if face is container_face:
                continue
            self.add_face_id(face)
        # sometimes the container_face can be deleted by the insertion
        # so we need to check this and remove the deleted face from the space if needed
        if container_face not in created_faces:
            self.remove_face_id(container_face)
        # we must set the boundary in case the reference edge is no longer part of the space
        self.set_edges()

        # propagate the changes of the mesh
        self.plan.update_from_mesh()

    def insert_face_from_boundary(self, perimeter: Sequence[Coords2d]) -> 'Face':
        """
        Inserts a face inside the space reference face from the given coordinates
        :param perimeter:
        :return:
        """
        face_to_insert = self.plan.mesh.new_face_from_boundary(perimeter)
        for face in self.faces:
            try:
                self.insert_face(face_to_insert, face)
                return face_to_insert
            except OutsideFaceError:
                continue

        self.plan.mesh.remove_face_and_children(face_to_insert)
        raise OutsideFaceError

    def insert_space(self,
                     boundary: Sequence[Coords2d],
                     category: SpaceCategory = SPACE_CATEGORIES['empty']) -> 'Space':
        """
        Adds a new space inside the first face of the space
        Used to insert specific space such as duct or load bearing wall
        :param boundary:
        :param category:
        :return: the new space
        """
        face_of_space = self.insert_face_from_boundary(boundary)
        self.add_face_id(face_of_space)
        self.remove_face(face_of_space)
        # create the space and add it to the plan
        space = Space(self.plan, face_of_space.edge, category=category)
        return space

    def insert_linear(self,
                      point_1: Coords2d,
                      point_2: Coords2d,
                      category: LinearCategory) -> 'Linear':
        """
        Inserts a linear inside the Space boundary given a
        :return: a linear
        """
        # TODO : we should not create vertices directly but go trough a face interface
        vertex_1 = Vertex(self.plan.mesh, *point_1)
        vertex_2 = Vertex(self.plan.mesh, *point_2)
        new_edge = self.face.insert_edge(vertex_1, vertex_2)
        new_linear = Linear(self.plan, new_edge, category)

        return new_linear

    def cut(self,
            edge: Edge,
            vertex: Vertex,
            angle: float = 90.0,
            traverse: str = 'absolute',
            max_length: Optional[float] = None) -> TwoEdgesAndAFace:
        """
        Cuts the space at the corresponding edge
        Adjust the self.faces and self.edges list accordingly
        Returns True if the cut was successful
        :param edge:
        :param vertex:
        :param angle:
        :param traverse:
        :param max_length
        :return:
        """
        assert not self.is_outside(edge), "The edge must belong to the space"

        def immutable(_edge: Edge) -> bool:
            """
            Returns true if the edge is immutable
            :param _edge:
            :return:
            """
            return not self.plan.is_mutable(_edge)

        def callback(new_edges: Optional[Tuple[Edge, Edge]]) -> bool:
            """
            Callback to insure space consistency
            Will stop the cut if it returns True
            :param new_edges: Tuple of the new edges created by the cut
            """
            start_edge, end_edge, new_face = new_edges
            # add the created face to the space
            if new_face is not None:
                self.add_face_id(new_face)
            if self.is_outside(end_edge.pair):
                return True
            return False

        return edge.recursive_cut(vertex, angle, traverse=traverse, callback=callback,
                                  max_length=max_length, immutable=immutable)

    def barycenter_cut(self, edge: Optional[Edge] = None, coeff: float = 0.5,
                       angle: float = 90.0, traverse: str = 'absolute',
                       max_length: Optional[float] = None) -> TwoEdgesAndAFace:
        """
        Convenience method
        :param edge:
        :param coeff:
        :param angle:
        :param traverse:
        :param max_length:
        :return:
        """
        edge = edge or self.edge
        vertex = (transformation.get['barycenter']
                  .config(vertex=edge.end, coeff=coeff)
                  .apply_to(edge.start))

        return self.cut(edge, vertex, angle, traverse, max_length=max_length)

    def ortho_cut(self, edge: 'Edge') -> bool:
        """
        Ortho cuts the specified edge and adds the created face to the space
        Returns True if the cut was successful
        :param edge:
        :return:
        """

        def _immutable(_edge: Edge) -> bool:
            return not self.plan.is_mutable(_edge)

        if _immutable(edge):
            logging.debug("Space: Cannot remove an immutable edge: %s in space: %s", edge, self)
            return False

        cut_data = edge.ortho_cut(_immutable)

        if not cut_data:
            return False

        initial_edge, split_edge, new_face = cut_data

        if new_face is not None:
            self.add_face_id(new_face)
            return True

        return False

    def remove_internal_edge(self, edge: 'Edge') -> bool:
        """
        Removes an edge of the space
        :param edge:
        :return:
        """
        assert self.is_internal(edge), "The edge must an internal edge of the space"

        if not self.plan.is_mutable(edge):
            logging.debug("Space: Cannot remove an immutable edge: %s in space: %s", edge, self)
            return False
        # remove the edge and remove the deleted face from the space
        self.remove_face_id(edge.face)
        edge.remove()

        # we need to update the plan from the mesh because of cleanups
        self.plan.update_from_mesh()

        return True

    def plot(self, ax=None,
             save: Optional[bool] = None,
             options: Tuple['str'] = ('face', 'border', 'half-edge')):
        """
        plot the space
        """
        # do not try to plot an empty space
        if self.edge is None:
            return ax

        color = self.category.color
        x, y = self.as_sp.exterior.xy
        ax = plot_polygon(ax, x, y, options, color, save)

        if 'face' in options:
            for face in self.faces:
                if face is None:
                    continue
                ax = face.plot(ax, color=color, save=save, options=('fill', 'border', 'dash'))

        if 'half-edge' in options:
            for edge in self.edges:
                edge.plot_half_edge(ax, color=color, save=save)

        return ax

    def check(self) -> bool:
        """
        Check consistency of space
        :return:
        """
        is_valid = True
        # check if edges are correct
        if ((self.edge is None) + (self.face is None)) == 1:
            is_valid = False
            logging.error('Space: Error in space: only one of edge or face is None: %s', self.edge)

        # check that they are not duplicates in the faces list id
        if len(self._faces_id) != len(list(self._faces_id)):
            logging.error("Space: Duplicate faces id in space %s", self)
            is_valid = False

        # check that they are not duplicates in the edges list id
        if len(self._edges_id) != len(list(self._edges_id)):
            logging.error("Space: Duplicate edges id in space %s", self)
            is_valid = False

        faces = list(self.faces)

        for edge in self.edges:
            if edge.face not in faces:
                logging.error('Space: boundary edge face not in space faces: %s - %s',
                              edge, edge.face)
                is_valid = False

        return is_valid

    def immutable_components(self) -> ['PlanComponent']:
        """
        Return the components associated to the space
        :return: [PlanComponent]
        """
        immutable_associated = []

        for linear in self.plan.linears:
            if self.has_linear(linear) and not linear.category.mutable:
                immutable_associated.append(linear)

        for space in self.plan.spaces:
            if not space.category.mutable and space.adjacent_to(self):
                immutable_associated.append(space)

        return immutable_associated

    def components_category_associated(self) -> [str]:
        """
        Return the name of the components associated to the space
        :return: [Plan Component name]
        """
        return [component.category.name for component in self.immutable_components()]

    def neighboring_mutable_spaces(self) -> ['Space']:
        """
        Return the neighboring mutable spaces
        :return: ['Space']
        """
        neighboring_spaces = []
        for edge in self.edges:
            if edge.pair.face is not None and edge.pair.face.space.category.mutable is True:
                if not (edge.pair.face.space in neighboring_spaces):
                    neighboring_spaces.append(edge.pair.face.space)
        return neighboring_spaces

    def adjacent_to(self, other: Union['Space', 'Face']) -> bool:
        """
        Check the adjacency with an other space or face
        :return:
        """
        for edge in other.edges:
            if self.has_edge(edge.pair):
                return True
        return False

    def count_ducts(self) -> float:
        """
        counts the number of ducts the space is adjacent to
        :return: float
        """

        number_ducts = sum(
            space is not self and space.adjacent_to(self) and space.category
            and space.category.name is 'duct' for space in
            self.plan.spaces)

        return number_ducts

    def count_windows(self) -> float:
        """
        counts the number of linear of type window in the space
        :return: float
        """

        number_windows = sum(
            self.has_linear(component) and component.category.window_type for component in
            self.plan.linears)

        return number_windows


class Linear(PlanComponent):
    """
    Linear Class
    A linear is an object composed of one or several contiguous edges localized on the boundary
    of a space object
    """

    def __init__(self,
                 plan: 'Plan',
                 edge: Optional[Edge],
                 category: LinearCategory,
                 _id: Optional[uuid.UUID] = None):

        if edge and not plan.is_space_boundary(edge):
            raise ValueError('cannot create a linear that is not on the boundary of a space')

        super().__init__(plan, _id)
        self.category = category
        self._edges_id = [edge.id] if edge else []

    def __repr__(self):
        return 'Linear: ' + self.category.__repr__() + ' - ' + str(id(self))

    def clone(self, plan: 'Plan') -> 'Linear':
        """
        Returns a copy of the linear
        :return:
        """
        new_linear = Linear(plan, None, self.category, _id=self.id)
        new_linear._edges_id = self._edges_id[:]
        return new_linear

    @property
    def edge(self) -> Optional['Edge']:
        """
        The first edge of the linear
        :return:
        """
        if not self._edges_id:
            return None
        return self.plan.mesh.get_edge(self._edges_id[0])

    @property
    def edges(self) -> Generator[Edge, None, None]:
        """
        All the edges of the Linear
        :return:
        """
        return (self.plan.mesh.get_edge(edge_id) for edge_id in self._edges_id)

    def add_edge_id(self, edge: 'Edge'):
        """
        Adds the edge id
        :param edge:
        :return:
        """
        if edge.id in self._edges_id:
            return
        self._edges_id.append(edge.id)

    def remove_edge_id(self, edge: 'Edge'):
        """
        Adds the edge id
        :param edge:
        :return:
        """
        self._edges_id.remove(edge.id)

    def add_edge(self, edge: Edge):
        """
        Add an edge to the linear
        TODO : we should check that the edge is contiguous to the other linear edges
        :return:
        """
        if not self.plan.is_space_boundary(edge):
            raise ValueError('cannot add an edge to a linear' +
                             ' that is not on the boundary of a space')
        self.add_edge_id(edge)

    def has_edge(self, edge: 'Edge') -> bool:
        """
        Returns True if the edge belongs to the linear
        :param edge:
        :return:
        """
        return edge.id in self._edges_id

    @property
    def as_sp(self) -> Optional[LineString]:
        """
        Returns a shapely LineString
        :return:
        """
        vertices = []
        edge = None
        for edge in self.edges:
            vertices.append(edge.start.coords)
        if edge is None:
            return None
        vertices.append(edge.end.coords)
        return LineString(vertices)

    @property
    def length(self) -> float:
        """
        Returns the length of the Linear.
        :return:
        """
        _length = 0.0
        for edge in self.edges:
            _length += edge.length

        return _length

    def plot(self, ax=None, save: bool = None):
        """
        Plots the linear object
        :return:
        """
        for edge in self.edges:
            x_coords, y_coords = zip(*edge.as_sp.coords)
            ax = plot_edge(x_coords, y_coords, ax,
                           color=self.category.color,
                           width=self.category.width, alpha=0.6, save=save)
        return ax

    def check(self) -> bool:
        """
        Check if the linear is valid.
        A linear is valid if all its edges are connected.
        :return:
        """
        is_valid = True
        if len(list(self.edges)) == 1:
            return is_valid

        return is_valid


class Plan:
    """
    Main class containing the floor plan of the apartment
    • mesh : the corresponding geometric mesh
    • spaces : rooms or ducts or pillars etc.
    • linears : windows, doors, walls etc.
    """

    def __init__(self,
                 name: str = 'unnamed_plan',
                 mesh: Optional[Mesh] = None,
                 spaces: Optional[List['Space']] = None,
                 linears: Optional[List['Linear']] = None):
        self.name = name
        self.mesh = mesh
        self.spaces = spaces or []
        self.linears = linears or []
        # add a watcher to the mesh
        if self.mesh:
            self.mesh.add_watcher(lambda modifications:  self._watcher(modifications))

    def __repr__(self):
        output = 'Plan ' + self.name + ':'
        for space in self.spaces:
            output += space.__repr__() + ' | '
        return output

    def _watcher(self, modifications):
        """
        A watcher for mesh modification. The watcher must be manually called from the plan.
        ex: by calling self.mesh.watch()
        :param modifications
        :return:
        """
        logging.debug("Plan: Watcher called")

        inserted_faces = (modification for _id, modification in modifications.items()
                          if modification[0] == MeshOps.INSERT and type(modification[1]) == Face)

        removed_edges = (modification for _id, modification in modifications.items()
                         if modification[0] == MeshOps.REMOVE and type(modification[1]) == Edge)

        removed_faces = (modification for _id, modification in modifications.items()
                         if modification[0] == MeshOps.REMOVE and type(modification[1]) == Face)

        # add inserted face to the space of the receiving face
        # this must be done before removals
        for face_add in inserted_faces:
            assert type(face_add[2]) == Face, ("Plan: an insertion op "
                                               "should indicate the receiving face")
            face = face_add[1]
            # check if the face was not already added to the mesh
            face_space = self.get_space_of_face(face)
            if face_space:
                logging.debug("Plan: Adding face from mesh "
                              "update %s buf face is already in a space", face)
                continue

            space = self.get_space_of_face(face_add[2])
            if space:
                logging.debug("Plan: Adding face from mesh update %s", face)
                space.add_face_id(face)

        # remove edges
        for remove_edge in removed_edges:
            edge = remove_edge[1]
            space = self.get_space_from_reference(edge)
            if space:
                space.set_edges()
            linear = self.get_linear(edge)
            if linear:
                logging.debug("Plan: Removing edge from linear from mesh update %s", edge)
                linear.remove_edge_id(edge)

        # remove faces
        for remove_face in removed_faces:
            face = remove_face[1]
            space = self.get_space_of_face(face)
            if space:
                logging.debug("Plan: Removing face from space from mesh update %s", face)
                space.remove_face_id(face)

    def update_from_mesh(self):
        """
        Updates the plan from the mesh, and also updates all linked plan.
        :return:
        """
        self.mesh.watch()

    def clone(self) -> 'Plan':
        """
        Returns a copy of the plan
        :return:
        """
        new_plan = Plan(self.name + '_copy', self.mesh)
        new_plan.spaces = [space.clone(new_plan) for space in self.spaces]
        new_plan.linears = [linear.clone(new_plan) for linear in self.linears]
        return new_plan

    def get_from_id(self, _id: uuid.UUID) -> Optional['PlanComponent']:
        """
        returns the component of the given id
        :param _id: a uuid
        :return: a component
        """
        # Start by searching in spaces
        for space in self.spaces:
            if space.id == _id:
                return space
        # then search in linears
        for linear in self.linears:
            if linear.id == _id:
                return linear
        logging.debug("Plan: component not found for this id %s", _id)
        return None

    def get_space_from_id(self, _id: uuid.UUID) -> Optional['Space']:
        """
        returns the component of the given id
        :param _id: a uuid
        :return: a component
        """
        # Start by searching in spaces
        for space in self.spaces:
            if space.id == _id:
                return space
        logging.debug("Plan: Space not found for this id %s", _id)
        return None

    def get_linear_from_id(self, _id: uuid.UUID) -> Optional['Linear']:
        """
        returns the component of the given id
        :param _id: a uuid
        :return: a component
        """
        for linear in self.linears:
            if linear.id == _id:
                return linear
        logging.debug("Plan: Linear not found for this id %s", _id)
        return None

    def from_boundary(self, boundary: Sequence[Coords2d]) -> 'Plan':
        """
        Creates a plan from a list of points
        1. create the mesh
        2. Add an empty space
        :param boundary:
        :return:
        """
        self.mesh = Mesh().from_boundary(boundary)
        self.mesh.add_watcher(lambda modifications: self._watcher(modifications))
        Space(self, self.mesh.faces[0].edge)
        return self

    def add(self, plan_component):
        """
        Adds a component to the plan
        :param plan_component:
        :return:
        """
        if type(plan_component) == Space:
            self._add_space(plan_component)

        if type(plan_component) == Linear:
            self._add_linear(plan_component)

    def remove(self, plan_component):
        """
        Adds a component to the plan
        :param plan_component:
        :return:
        """
        if type(plan_component) == Space:
            self._remove_space(plan_component)

        if type(plan_component) == Linear:
            self._remove_linear(plan_component)

    def _add_space(self, space: 'Space'):
        """
        Add a space in the plan
        :param space:
        :return:
        """
        if space in self.spaces:
            logging.debug("Plan : trying to add a space that is already in the plan %s", space)
        self.spaces.append(space)

    def _remove_space(self, space: 'Space'):
        """
        Removes a space from the plan
        :param space:
        :return:
        """
        self.spaces.remove(space)

    def _add_linear(self, linear: 'Linear'):
        """
        Add a linear in the plan
        :param linear:
        :return:
        """
        if linear in self.linears:
            logging.debug("Plan : trying to add a linear that is already in the plan %s", linear)
        self.linears.append(linear)

    def _remove_linear(self, linear: 'Linear'):
        """
        Removes a linear from the plan
        :param linear:
        :return:
        """
        self.linears.remove(linear)

    def get_components(self,
                       cat_name: Optional[str] = None) -> Generator['PlanComponent', None, None]:
        """
        Returns an iterator of the components contained in the plan.
        Can be filtered according to a category name
        :param cat_name: the name of the category
        :return:
        """
        yield from self.get_spaces(cat_name)
        yield from self.get_linears(cat_name)

    def get_spaces(self, category_name: Optional[str] = None) -> Generator['Space', None, None]:
        """
        Returns an iterator of the spaces contained in the place
        :param category_name:
        :return:
        """
        if category_name is not None:
            return (space for space in self.spaces if space.category.name == category_name)

        return (space for space in self.spaces)

    def get_space_of_face(self, face: Face) -> Optional['Space']:
        """
        Retrieves the space to which the face belongs.
        Returns None if no space is found
        :param face:
        :return:
        """
        for space in self.spaces:
            if space.has_face(face):
                return space
        return None

    def get_space_of_edge(self, edge: Edge) -> Optional['Space']:
        """
        Retrieves the space to which the face belongs.
        Returns None if no space is found
        :param edge:
        :return:
        """
        if edge.face is None:
            return None
        return self.get_space_of_face(edge.face)

    def get_space_from_reference(self, edge: 'Edge') -> Optional['Space']:
        """
        Returns the space that has the specified edge as a reference.
        Returns None if the edge is not a reference of a space.
        :param edge:
        :return:
        """
        for space in self.spaces:
            if edge.id in space._edges_id:
                return space

        return None

    def get_linear(self, edge: Edge) -> Optional['Linear']:
        """
        Retrieves the linear to which the edge belongs.
        Returns None if no linear is found
        :param edge:
        :return:
        """
        for linear in self.linears:
            if linear.has_edge(edge):
                return linear
        return None

    def get_linears(self, category_name: Optional[str] = None) -> Generator['Linear', None, None]:
        """
        Returns an iterator of the linears contained in the place
        :param category_name:
        :return:
        """
        if category_name is not None:
            return (linear for linear in self.linears if linear.category.name == category_name)

        return (linear for linear in self.linears)

    def is_space_boundary(self, edge: 'Edge') -> bool:
        """
        Returns True if the edge is on the boundary of a space
        :param edge:
        :return:
        """
        for space in self.spaces:
            if space.is_boundary(edge):
                return True

        return False

    def is_mutable(self, edge: 'Edge') -> bool:
        """
        Returns True if the edge or its pair does not belong to an immutable linear
        :param edge:
        :return:
        """
        for linear in self.linears:
            if linear.has_edge(edge):
                return linear.category.mutable
        return True

    def category_edges(self, *cat: str) -> List['Edge']:
        """
        Returns the list of edges belonging to a space of given category
        :return List['Edge']:
        """

        list_edges = []

        cat_spaces = (space for space in self.spaces if space.category.name in cat)
        for space in cat_spaces:
            for edge in space.edges:
                list_edges.append(edge)

        cat_linears = (linear for linear in self.linears if linear.category.name in cat)
        for linear in cat_linears:
            for edge in linear.edges:
                list_edges.append(edge)

        return list_edges

    @property
    def empty_spaces(self) -> Generator['Space', None, None]:
        """
        The empty spaces of the plan
        :return:
        """
        return self.get_spaces(category_name='empty')

    @property
    def empty_space(self) -> Optional['Space']:
        """
        The largest empty space of the plan
        :return:
        """
        return max(self.empty_spaces, key=lambda space: space.area)

    @property
    def directions(self) -> Sequence[Tuple[float, float]]:
        """
        Returns the main directions of the mesh of the plan
        :return:
        """
        return self.mesh.directions

    @property
    def is_empty(self):
        """
        Returns False if the plan contains mutable space other than empty spaces
        :return:
        """
        for space in self.spaces:
            if space.category.name != 'empty' and space.category.mutable:
                return False
        return True

    def insert_space_from_boundary(self,
                                   boundary: Sequence[Coords2d],
                                   category: SpaceCategory = SPACE_CATEGORIES['empty']) -> 'Space':
        """
        Inserts a new space inside the empty spaces of the plan.
        By design, will not insert a space overlapping several faces of the receiving spaces.
        The new space is designed from the boundary. By default, the category is empty.
        :param boundary
        :param category
        """
        for empty_space in self.empty_spaces:
            try:
                new_space = empty_space.insert_space(boundary, category)
                self.update_from_mesh()
                return new_space
            except OutsideFaceError:
                continue
        else:
            # TODO: this should probably raise an exception but too many input blueprints are
            # incorrect due to wrong load bearing walls geometry, it would fail too many tests
            logging.error('Plan: Could not insert the space in the plan because '
                          'it overlaps other non empty spaces: %s, %s', boundary, category)

    def insert_linear(self, point_1: Coords2d, point_2: Coords2d, category: LinearCategory):
        """
        Inserts a linear object in the plan at the given points
        Will try to insert it in every empty space.
        :param point_1
        :param point_2
        :param category
        :return:
        """
        for empty_space in self.empty_spaces:
            try:
                empty_space.insert_linear(point_1, point_2, category)
                self.mesh.watch()
                break
            except OutsideVertexError:
                continue
        else:
            raise ValueError('Could not insert the linear in the plan:' +
                             '[{0},{1}] - {2}'.format(point_1, point_2, category))

    @property
    def boundary_as_sp(self) -> Optional[LinearRing]:
        """
        Returns the boundary of the plan as a LineString
        """
        return self.mesh.boundary_as_sp if self.mesh else None

    def plot(self, ax=None, show: bool = False, save: bool = True,
             options: Tuple = ('face', 'edge', 'half-edge', 'border')):
        """
        Plots a plan
        :return:
        """
        for space in self.spaces:
            ax = space.plot(ax, save=False, options=options)

        for linear in self.linears:
            ax = linear.plot(ax, save=False)

        ax.set_title(self.name)

        plot_save(save, show)

        return ax

    def check(self) -> bool:
        """
        Used to verify plan consistency
        NOTE : To be completed
        :return:
        """
        is_valid = self.mesh.check()

        for space in self.spaces:
            is_valid = is_valid and space.check()
            # check that a face only belongs to one space and one space only
            for face_id in space._faces_id:
                for other_space in self.spaces:
                    if other_space is space:
                        continue
                    if face_id in other_space._faces_id:
                        logging.debug("Plan: A face is in multiple space: %s", face_id)
                        is_valid = False

        if is_valid:
            logging.info('Plan: Checking plan: ' + '✅ OK')
        else:
            logging.info('Plan: Checking plan: ' + '🔴 NOT OK')

        return is_valid

    def remove_null_spaces(self):
        """
        Remove from the plan spaces with no edge reference
        :return:
        """
        logging.debug("Plan: removing null spaces of plan %s", self)
        space_to_remove = (space for space in self.spaces if space.edge is None)
        for space in space_to_remove:
            space.remove()

    def count_category_spaces(self, category_name: str) -> int:
        """
        count the number of spaces with the given category name
        :return:
        """
        return sum(space.category.name == category_name for space in self.spaces)

    def count_mutable_spaces(self) -> int:
        """
        count the number of mutable spaces
        :return:
        """
        return sum(space.category.mutable for space in self.spaces)

    def mutable_spaces(self) -> Generator['Space', None, None]:
        """
        Returns an iterator on mutable spaces
        :return:
        """
        yield from (space for space in self.spaces if space.mutable)

    def circulation_spaces(self) -> Generator['Space', None, None]:
        """
        Returns an iterator on mutable spaces
        :return:
        """

        yield from (space for space in self.spaces if space.category.circulation)


if __name__ == '__main__':
    import libs.reader as reader

    logging.getLogger().setLevel(logging.DEBUG)


    @DecoratorTimer()
    def floor_plan():
        """
        Test the creation of a specific blueprint
        :return:
        """
        input_file = "Paris18_A501.json"
        plan = reader.create_plan_from_file(input_file)

        plan.plot(save=False)
        plt.show()

        for empty_space in plan.empty_spaces:
            boundary_edges = list(empty_space.edges)

            for edge in boundary_edges:
                if edge.length > 30:
                    empty_space.barycenter_cut(edge, 0)
                    empty_space.barycenter_cut(edge, 1)

        plan.plot(save=False)
        plt.show()

        assert plan.check()


    # floor_plan()

    def clone_and_change_plan():
        """

<<<<<<< HEAD

    remove_face_along_internal_edge()


    def add_two_face_touching_internal_edge_and_border():
        """
        Test. Create a new face, remove it, then add it again.
=======
>>>>>>> fc6b56ee
        :return:
        """
        from libs.grid import GRIDS

        perimeter = [(0, 0), (1000, 0), (1000, 1000), (0, 1000)]
        duct = [(400, 400), (600, 400), (600, 600), (400, 600)]
        duct_2 = [(0, 0), (200, 0), (200, 200), (0, 200)]
        plan = Plan().from_boundary(perimeter)
        plan_2 = plan.clone()
        plan.insert_space_from_boundary(duct, SPACE_CATEGORIES["duct"])
        plan_2.insert_space_from_boundary(duct_2, SPACE_CATEGORIES["duct"])
        GRIDS["finer_ortho_grid"].apply_to(plan_2)

        plan.mesh.check()
        plan.plot()
        plan_2.plot()
        space = plan.get_space_from_id(plan.spaces[0].id)
        assert space is plan.empty_space
        assert plan.spaces[0].id == plan_2.spaces[0].id


    clone_and_change_plan()<|MERGE_RESOLUTION|>--- conflicted
+++ resolved
@@ -1861,22 +1861,12 @@
 
         assert plan.check()
 
-
     # floor_plan()
 
+
     def clone_and_change_plan():
         """
 
-<<<<<<< HEAD
-
-    remove_face_along_internal_edge()
-
-
-    def add_two_face_touching_internal_edge_and_border():
-        """
-        Test. Create a new face, remove it, then add it again.
-=======
->>>>>>> fc6b56ee
         :return:
         """
         from libs.grid import GRIDS
