--- conflicted
+++ resolved
@@ -9,7 +9,7 @@
 import math
 from typing import TYPE_CHECKING, Callable, Union, Dict, Optional, Any
 
-from libs.utils.geometry import ccw_angle, pseudo_equal
+from libs.utils.geometry import ccw_angle
 from libs.specification.size import Size
 
 if TYPE_CHECKING:
@@ -130,6 +130,13 @@
     """
 
     def shift_from_interval(val_min: float, val_max: float, val: float) -> float:
+        """
+        bidouillage
+        :param val_min:
+        :param val_max:
+        :param val:
+        :return:
+        """
         return max((val - val_max) / val_max, (val_min - val) / val, 0.0)
 
     def _score(space: 'Space') -> float:
@@ -162,6 +169,13 @@
     """
 
     def shift_from_interval(val_min: float, val_max: float, val: float) -> float:
+        """
+        bidouillage
+        :param val_min:
+        :param val_max:
+        :param val:
+        :return:
+        """
         return max((val - val_max) / val_max, (val_min - val) / val, 0.0)
 
     def _score(space: 'Space') -> float:
@@ -215,28 +229,12 @@
     :param params:
     :return:
     """
-<<<<<<< HEAD
+
     min_corners = params['min_corners']
 
     def _score(space: 'Space') -> float:
         number_of_corners = space.number_of_corners()
-=======
-    min_corners = params.get('min_corners', 4)
-    # the name of the categories we want the constraint to apply on
-    category_names = params.get('categories', None)
-    corner_min_angle = 20.0
-
-    def _score(space: 'Space') -> float:
-        # we only check the score of the space of the specified categories
-        if category_names and space.category.name not in category_names:
-            return 0
-
-        number_of_corners = 0
-        for edge in space.exterior_edges:
-            if ccw_angle(edge.vector, space.next_edge(edge).vector) >= corner_min_angle:
-                number_of_corners += 1
-
->>>>>>> d5d320c0
+
         if number_of_corners == 0:
             return 0
 
