# coding=utf-8
"""
Plot module : used for plotting function for meshes and plans
"""
from random import randint
import os
import datetime
import logging
from typing import TYPE_CHECKING, Optional, List

from shapely.geometry import LineString
from typing import Sequence
import matplotlib.pyplot as plt
from matplotlib.patches import Polygon
import numpy as np

from libs.utils.custom_types import Vector2d, Coords2d
from libs.utils.geometry import (
    unit,
    move_point,
    magnitude,
    ccw_angle,
    unit_vector
)

<<<<<<< HEAD
if TYPE_CHECKING:
    from libs.plan.plan import Plan, Floor, Space, Linear

SAVE_PATH = "../../output/plots"
module_path = os.path.dirname(__file__)
output_path = os.path.join(module_path, SAVE_PATH)
=======
DO_PLOT = "HABX_ENV" not in os.environ
>>>>>>> 9936e380

from output import DEFAULT_PLOTS_OUTPUT_FOLDER

output_path = DEFAULT_PLOTS_OUTPUT_FOLDER
if not os.path.exists(output_path) and DO_PLOT:
    os.makedirs(output_path)

def plot_save(save: bool = True, show: bool = False):
    """
    Saves or displays the plot
    :param save:
    :param show:
    :return:
    """

    if not DO_PLOT or (not save and not show):
        return

    if save:
        logging.info('Saving plot')
        ax = plt.gca()
        date_time = datetime.datetime.now().strftime("%Y-%m-%d_%H-%M-%S")
        file_name = ax.get_title() + '_' + date_time + '.svg'
        plt.savefig(os.path.join(output_path, file_name), format='svg')
        plt.close()  # need to close the plot (otherwise matplotlib keeps it in memory)

    if show:
        plt.show()


def plot_point(x_coords: Sequence[float],
               y_coords: Sequence[float],
               _ax=None,
               color: str = 'r',
               save: Optional[bool] = None):
    """
    Plots a point
    :param x_coords:
    :param y_coords:
    :param _ax:
    :param color:
    :param save
    :return:
    """

    if not DO_PLOT:
        return

    if _ax is None:
        fig, _ax = plt.subplots()
        _ax.set_aspect('equal')
        save = True if save is None else save

    _ax.plot(x_coords, y_coords, 'ro', color=color)

    plot_save(save)

    return _ax


def plot_edge(x_coords: Sequence[float],
              y_coords: Sequence[float],
              _ax=None,
              color: str = 'b',
              width: float = 1.0,
              alpha: float = 1,
              save: Optional[bool] = None):
    """
    Plots an edge
    :param _ax:
    :param x_coords:
    :param y_coords:
    :param color:
    :param width:
    :param alpha
    :param save: whether to save the plot
    :return:
    """
    if not DO_PLOT:
        return

    if _ax is None:
        fig, _ax = plt.subplots()
        _ax.set_aspect('equal')
        save = True if save is None else save

    _ax.plot(x_coords, y_coords, 'k',
             linewidth=width,
             color=color,
             alpha=alpha,
             solid_capstyle='butt')

    plot_save(save)

    return _ax


def plot_polygon(_ax,
                 data1: Sequence[float],
                 data2: Sequence[float],
                 options: Sequence[str] = ('vertices', 'border', 'fill'),
                 color: str = 'b',
                 should_save: Optional[bool] = None):
    """
    Simple convenience function to plot a mesh face with matplotlib
    :param _ax:
    :param data1:
    :param data2:
    :param options: tuple of strings indicating what to show on plot
    :param color: string, matplotlib color
    :param should_save: whether to save the plot
    :return:
    """

    if not DO_PLOT:
        return

    if _ax is None:
        fig, _ax = plt.subplots()
        _ax.set_aspect('equal')
        should_save = True if should_save is None else should_save

    if 'fill' in options:
        _ax.fill(data1, data2, alpha=0.3, color=color)
    if 'border' in options:
        ls = ':' if 'dash' in options else 'solid'
        lw = 0.5 if 'dash' in options else 1.0
        _ax.plot(data1, data2, 'k', color=color, ls=ls, lw=lw)
    if 'vertices' in options:
        _ax.plot(data1, data2, 'ro', color=color)

    plot_save(should_save)

    return _ax


def make_arrow(point: Coords2d, vector: Vector2d, normal: Vector2d) -> LineString:
    """
    Returns a polyline of the form o a semi-arrow translated from original edge
    Used to plot half-edge for debugging purposes
    TODO : make a nicer arrow
    :param point: starting point of the edge
    :param vector:
    :param normal:
    :return: LineString
    """
    distance_to_point = 10
    arrow_angle = 20
    arrow_head_length = 10
    vector_unit = unit(vector)

    start_point = move_point(point, normal, distance_to_point)
    end_point = move_point(start_point, vector)

    # reduce size of the arrow for better clarity
    if magnitude(vector) > 2 * distance_to_point:
        end_point = move_point(end_point, vector_unit, -1 * distance_to_point)
        start_point = move_point(start_point, vector_unit, distance_to_point)

    relative_angle = ccw_angle(vector) + 180 - arrow_angle
    arrow_head_vector = unit_vector(relative_angle)
    arrow_head_point = move_point(end_point, arrow_head_vector, arrow_head_length)
    arrow = LineString([start_point, end_point, arrow_head_point])

    return arrow


def random_color() -> str:
    """
    Convenient function for matplotlib
    :return: string
    """
    return '#%02X%02X%02X' % (randint(0, 255), randint(0, 255), randint(0, 255))


class Plot:
    """
    Plot class
    Do not add public method without check of self.do_plot
    """
<<<<<<< HEAD
    def __init__(self, plan: 'Plan'):
        _fig, _ax = plt.subplots(1, plan.floor_count)
        if plan.floor_count > 1:
            for _sub in _ax:
                _sub.set_aspect('equal')
        else:
            _ax.set_aspect('equal')
        _fig.subplots_adjust(hspace=0.4)  # needed to prevent overlapping of subplots title
        # we must create a lookup dict to assign to each floor a plotting ax
        self._floor_to_ax = {floor.id: i for i, floor in enumerate(plan.floors.values())}
        self.ax = _ax
        self.fig = _fig
        self.space_figs = {}
        self.face_figs = {}

    def get_ax(self, floor: 'Floor'):
        """
        Returns the ax corresponding to the specified floor
        :param floor:
        :return:
        """
        if len(self._floor_to_ax) > 1:
            return self.ax[self._floor_to_ax[floor.id]]
        return self.ax

    def draw(self, plan: 'Plan'):
=======

    def __init__(self, do_plot: bool = DO_PLOT):
        self.do_plot = do_plot
        self.ax = None
        self.fig = None
        self.space_figs = {}
        self.face_figs = {}

        if self.do_plot:
            _fig = plt.figure()
            _ax = _fig.add_subplot(111)
            _ax.set_aspect('equal')
            self.ax = _ax
            self.fig = _fig

    def draw(self, plan):
>>>>>>> 9936e380
        """
        Draw a plan
        :param plan:
        :return:
        """
        if not self.do_plot:
            return

        self._draw_boundary(plan)

        for space in plan.spaces:
            self._draw_space(space)
            for face in space.faces:
                self._draw_face(face, space)

        for linear in plan.linears:
            self._draw_linear(linear)

    def _draw_boundary(self, plan: 'Plan'):
        for floor in plan.floors.values():
            xy = zip(*floor.boundary_as_sp.coords)
            self.get_ax(floor).plot(*xy, 'k', color='k', linewidth=2.0, alpha=1.0,
                                    solid_capstyle='butt')

    def _draw_linear(self, linear: 'Linear'):
        ax = self.get_ax(linear.floor)
        xy = zip(*linear.as_sp.coords)
        ax.plot(*xy, 'k', color=linear.category.color,
                     linewidth=linear.category.width, alpha=0.6,
                     solid_capstyle='butt')

    def _draw_space(self, space: 'Space'):
        """
        NOTE : this does not plot correctly holes in spaces.
        :param space:
        :return:
        """
        if space.edge is None:
            return
        ax = self.get_ax(space.floor)
        color = space.category.color
        xy = space.as_sp.exterior.coords
        new_patch = Polygon(np.array(xy), color=color, alpha=0.3, ls='-', lw=2.0)
        ax.add_patch(new_patch)
        self.space_figs[space.id] = new_patch

    def _draw_face(self, face, space: 'Space'):
        if face.edge is None:
            return
        color = 'r'
        ax = self.get_ax(space.floor)
        xy = face.as_sp.exterior.xy
        new_line, = ax.plot(*xy, color=color, ls=':', lw=0.5)
        self.face_figs[face.id] = new_line

    def update_faces(self, spaces: List['Space']):
        """
        Updates the faces of the spaces
        :param spaces:
        :return:
        """
        if not self.do_plot:
            return

        if len(spaces) == 0:
            return

        plan: 'Plan' = spaces[0].plan

        for space in spaces:
            for face in space.faces:
                _id = face.id
                xy = face.as_sp.exterior.xy if face.edge is not None else None
                if _id not in self.face_figs:
                    if xy is None:
                        continue
                    self._draw_face(face, space)
                else:
                    if xy is None:
                        self.face_figs[_id].set_visible(False)
                    else:
                        self.face_figs[_id].set_data(np.array(xy))
                        self.face_figs[_id].set_visible(True)

        for face_id in self.face_figs:
            if all(not floor.mesh.has_face(face_id) for floor in plan.floors.values()):
                self.face_figs[face_id].set_visible(False)

        self.fig.canvas.draw()
        self.fig.canvas.flush_events()

    def update(self, spaces):
        """
        Updates the plan with the space data
        :param spaces:
        :return:
        """
        if not self.do_plot:
            return
        for space in spaces:
            if space is None:
                continue
            _id = space.id
            xy = space.as_sp.exterior.coords if space.edge is not None else None
            if _id not in self.space_figs:
                if xy is None:
                    continue
                self._draw_space(space)
            else:
                if xy is None:
                    self.space_figs[_id].set_visible(False)
                else:
                    self.space_figs[_id].set_xy(np.array(xy))
                    self.space_figs[_id].set_visible(True)

        self.fig.canvas.draw()
        self.fig.canvas.flush_events()

    def show(self):
        """
        Show the plot
        :return:
        """
        if self.do_plot:
            self.fig.show()<|MERGE_RESOLUTION|>--- conflicted
+++ resolved
@@ -22,23 +22,17 @@
     ccw_angle,
     unit_vector
 )
-
-<<<<<<< HEAD
+from output import DEFAULT_PLOTS_OUTPUT_FOLDER
+
 if TYPE_CHECKING:
     from libs.plan.plan import Plan, Floor, Space, Linear
 
-SAVE_PATH = "../../output/plots"
-module_path = os.path.dirname(__file__)
-output_path = os.path.join(module_path, SAVE_PATH)
-=======
 DO_PLOT = "HABX_ENV" not in os.environ
->>>>>>> 9936e380
-
-from output import DEFAULT_PLOTS_OUTPUT_FOLDER
 
 output_path = DEFAULT_PLOTS_OUTPUT_FOLDER
 if not os.path.exists(output_path) and DO_PLOT:
     os.makedirs(output_path)
+
 
 def plot_save(save: bool = True, show: bool = False):
     """
@@ -213,8 +207,10 @@
     Plot class
     Do not add public method without check of self.do_plot
     """
-<<<<<<< HEAD
-    def __init__(self, plan: 'Plan'):
+    def __init__(self, plan: 'Plan', do_plot: bool = DO_PLOT):
+        self.do_plot = do_plot
+        if not self.do_plot:
+            return
         _fig, _ax = plt.subplots(1, plan.floor_count)
         if plan.floor_count > 1:
             for _sub in _ax:
@@ -240,24 +236,6 @@
         return self.ax
 
     def draw(self, plan: 'Plan'):
-=======
-
-    def __init__(self, do_plot: bool = DO_PLOT):
-        self.do_plot = do_plot
-        self.ax = None
-        self.fig = None
-        self.space_figs = {}
-        self.face_figs = {}
-
-        if self.do_plot:
-            _fig = plt.figure()
-            _ax = _fig.add_subplot(111)
-            _ax.set_aspect('equal')
-            self.ax = _ax
-            self.fig = _fig
-
-    def draw(self, plan):
->>>>>>> 9936e380
         """
         Draw a plan
         :param plan:
