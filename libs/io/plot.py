# coding=utf-8
"""
Plot module : used for plotting function for meshes and plans
"""
from random import randint
import os
import datetime
import logging
from typing import TYPE_CHECKING, Optional, List

from shapely.geometry import LineString
from typing import Sequence
import matplotlib.pyplot as plt
from matplotlib.patches import Polygon
import numpy as np

from libs.utils.custom_types import Vector2d, Coords2d
from libs.utils.geometry import (
    unit,
    move_point,
    magnitude,
    ccw_angle,
    unit_vector,
    barycenter
)
from output import DEFAULT_PLOTS_OUTPUT_FOLDER

<<<<<<< HEAD
if TYPE_CHECKING:
    from libs.plan.plan import Plan, Floor, Space, Linear

DO_PLOT = "HABX_ENV" not in os.environ
=======
from output import DEFAULT_PLOTS_OUTPUT_FOLDER
>>>>>>> ae2ab9d1

output_path = DEFAULT_PLOTS_OUTPUT_FOLDER
if not os.path.exists(output_path):
    os.makedirs(output_path)


def plot_save(save: bool = True, show: bool = False):
    """
    Saves or displays the plot
    :param save:
    :param show:
    :return:
    """

    if not save and not show:
        return

    if save:
        logging.info('Saving plot')
        ax = plt.gca()
        date_time = datetime.datetime.now().strftime("%Y-%m-%d_%H-%M-%S")
        file_name = ax.get_title() + '_' + date_time + '.svg'
        plt.savefig(os.path.join(output_path, file_name), format='svg')
        plt.close()  # need to close the plot (otherwise matplotlib keeps it in memory)

    if show:
        plt.show()


<<<<<<< HEAD
=======
def plot_point(x_coords: Sequence[float],
               y_coords: Sequence[float],
               _ax=None,
               color: str = 'r',
               save: Optional[bool] = None):
    """
    Plots a point
    :param x_coords:
    :param y_coords:
    :param _ax:
    :param color:
    :param save
    :return:
    """

    if _ax is None:
        fig, _ax = plt.subplots()
        _ax.set_aspect('equal')
        save = True if save is None else save

    _ax.plot(x_coords, y_coords, 'ro', color=color)

    plot_save(save)

    return _ax


>>>>>>> ae2ab9d1
def plot_edge(x_coords: Sequence[float],
              y_coords: Sequence[float],
              _ax=None,
              color: str = 'b',
              width: float = 1.0,
              alpha: float = 1,
              save: Optional[bool] = None):
    """
    Plots an edge
    :param _ax:
    :param x_coords:
    :param y_coords:
    :param color:
    :param width:
    :param alpha
    :param save: whether to save the plot
    :return:
    """
    if _ax is None:
        fig, _ax = plt.subplots()
        _ax.set_aspect('equal')
        save = True if save is None else save

    _ax.plot(x_coords, y_coords, 'k',
             linewidth=width,
             color=color,
             alpha=alpha,
             solid_capstyle='butt')

    plot_save(save)

    return _ax


def plot_polygon(_ax,
                 data1: Sequence[float],
                 data2: Sequence[float],
                 options: Sequence[str] = ('vertices', 'border', 'fill'),
                 color: str = 'b',
                 should_save: Optional[bool] = None):
    """
    Simple convenience function to plot a mesh face with matplotlib
    :param _ax:
    :param data1:
    :param data2:
    :param options: tuple of strings indicating what to show on plot
    :param color: string, matplotlib color
    :param should_save: whether to save the plot
    :return:
    """
    if _ax is None:
        fig, _ax = plt.subplots()
        _ax.set_aspect('equal')
        should_save = True if should_save is None else should_save

    if 'fill' in options:
        _ax.fill(data1, data2, alpha=0.3, color=color)
    if 'border' in options:
        ls = ':' if 'dash' in options else 'solid'
        lw = 0.5 if 'dash' in options else 1.0
        _ax.plot(data1, data2, 'k', color=color, ls=ls, lw=lw)
    if 'vertices' in options:
        _ax.plot(data1, data2, 'ro', color=color)

    plot_save(should_save)

    return _ax


def make_arrow(point: Coords2d, vector: Vector2d, normal: Vector2d) -> LineString:
    """
    Returns a polyline of the form o a semi-arrow translated from original edge
    Used to plot half-edge for debugging purposes
    TODO : make a nicer arrow
    :param point: starting point of the edge
    :param vector:
    :param normal:
    :return: LineString
    """
    distance_to_point = 10
    arrow_angle = 20
    arrow_head_length = 10
    vector_unit = unit(vector)

    start_point = move_point(point, normal, distance_to_point)
    end_point = move_point(start_point, vector)

    # reduce size of the arrow for better clarity
    if magnitude(vector) > 2 * distance_to_point:
        end_point = move_point(end_point, vector_unit, -1 * distance_to_point)
        start_point = move_point(start_point, vector_unit, distance_to_point)

    relative_angle = ccw_angle(vector) + 180 - arrow_angle
    arrow_head_vector = unit_vector(relative_angle)
    arrow_head_point = move_point(end_point, arrow_head_vector, arrow_head_length)
    arrow = LineString([start_point, end_point, arrow_head_point])

    return arrow


def random_color() -> str:
    """
    Convenient function for matplotlib
    :return: string
    """
    return '#%02X%02X%02X' % (randint(0, 255), randint(0, 255), randint(0, 255))


class Plot:
    """
    Plot class
    """
<<<<<<< HEAD
    def __init__(self, plan: 'Plan', do_plot: bool = DO_PLOT):
        self.do_plot = do_plot
        if not self.do_plot:
            return
        _fig, _ax = plt.subplots(1, plan.floor_count)
        if plan.floor_count > 1:
            for _sub in _ax:
                _sub.set_aspect('equal')
        else:
            _ax.set_aspect('equal')
        _fig.subplots_adjust(hspace=0.4)  # needed to prevent overlapping of subplots title
        # we must create a lookup dict to assign to each floor a plotting ax
        self._floor_to_ax = {floor.id: i for i, floor in enumerate(plan.floors.values())}
=======

    def __init__(self):
        _fig = plt.figure()
        _ax = _fig.add_subplot(111)
        _ax.set_aspect('equal')
>>>>>>> ae2ab9d1
        self.ax = _ax
        self.fig = _fig
        self.space_figs = {}
        self.face_figs = {}

<<<<<<< HEAD
    def get_ax(self, floor: 'Floor'):
        """
        Returns the ax corresponding to the specified floor
        :param floor:
        :return:
        """
        if len(self._floor_to_ax) > 1:
            return self.ax[self._floor_to_ax[floor.id]]
        return self.ax

    def draw(self, plan: 'Plan'):
=======
    def draw(self, plan):
>>>>>>> ae2ab9d1
        """
        Draw a plan
        :param plan:
        :return:
        """
        self._draw_boundary(plan)

        for space in plan.spaces:
            self._draw_space(space)
            for face in space.faces:
                self._draw_face(face, space)

        for linear in plan.linears:
            self._draw_linear(linear)

    def _draw_boundary(self, plan: 'Plan'):
        for floor in plan.floors.values():
            xy = zip(*floor.boundary_as_sp.coords)
            self.get_ax(floor).plot(*xy, 'k', color='k', linewidth=2.0, alpha=1.0,
                                    solid_capstyle='butt')

    def _draw_linear(self, linear: 'Linear'):
        ax = self.get_ax(linear.floor)
        xy = zip(*linear.as_sp.coords)
        ax.plot(*xy, 'k', color=linear.category.color,
                     linewidth=linear.category.width, alpha=0.6,
                     solid_capstyle='butt')

    def _draw_space(self, space: 'Space'):
        """
        NOTE : this does not plot correctly holes in spaces.
        :param space:
        :return:
        """
        if space.edge is None:
            return
        ax = self.get_ax(space.floor)
        color = space.category.color
        xy = space.as_sp.exterior.coords
        new_patch = Polygon(np.array(xy), color=color, alpha=0.3, ls='-', lw=2.0)
        ax.add_patch(new_patch)
        self.space_figs[space.id] = new_patch

    def _draw_face(self, face, space: 'Space'):
        if face.edge is None:
            return
        color = 'r'
        ax = self.get_ax(space.floor)
        xy = face.as_sp.exterior.xy
        new_line, = ax.plot(*xy, color=color, ls=':', lw=0.5)
        self.face_figs[face.id] = new_line

    def update_faces(self, spaces: List['Space']):
        """
        Updates the faces of the spaces
        :param spaces:
        :return:
        """
        if len(spaces) == 0:
            return

        plan: 'Plan' = spaces[0].plan

        for space in spaces:
            for face in space.faces:
                _id = face.id
                xy = face.as_sp.exterior.xy if face.edge is not None else None
                if _id not in self.face_figs:
                    if xy is None:
                        continue
                    self._draw_face(face, space)
                else:
                    if xy is None:
                        self.face_figs[_id].set_visible(False)
                    else:
                        self.face_figs[_id].set_data(np.array(xy))
                        self.face_figs[_id].set_visible(True)

        for face_id in self.face_figs:
            if all(not floor.mesh.has_face(face_id) for floor in plan.floors.values()):
                self.face_figs[face_id].set_visible(False)

        self.fig.canvas.draw()
        self.fig.canvas.flush_events()

    def update(self, spaces):
        """
        Updates the plan with the space data
        :param spaces:
        :return:
        """
        for space in spaces:
            if space is None:
                continue
            _id = space.id
            xy = space.as_sp.exterior.coords if space.edge is not None else None
            if _id not in self.space_figs:
                if xy is None:
                    continue
                self._draw_space(space)
            else:
                if xy is None:
                    self.space_figs[_id].set_visible(False)
                else:
                    self.space_figs[_id].set_xy(np.array(xy))
                    self.space_figs[_id].set_visible(True)

        self.fig.canvas.draw()
        self.fig.canvas.flush_events()

    def draw_seeds_points(self, seeder):
        """
        Draw the seed point on fixed items
        :param seeder:
        :return:
        """
        seed_distance_to_edge = 15  # per convention

        for seed in seeder.seeds:
            if seed.space is None:
                continue
            _ax = self.get_ax(seed.space.floor)
            point = barycenter(seed.edge.start.coords, seed.edge.end.coords, 0.5)
            point = move_point(point, seed.edge.normal, seed_distance_to_edge)
            _ax.plot([point[0]], [point[1]], 'ro', color='r')

    def show(self):
        """
        Show the plot
        :return:
        """
        self.fig.show()<|MERGE_RESOLUTION|>--- conflicted
+++ resolved
@@ -25,16 +25,11 @@
 )
 from output import DEFAULT_PLOTS_OUTPUT_FOLDER
 
-<<<<<<< HEAD
 if TYPE_CHECKING:
     from libs.plan.plan import Plan, Floor, Space, Linear
 
-DO_PLOT = "HABX_ENV" not in os.environ
-=======
-from output import DEFAULT_PLOTS_OUTPUT_FOLDER
->>>>>>> ae2ab9d1
-
 output_path = DEFAULT_PLOTS_OUTPUT_FOLDER
+
 if not os.path.exists(output_path):
     os.makedirs(output_path)
 
@@ -62,36 +57,6 @@
         plt.show()
 
 
-<<<<<<< HEAD
-=======
-def plot_point(x_coords: Sequence[float],
-               y_coords: Sequence[float],
-               _ax=None,
-               color: str = 'r',
-               save: Optional[bool] = None):
-    """
-    Plots a point
-    :param x_coords:
-    :param y_coords:
-    :param _ax:
-    :param color:
-    :param save
-    :return:
-    """
-
-    if _ax is None:
-        fig, _ax = plt.subplots()
-        _ax.set_aspect('equal')
-        save = True if save is None else save
-
-    _ax.plot(x_coords, y_coords, 'ro', color=color)
-
-    plot_save(save)
-
-    return _ax
-
-
->>>>>>> ae2ab9d1
 def plot_edge(x_coords: Sequence[float],
               y_coords: Sequence[float],
               _ax=None,
@@ -204,11 +169,7 @@
     """
     Plot class
     """
-<<<<<<< HEAD
-    def __init__(self, plan: 'Plan', do_plot: bool = DO_PLOT):
-        self.do_plot = do_plot
-        if not self.do_plot:
-            return
+    def __init__(self, plan: 'Plan'):
         _fig, _ax = plt.subplots(1, plan.floor_count)
         if plan.floor_count > 1:
             for _sub in _ax:
@@ -218,19 +179,11 @@
         _fig.subplots_adjust(hspace=0.4)  # needed to prevent overlapping of subplots title
         # we must create a lookup dict to assign to each floor a plotting ax
         self._floor_to_ax = {floor.id: i for i, floor in enumerate(plan.floors.values())}
-=======
-
-    def __init__(self):
-        _fig = plt.figure()
-        _ax = _fig.add_subplot(111)
-        _ax.set_aspect('equal')
->>>>>>> ae2ab9d1
         self.ax = _ax
         self.fig = _fig
         self.space_figs = {}
         self.face_figs = {}
 
-<<<<<<< HEAD
     def get_ax(self, floor: 'Floor'):
         """
         Returns the ax corresponding to the specified floor
@@ -242,9 +195,6 @@
         return self.ax
 
     def draw(self, plan: 'Plan'):
-=======
-    def draw(self, plan):
->>>>>>> ae2ab9d1
         """
         Draw a plan
         :param plan:
