--- conflicted
+++ resolved
@@ -89,19 +89,14 @@
         :param params_dict: execution parameters
         :return: optimizer response
         """
-<<<<<<< HEAD
+        assert "v2" in lot.keys(), "lot must contain v2 data"
+
         params = ExecParams(params_dict)
-
-        # time
-        t0 = time.time()
-=======
-        assert "v2" in lot.keys(), "lot must contain v2 data"
 
         # times
         elapsed_times = {}
         t0_total = time.process_time()
         t0_total_real = time.time()
->>>>>>> bf0a4c7e
 
         # reading lot
         logging.info("Read lot")
@@ -112,14 +107,10 @@
 
         # grid
         logging.info("Grid")
-<<<<<<< HEAD
+        t0_grid = time.process_time()
         GRIDS[params.grid_type].apply_to(plan, show=params.do_plot)
-=======
-        t0_grid = time.process_time()
-        GRIDS[self.grid_type].apply_to(plan, show=self.do_plot)
         elapsed_times["grid"] = time.process_time() - t0_grid
         logging.info("Grid achieved in %f", elapsed_times["grid"])
->>>>>>> bf0a4c7e
 
         # seeder
         logging.info("Seeder")
@@ -133,14 +124,8 @@
          .from_space_empty_to_seed()
          .merge_small_cells(min_cell_area=1 * SQM,
                             excluded_components=["loadBearingWall"],
-<<<<<<< HEAD
                             show=params.do_plot))
-
         if params.do_plot:
-=======
-                            show=self.do_plot))
-        if self.do_plot:
->>>>>>> bf0a4c7e
             plan.plot()
         elapsed_times["seeder"] = time.process_time() - t0_seeder
         logging.info("Seeder achieved in %f", elapsed_times["seeder"])
@@ -198,7 +183,6 @@
         """
         logging.getLogger().setLevel(logging.INFO)
         executor = Executor()
-<<<<<<< HEAD
         response = executor.run_from_file_names(
             "grenoble_102.json",
             "grenoble_102_setup0.json",
@@ -207,12 +191,7 @@
                 "do_plot": False,
             }
         )
-        logging.info("Time: %i", int(response.elapsed_time))
-=======
-        executor.set_execution_parameters(grid_type="optimal_grid", do_plot=False)
-        response = executor.run_from_file_names("grenoble_102.json", "grenoble_102_setup0.json")
         logging.info("Time: %i", int(response.elapsed_times["total"]))
->>>>>>> bf0a4c7e
         logging.info("Nb solutions: %i", len(response.solutions))
 
 
