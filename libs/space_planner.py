# coding=utf-8
"""
Space Planner module

The space planner finds the best rooms layouts according to a plan with given seed spaces
and a customer input setup

"""
import logging
from typing import List, Optional, Dict
from libs.specification import Specification, Item
from libs.size import Size
from libs.solution import SolutionsCollector, Solution
from libs.plan import Plan
from libs.constraints_manager import ConstraintsManager
from libs.seed import Seeder, GROWTH_METHODS
from libs.category import SPACE_CATEGORIES
import networkx as nx

SQM = 10000


class SpacePlanner:
    """
    Space planner Class
    """

    def __init__(self, name: str, spec: 'Specification'):
        self.name = name
        self._init_spec(spec)
        logging.debug(self.spec)

        self.manager = ConstraintsManager(self)

        self.spaces_adjacency_matrix = []
        self._init_spaces_adjacency()

        self.solutions_collector = SolutionsCollector(self.spec)

    def __repr__(self):
        output = "SpacePlanner" + self.name
        return output

    def _init_spec(self, spec: 'Specification') -> None:
        """
        change reader specification :
        living + kitchen : opensOn --> livingKitchen
        area convergence
        :return: None
        """
        space_planner_spec = Specification('SpacePlannerSpecification', spec.plan)

        for item in spec.items:
            if ((item.category.name != "living" or len(item.opens_on) == 0) and
                    (item.category.name != "kitchen" or len(item.opens_on) == 0)):
                space_planner_spec.add_item(item)
            elif item.category.name == "living" and "kitchen" in item.opens_on:
                kitchens = spec.category_items("kitchen")
                for kitchen_item in kitchens:
                    if "living" in kitchen_item.opens_on:
                        size_min = Size(area=(kitchen_item.min_size.area + item.min_size.area))
                        size_max = Size(area=(kitchen_item.max_size.area + item.max_size.area))
                        opens_on = item.opens_on.remove("kitchen")
                        new_item = Item(SPACE_CATEGORIES["livingKitchen"], item.variant, size_min,
                                        size_max, opens_on, item.linked_to)
                        space_planner_spec.add_item(new_item)

        category_name_list = ["entrance", "wc", "bathroom", "laundry", "dressing", "kitchen",
                              "living", "livingKitchen", "dining", "bedroom", "office", "misc",
                              "circulationSpace"]
        space_planner_spec.init_id(category_name_list)

        # area
        coeff = int(spec.plan.indoor_area) / int(sum(item.required_area for item in spec.items))
        for item in spec.items:
            item.min_size.area = item.min_size.area * coeff
            item.max_size.area = item.max_size.area * coeff
        logging.debug("SP - PLAN AREA : %i", int(spec.plan.indoor_area))
        logging.debug("SP - Setup AREA : %i", int(sum(item.required_area for item in spec.items)))
        self.spec = space_planner_spec

    def _init_spaces_adjacency(self) -> None:
        """
        spaces adjacency matrix init
        :return: None
        """
        for i, i_space in enumerate(self.spec.plan.mutable_spaces()):
            self.spaces_adjacency_matrix.append([])
            for j, j_space in enumerate(self.spec.plan.mutable_spaces()):
                if j != i:
                    self.spaces_adjacency_matrix[i].append(0)
                else:
                    self.spaces_adjacency_matrix[i].append(1)

        for i, i_space in enumerate(self.spec.plan.mutable_spaces()):
            for j, j_space in enumerate(self.spec.plan.mutable_spaces()):
                if j < i:
                    if i_space.adjacent_to(j_space):
                        self.spaces_adjacency_matrix[i][j] = 1
                        self.spaces_adjacency_matrix[j][i] = 1
                    else:
                        self.spaces_adjacency_matrix[i][j] = 0
                        self.spaces_adjacency_matrix[j][i] = 0

    def _check_adjacency(self, room_positions, connectivity_checker) -> bool:
        """
        Experimental function using BFS graph analysis in order to check wether each room is
        connected.
        A room is considered a subgraph of the voronoi graph.
        :param room_positions:
        :param connectivity_checker:
        :return: a boolean indicating wether each room is connected

        """
        # check for the connectivity of each room
        for i_item, item in enumerate(self.spec.items):
            # compute the number of fixed item in the room
            nbr_cells_in_room = sum(room_positions[i_item])
            # if a room has only one fixed item there is no need to check for adjacency
            if nbr_cells_in_room <= 1:
                continue
            # else check the connectivity of the subgraph composed of the fi inside the given room
            room_line = room_positions[i_item]
            fi_in_room = tuple([i for i, e in enumerate(room_line) if e])
            if not connectivity_checker(fi_in_room):
                return False

        return True

    def _check_validity(self) -> None:
        """
        check_connectivity of constraint programming solutions and remove wrong results of
        self.manager.solver.solutions
        :return: None
        """
        connectivity_checker = check_room_connectivity_factory(self.spaces_adjacency_matrix)

        sol_to_remove = []
        for sol in self.manager.solver.solutions:
            is_a_good_sol = self._check_adjacency(sol, connectivity_checker)
            if not is_a_good_sol:
                sol_to_remove.append(sol)

        if sol_to_remove:
            for sol in sol_to_remove:
                self.manager.solver.solutions.remove(sol)

    def _rooms_building(self, plan: 'Plan', matrix_solution) -> ('Plan', Dict['Item', 'Space']):
        """
        Builds the rooms requested in the specification from the matrix and seed spaces.
        :param: plan
        :param: matrix_solution
        :return: built plan
        """
        dict_items_spaces = {}
        for i_item, item in enumerate(self.spec.items):
            item_space = []
            for j_space, space in enumerate(plan.mutable_spaces()):
                if matrix_solution[i_item][j_space] == 1:
                    space.category = item.category
                    item_space.append(space)
            dict_items_spaces[item] = item_space

        # circulationSpace case :
        for j_space, space in enumerate(plan.mutable_spaces()):
            if space.category.name == "seed":
                space.category = SPACE_CATEGORIES["circulationSpace"]

        dict_items_space = {}
        for item in self.spec.items:
            item_space = dict_items_spaces[item]
            if len(item_space) > 1:
                space_ini = item_space[0]
                item_space.remove(item_space[0])
                i = 0
                iter_max = len(item_space) ** 2
                while (len(item_space) > 0) and i < iter_max:
                    i += 1
                    for space in item_space:
                        if space.adjacent_to(space_ini):
                            item_space.remove(space)
                            space_ini.merge(space)
                            plan.remove_null_spaces()
                            break
                dict_items_space[item] = space_ini
            else:
                dict_items_space[item] = item_space[0]

        assert plan.check()

        return plan, dict_items_space

    def solution_research(self) -> Optional[List['Solution']]:
        """
        Looks for all possible solutions then find the three best solutions
        :return: None
        """

        self.manager.solver.solve()

        if len(self.manager.solver.solutions) == 0:
            logging.warning(
                "SpacePlanner : solution_research : Plan without space planning solution")
        else:
            self._check_validity()
            logging.info("SpacePlanner : solution_research : Plan with {0} solutions".format(
                len(self.manager.solver.solutions)))
            logging.debug(self.spec.plan)
            if len(self.manager.solver.solutions) > 0:
                for i, sol in enumerate(self.manager.solver.solutions):
                    plan_solution = self.spec.plan.clone()
                    plan_solution, dict_items_spaces = self._rooms_building(plan_solution, sol)
                    self.solutions_collector.add_solution(plan_solution, dict_items_spaces)
                    logging.debug(plan_solution)
                    # plan_solution.plot()

                best_sol = self.solutions_collector.best()
                for sol in best_sol:
                    logging.debug(sol)
                    sol.plan.plot(save=True)
                return best_sol

    def generate_best_solutions_files(self, best_sol: ['Solution']):
        """
        Generates the output files of the chosen solutions
        :return: None
        """


def adjacency_matrix_to_graph(matrix):
    """
    Converts adjacency matrix to a networkx graph structure,
    a value of 1 in the matrix correspond to an edge in the Graph
    :param matrix: an adjacency_matrix
    :return: a networkx graph structure
    """

    nb_cells = len(matrix)  # get the matrix dimensions
    graph = nx.Graph()
    edge_list = [(i, j) for i in range(nb_cells) for j in range(nb_cells) if
                 matrix[i][j] == 1]
    graph.add_edges_from(edge_list)

    return graph


def check_room_connectivity_factory(adjacency_matrix):
    """

    A factory to enable memoization on the check connectivity room

    :param adjacency_matrix: an adjacency_matrix
    :return: check_room_connectivity: a memoized function returning the connectivity of a room
    """

    connectivity_cache = {}
    # create graph from adjacency_matrix
    graph = adjacency_matrix_to_graph(adjacency_matrix)

    def check_room_connectivity(fi_in_room):
        """
        :param fi_in_room: a tuple indicating the fixed items present in the room
        :return: a Boolean indicating if the fixed items in the room are connected according to the
        graph
        """

        # check if the connectivity of these fixed items has already been checked
        # if it is the case fetch the result from the cache
        if fi_in_room in connectivity_cache:
            return connectivity_cache[fi_in_room]

        # else compute the connectivity and stores the result in the cache
        is_connected = nx.is_connected(graph.subgraph(fi_in_room))
        connectivity_cache[fi_in_room] = is_connected

        return is_connected

    # return the memorized function
    return check_room_connectivity


if __name__ == '__main__':
    import libs.reader as reader
    from libs.selector import SELECTORS
    from libs.grid import GRIDS
    from libs.shuffle import SHUFFLES
    import argparse

    logging.getLogger().setLevel(logging.DEBUG)

    parser = argparse.ArgumentParser()
    parser.add_argument("-p", "--plan_index", help="choose plan index",
                        default=0)

    args = parser.parse_args()
    plan_index = int(args.plan_index)


    def space_planning():
        """
        Test
        :return:
        """

<<<<<<< HEAD
        # input_file = reader.get_list_from_folder(reader.DEFAULT_BLUEPRINT_INPUT_FOLDER)[
        #     plan_index]  # 9 Antony B22, 13 Bussy 002
        input_file = "paris-mon18_A603.json"  # Levallois_Letourneur / Antony_A22
=======
        input_file = reader.get_list_from_folder(reader.DEFAULT_BLUEPRINT_INPUT_FOLDER)[
            plan_index]  # 9 Antony B22, 13 Bussy 002
        # input_file = "Vernouillet_A105.json"  # Levallois_Letourneur / Antony_A22
        # input_file = "grenoble-cambridge_143.json"
        # input_file = "Sartrouville_R2.json"
>>>>>>> fc425d5b
        plan = reader.create_plan_from_file(input_file)
        logging.debug(("P2/S ratio : %i", round(plan.indoor_perimeter ** 2 / plan.indoor_area)))

        GRIDS['optimal_grid'].apply_to(plan)

        seeder = Seeder(plan, GROWTH_METHODS).add_condition(SELECTORS['seed_duct'], 'duct')
        plan.plot()
        (seeder.plant()
         .grow(show=True)
         .divide_along_seed_borders(SELECTORS["not_aligned_edges"])
         .from_space_empty_to_seed()
<<<<<<< HEAD
         .merge_small_cells(min_cell_area=1*SQM, excluded_components=["loadBearingWall"]))
=======
         .merge_small_cells(min_cell_area=1 * SQM))
>>>>>>> fc425d5b

        plan.plot()

        input_file_setup = input_file[:-5] + "_setup0.json"
        spec = reader.create_specification_from_file(input_file_setup)
        logging.debug(spec)
        spec.plan = plan
        spec.plan.remove_null_spaces()

        logging.debug("number of mutables spaces, %i",
                      len([space for space in spec.plan.spaces if space.mutable]))
        import time

        # surfaces control
        logging.debug("PLAN AREA : %i", int(spec.plan.indoor_area))
        logging.debug("Setup AREA : %i", int(sum(item.required_area for item in spec.items)))
        logging.debug("Setup max AREA : %i", int(sum(item.max_size.area for item in spec.items)))
        logging.debug("Setup min AREA : %i", int(sum(item.min_size.area for item in spec.items)))
        plan_ratio = round(spec.plan.indoor_perimeter ** 2 / spec.plan.indoor_area)
        logging.debug("PLAN Ratio : %i", plan_ratio)

        t0 = time.clock()
        space_planner = SpacePlanner("test", spec)
        logging.debug("space_planner time : %f", time.clock() - t0)
        t1 = time.clock()
        best_solutions = space_planner.solution_research()
        logging.debug("solution_research time: %f", time.clock() - t1)
        logging.debug(best_solutions)

        # shuffle
        if best_solutions:
            for sol in best_solutions:
                SHUFFLES['square_shape_shuffle_rooms'].run(sol.plan, show=True)
                sol.plan.plot()

        # Tests ordre des variables de prog par contraintes
        # category_name_list_test = ["entrance", "wc", "bathroom", "laundry", "kitchen", "living",
        # "bedroom", "dressing"] #,
        # #"laundry", "dressing"]
        # #spaces_list = list(spec.plan.spaces)
        # best_name_list = None
        # best_failures = 10e15
        # best_branches = 10e15
        # worst_name_list = None
        # worst_failures = 0
        # worst_branches = 0
        # best_spaces_list = []
        # import itertools
        # perm_cat = list(itertools.permutations(category_name_list_test))
        # #perm_spaces = list(itertools.permutations(spaces_list))
        # print("nombre perm : ", len(perm_cat))
        # for cat_list in perm_cat:
        #     #spec.plan.spaces = spaces
        #     spec.init_id(cat_list)
        #     t0 = time.clock()
        #     space_planner = SpacePlanner("test", spec)
        #     print("space_planner time :", time.clock() - t0)
        #     t1 = time.clock()
        #     best_solutions = space_planner.solution_research()
        #     print("solution_research time:", time.clock() - t1)
        #     if space_planner.manager.solver.solver.Branches() < best_branches:
        #         best_branches = space_planner.manager.solver.solver.Branches()
        #         best_failures = space_planner.manager.solver.solver.Failures()
        #         best_name_list = cat_list
        #     if space_planner.manager.solver.solver.Branches() > worst_branches:
        #         worst_branches = space_planner.manager.solver.solver.Branches()
        #         worst_failures = space_planner.manager.solver.solver.Failures()
        #         worst_name_list = cat_list
        # print("BEST SOLUTION")
        # print("best_name_list", best_name_list)
        # print("best_failures", best_failures)
        # print("best_branches", best_branches)
        # print("worst_name_list", worst_name_list)
        # print("worst_failures", worst_failures)
        # print("worst_branches", worst_branches)


    space_planning()<|MERGE_RESOLUTION|>--- conflicted
+++ resolved
@@ -302,17 +302,9 @@
         :return:
         """
 
-<<<<<<< HEAD
         # input_file = reader.get_list_from_folder(reader.DEFAULT_BLUEPRINT_INPUT_FOLDER)[
         #     plan_index]  # 9 Antony B22, 13 Bussy 002
         input_file = "paris-mon18_A603.json"  # Levallois_Letourneur / Antony_A22
-=======
-        input_file = reader.get_list_from_folder(reader.DEFAULT_BLUEPRINT_INPUT_FOLDER)[
-            plan_index]  # 9 Antony B22, 13 Bussy 002
-        # input_file = "Vernouillet_A105.json"  # Levallois_Letourneur / Antony_A22
-        # input_file = "grenoble-cambridge_143.json"
-        # input_file = "Sartrouville_R2.json"
->>>>>>> fc425d5b
         plan = reader.create_plan_from_file(input_file)
         logging.debug(("P2/S ratio : %i", round(plan.indoor_perimeter ** 2 / plan.indoor_area)))
 
@@ -324,11 +316,7 @@
          .grow(show=True)
          .divide_along_seed_borders(SELECTORS["not_aligned_edges"])
          .from_space_empty_to_seed()
-<<<<<<< HEAD
          .merge_small_cells(min_cell_area=1*SQM, excluded_components=["loadBearingWall"]))
-=======
-         .merge_small_cells(min_cell_area=1 * SQM))
->>>>>>> fc425d5b
 
         plan.plot()
 
