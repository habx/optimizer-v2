--- conflicted
+++ resolved
@@ -290,17 +290,11 @@
         :return:
         """
 
-<<<<<<< HEAD
-        # input_file = reader.get_list_from_folder(reader.DEFAULT_BLUEPRINT_INPUT_FOLDER)[
-        #     plan_index]  # 9 Antony B22, 13 Bussy 002
-        input_file = "grenoble_115.json"  # Levallois_Letourneur / Antony_A22
-=======
         input_file = reader.get_list_from_folder(reader.DEFAULT_BLUEPRINT_INPUT_FOLDER)[
             plan_index]  # 9 Antony B22, 13 Bussy 002
         # input_file = "Vernouillet_A105.json"  # Levallois_Letourneur / Antony_A22
         # input_file = "grenoble-cambridge_143.json"
         # input_file = "Sartrouville_R2.json"
->>>>>>> fc425d5b
         plan = reader.create_plan_from_file(input_file)
         logging.debug(("P2/S ratio : %i", round(plan.indoor_perimeter ** 2 / plan.indoor_area)))
 
@@ -316,7 +310,7 @@
 
         plan.plot()
 
-        input_file_setup = input_file[:-5] + "_setup0.json"
+        input_file_setup = input_file[:-5] + "_setup.json"
         spec = reader.create_specification_from_file(input_file_setup)
         logging.debug(spec)
         spec.plan = plan
