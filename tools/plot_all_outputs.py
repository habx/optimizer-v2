--- conflicted
+++ resolved
@@ -63,11 +63,7 @@
     # file renaming
     x = next(os.walk(repo))[2]
     for current_x in x:
-<<<<<<< HEAD
-        init_name = repo + "/" + current_x
-=======
         init_name = os.path.join(repo, current_x)
->>>>>>> 0faf6992
         fin_name = init_name.replace(" ", "")
         shutil.move(init_name, init_name.replace(" ", ""))
 
