{
  "setup": [
    {
      "linkedTo": [],
      "opensOn": [],
      "requiredArea": {
        "max": 60000,
        "min": 25000.0
      },
      "tags": [],
      "type": "entrance",
      "variant": "m"
    },
    {
      "linkedTo": [],
      "opensOn": [
        "kitchen"
      ],
      "requiredArea": {
        "max": 225000.0,
        "min": 200000
      },
      "tags": [],
      "type": "living",
      "variant": "m"
    },
    {
      "linkedTo": [],
      "opensOn": [
        "living"
      ],
      "requiredArea": {
<<<<<<< HEAD
=======
        "max": 60000,
        "min": 40000
      },
      "tags": [],
      "type": "kitchen",
      "variant": "xs"
    },
    {
      "linkedTo": [],
      "opensOn": [],
      "requiredArea": {
>>>>>>> 9f07b89d
        "max": 150000,
        "min": 120000
      },
      "tags": [],
      "type": "bedroom",
      "variant": "m"
    },
    {
      "linkedTo": [],
      "opensOn": [],
      "requiredArea": {
        "max": 150000,
        "min": 120000
      },
      "tags": [],
      "type": "bedroom",
      "variant": "m"
    },
    {
      "linkedTo": [],
      "opensOn": [],
      "requiredArea": {
        "max": 60000,
        "min": 40000
      },
      "tags": [],
      "type": "office",
      "variant": "xs"
    },
    {
      "linkedTo": [],
      "opensOn": [],
      "requiredArea": {
        "max": 150000,
        "min": 120000
      },
      "tags": [],
      "type": "bedroom",
      "variant": "m"
    },
    {
      "linkedTo": [],
      "opensOn": [],
      "requiredArea": {
        "max": 175000.0,
        "min": 125000.0
      },
      "tags": [
        "wc"
      ],
      "type": "bathroom",
      "variant": "xl"
    },
    {
      "linkedTo": [],
      "opensOn": [],
      "requiredArea": {
        "max": 85000.0,
        "min": 60000
      },
      "tags": [
        "wc"
      ],
      "type": "bathroom",
      "variant": "m"
    }
  ]
}<|MERGE_RESOLUTION|>--- conflicted
+++ resolved
@@ -30,8 +30,6 @@
         "living"
       ],
       "requiredArea": {
-<<<<<<< HEAD
-=======
         "max": 60000,
         "min": 40000
       },
@@ -43,7 +41,6 @@
       "linkedTo": [],
       "opensOn": [],
       "requiredArea": {
->>>>>>> 9f07b89d
         "max": 150000,
         "min": 120000
       },
